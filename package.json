{
  "private": "true",
  "workspaces": [
    "app",
<<<<<<< HEAD
    "libraries/ts/fixed_term",
    "libraries/ts/margin",
    "tests"
=======
    "libraries/ts/bonds",
    "libraries/ts/margin"
>>>>>>> 9fd57eaf
  ],
  "license": "AGPL-3.0-or-later",
  "scripts": {
    "build:all": "yarn build:libs && yarn build:app",
    "build:libs": "yarn --cwd libraries/ts/margin build && yarn --cwd libraries/ts/fixed_term build",
    "build:libs-cjs": "yarn --cwd libraries/ts/margin build && yarn --cwd libraries/ts/fixed_term build:cjs",
    "build:app": "yarn --cwd app build",
    "build:cloudflare": "curl https://sh.rustup.rs -sSf | sh -s -- -y && . \"$HOME/.cargo/env\" && cargo install wasm-pack && env > app/.env && yarn build:all",
    "clean:all": "rm -rf ./target & rm -rf ./test-ledger & yarn --cwd app clean & yarn --cwd libraries/ts/margin clean & yarn --cwd libraries/ts/fixed_term clean & find . -name 'node_modules' -type d -prune -exec rm -rf '{}' +",
    "clean:ts": "yarn --cwd app clean & yarn --cwd libraries/ts/margin clean & yarn --cwd libraries/ts/fixed_term clean & find . -name 'node_modules' -type d -prune -exec rm -rf '{}' +",
    "compile": "npx tsc",
    "dev": "yarn --cwd libraries/ts/margin watch & yarn --cwd libraries/ts/fixed_term watch & yarn --cwd app dev",
    "docs:rust": "cargo doc -p jet-margin -p jet-margin-pool -p jet-margin-swap -p jet-market --no-deps && cp -r ./target/doc/* ./docs/margin-rust",
    "fmt": "prettier --check .",
    "fmt:fix": "prettier --write .",
    "lint": "eslint . --ext ts",
    "precommit": "npm run build && npm run fmt:fix && npm run lint && git add .",
    "start": "yarn --cwd app start",
    "test": "./check",
    "test:nobuild": "anchor test --skip-lint --skip-build -- --features testing",
    "test:gui": "yarn --cwd app e2e:gui",
    "test:ci": "yarn --cwd app e2e:ci"
  }
}<|MERGE_RESOLUTION|>--- conflicted
+++ resolved
@@ -2,14 +2,8 @@
   "private": "true",
   "workspaces": [
     "app",
-<<<<<<< HEAD
     "libraries/ts/fixed_term",
-    "libraries/ts/margin",
-    "tests"
-=======
-    "libraries/ts/bonds",
     "libraries/ts/margin"
->>>>>>> 9fd57eaf
   ],
   "license": "AGPL-3.0-or-later",
   "scripts": {
