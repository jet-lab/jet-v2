{
  "license": "AGPL-3.0-or-later",
  "scripts": {
    "compile": "npx tsc --noEmit",
    "fmt": "prettier --check .",
    "fmt:fix": "prettier --write .",
    "lint": "eslint . --ext ts",
    "prepare": "husky install",
<<<<<<< HEAD
    "precommit": "npm run compile && npm run fmt:fix && npm run lint && npm run test",
    "test": "anchor test -- --features devnet"
=======
    "precommit": "npm run compile && npm run fmt:fix && npm run lint && npm test",
    "test": "anchor test --skip-lint"
>>>>>>> 8a2124bd
  },
  "dependencies": {
    "@project-serum/anchor": "^0.24.2",
    "@project-serum/serum": "^0.13.65",
    "@solana/spl-token": "^0.2.0",
    "@solana/web3.js": "^1.41.4"
  },
  "devDependencies": {
    "@tsconfig/recommended": "^1.0.1",
    "@types/mocha": "^9.1.1",
    "@typescript-eslint/eslint-plugin": "^4.33.0",
    "@typescript-eslint/parser": "^4.33.0",
    "chai": "^4.3.6",
    "husky": "^8.0.1",
    "mocha": "^10.0.0",
    "prettier": "^2.5.1",
    "ts-mocha": "^10.0.0",
    "typescript": "^4.6.4"
  }
}<|MERGE_RESOLUTION|>--- conflicted
+++ resolved
@@ -6,13 +6,8 @@
     "fmt:fix": "prettier --write .",
     "lint": "eslint . --ext ts",
     "prepare": "husky install",
-<<<<<<< HEAD
-    "precommit": "npm run compile && npm run fmt:fix && npm run lint && npm run test",
+    "precommit": "npm run compile && npm run fmt:fix && npm run lint && npm test",
     "test": "anchor test -- --features devnet"
-=======
-    "precommit": "npm run compile && npm run fmt:fix && npm run lint && npm test",
-    "test": "anchor test --skip-lint"
->>>>>>> 8a2124bd
   },
   "dependencies": {
     "@project-serum/anchor": "^0.24.2",
