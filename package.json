{
  "license": "AGPL-3.0-or-later",
  "scripts": {
    "build": "craco build",
    "compile": "npx tsc --noEmit",
    "fmt": "prettier --check .",
    "fmt:fix": "prettier --write .",
    "lint": "eslint . --ext ts",
    "prepare": "husky install",
<<<<<<< HEAD
    "compile": "npx tsc --noEmit",
    "fmt:fix": "prettier --write '**/*.{ts,js}'",
    "fmt": "prettier --check '**/*.{ts,js}'",
    "lint": "eslint . --ext ts --fix",
    "test": "anchor test --skip-lint",
    "precommit": "npm run compile && npm run fmt:fix && npm run lint && npm run test"
=======
    "precommit": "npm run compile && npm run fmt:fix && npm run lint && npm run test",
    "test": "jest"
>>>>>>> 34e04281
  },
  "dependencies": {
    "@project-serum/anchor": "^0.24.2",
    "@project-serum/serum": "^0.13.65",
    "@solana/spl-token": "^0.2.0",
    "@solana/web3.js": "^1.41.4"
  },
  "devDependencies": {
    "@tsconfig/recommended": "^1.0.1",
    "@types/mocha": "^9.1.1",
<<<<<<< HEAD
    "@typescript-eslint/eslint-plugin": "^5.27.0",
    "@typescript-eslint/parser": "^5.27.0",
    "chai": "^4.3.6",
    "eslint": "^8.16.0",
    "husky": "^8.0.1",
=======
    "@typescript-eslint/eslint-plugin": "^4.33.0",
    "@typescript-eslint/parser": "^4.33.0",
    "chai": "^4.3.6",
    "husky": "^8.0.1",
    "prettier": "^2.5.1",
>>>>>>> 34e04281
    "mocha": "^10.0.0",
    "prettier": "^2.6.2",
    "ts-mocha": "^10.0.0",
    "typescript": "^4.6.4"
  }
}<|MERGE_RESOLUTION|>--- conflicted
+++ resolved
@@ -7,17 +7,12 @@
     "fmt:fix": "prettier --write .",
     "lint": "eslint . --ext ts",
     "prepare": "husky install",
-<<<<<<< HEAD
     "compile": "npx tsc --noEmit",
     "fmt:fix": "prettier --write '**/*.{ts,js}'",
     "fmt": "prettier --check '**/*.{ts,js}'",
     "lint": "eslint . --ext ts --fix",
     "test": "anchor test --skip-lint",
     "precommit": "npm run compile && npm run fmt:fix && npm run lint && npm run test"
-=======
-    "precommit": "npm run compile && npm run fmt:fix && npm run lint && npm run test",
-    "test": "jest"
->>>>>>> 34e04281
   },
   "dependencies": {
     "@project-serum/anchor": "^0.24.2",
@@ -28,19 +23,11 @@
   "devDependencies": {
     "@tsconfig/recommended": "^1.0.1",
     "@types/mocha": "^9.1.1",
-<<<<<<< HEAD
     "@typescript-eslint/eslint-plugin": "^5.27.0",
     "@typescript-eslint/parser": "^5.27.0",
     "chai": "^4.3.6",
     "eslint": "^8.16.0",
     "husky": "^8.0.1",
-=======
-    "@typescript-eslint/eslint-plugin": "^4.33.0",
-    "@typescript-eslint/parser": "^4.33.0",
-    "chai": "^4.3.6",
-    "husky": "^8.0.1",
-    "prettier": "^2.5.1",
->>>>>>> 34e04281
     "mocha": "^10.0.0",
     "prettier": "^2.6.2",
     "ts-mocha": "^10.0.0",
