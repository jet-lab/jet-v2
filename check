#!/bin/bash
# CI validation script.
# Run a single job from the CI workflow:
#   ./check <job-name>
#           (wrap the job name in quotes if it has spaces)
# Run the entire workflow:
#   ./check all
# Run jobs in the container used for CI:
#   ./check in-docker '<job-name or all>'

set -euxo pipefail

DOCKER_IMAGE=jetprotocol/builder:solana-1.10.35-anchor-0.25.0-3

anchor-test() {
<<<<<<< HEAD
    npm ci
    anchor test -- --features testing
=======
	yarn install --frozen-lockfile
	anchor test -- --features testing
>>>>>>> 08848ae7
}

hosted-tests-localnet() {
    tests/hosted/on_localnet.sh anchor-build
    SOLANA_LOGS=true tests/hosted/on_localnet.sh test combined
}

cargo-lint() {
    cargo fmt --all --check
    cargo clippy --all-targets -- -Dwarnings
    cargo test --doc
}

cargo-test() {
    if [[ ${CODECOV:-false} == true ]]; then
        cargo llvm-cov --workspace --lcov --output-path lcov.info --ignore-filename-regex programs/mock-pyth/src/lib.rs
    else 
        cargo test
    fi
}


all() {
    cargo-lint
    cargo-test
    anchor-test
    hosted-tests-localnet
}

in-docker() {
    docker run \
        -v "$(dirname $(realpath ${BASH_SOURCE[0]})):/jet-v2" \
        --workdir /jet-v2 \
        $DOCKER_IMAGE \
        /jet-v2/check $@
}

if [[ "$@" == '' ]]; then
    all
else
    $@
fi

set +x
echo -e '\n\n ✔ all good'<|MERGE_RESOLUTION|>--- conflicted
+++ resolved
@@ -13,13 +13,8 @@
 DOCKER_IMAGE=jetprotocol/builder:solana-1.10.35-anchor-0.25.0-3
 
 anchor-test() {
-<<<<<<< HEAD
-    npm ci
-    anchor test -- --features testing
-=======
-	yarn install --frozen-lockfile
-	anchor test -- --features testing
->>>>>>> 08848ae7
+	  yarn install --frozen-lockfile
+	  anchor test -- --features testing
 }
 
 hosted-tests-localnet() {
