--- conflicted
+++ resolved
@@ -33,11 +33,6 @@
 collateral_weight = 1_00
 max_leverage = 20_00
 
-<<<<<<< HEAD
-[[airspace.tokens.USDC.fixed_term_markets]]
-borrow_tenor = 86400
-lend_tenor = 88000
-=======
 [airspace.tokens.USDT]
 collateral_weight = 1_00
 max_leverage = 20_00
@@ -52,10 +47,9 @@
 borrow_rate_3 = 16000
 management_fee_rate = 20_00
 
-[[airspace.tokens.USDC.bond_markets]]
-borrow_duration = 86400
-lend_duration = 88000
->>>>>>> 9fd57eaf
+[[airspace.tokens.USDC.fixed_term_markets]]
+borrow_tenor = 86400
+lend_tenor = 88000
 min_order_size = 10
 paused = false
 ticket_price = "0.9"
