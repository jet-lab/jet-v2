--- conflicted
+++ resolved
@@ -113,25 +113,8 @@
       url: false
     }
   },
-<<<<<<< HEAD
-  plugins: [
-    new HtmlWebpackPlugin({
-      template: path.join(__dirname, '/src/index.html')
-    }),
-    new ProvidePlugin({
-      process: 'process/browser'
-    }),
-    new ProvidePlugin({
-      Buffer: ['buffer', 'Buffer']
-    }),
-    new DefinePlugin({
-      'process.env': JSON.stringify(dotenv.config().parsed || {})
-    })
-  ],
   experiments: {
     asyncWebAssembly: true
   }
-=======
   plugins,
->>>>>>> 481329b6
 };