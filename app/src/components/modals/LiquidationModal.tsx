<<<<<<< HEAD
import { useRecoilValue, useRecoilState, useSetRecoilState } from "recoil"
import reactStringReplace from "react-string-replace"
import { Dictionary } from "../../state/settings/localization/localization"
import { AccountNames, CurrentAccount, CurrentAccountAddress } from "../../state/user/accounts"
import { CurrentAction } from "../../state/actions/actions"
import { formatRiskIndicator } from "../../utils/format"
import { useCurrencyFormatting } from "../../utils/currency"
import { Button, Modal, Typography } from "antd"
import { WarningFilled } from "@ant-design/icons"
import { RiskMeter } from "../misc/RiskMeter"
import { SendingTransaction } from "../../state/actions/actions"
import { BlockExplorer, Cluster } from "../../state/settings/settings"
import { getExplorerUrl } from "../../utils/ui"
=======
import { useRecoilValue, useSetRecoilState } from 'recoil';
import reactStringReplace from 'react-string-replace';
import { Dictionary } from '../../state/settings/localization/localization';
import { AccountNames, CurrentAccount, CurrentAccountAddress } from '../../state/user/accounts';
import { CurrentAction } from '../../state/actions/actions';
import { formatRiskIndicator } from '../../utils/format';
import { useCurrencyFormatting } from '../../utils/currency';
import { Button, Modal, Typography } from 'antd';
import { WarningFilled } from '@ant-design/icons';
import { RiskMeter } from '../misc/RiskMeter';
>>>>>>> 3f9451e6

// Modal to show user they are currently being liquidated
export function LiquidationModal(): JSX.Element {
  const dictionary = useRecoilValue(Dictionary);
  const { currencyFormatter } = useCurrencyFormatting();
  const accountNames = useRecoilValue(AccountNames);
  const currentAccount = useRecoilValue(CurrentAccount);
  const currentAccountAddress = useRecoilValue(CurrentAccountAddress);
  const setCurrentAction = useSetRecoilState(CurrentAction);
  // Amount of USDC needed to end liquidation
<<<<<<< HEAD
  const requiredFunds = currentAccount?.poolPositions?.USDC?.liquidationEndingCollateral.tokens ?? 0
  const { Title, Paragraph, Text } = Typography
  const [sendingTransaction, setSendingTransaction] = useRecoilState(SendingTransaction)
  const disabled = sendingTransaction
  const cluster = useRecoilValue(Cluster)
  const blockExplorer = useRecoilValue(BlockExplorer)

  async function Endliquidation() {
    setSendingTransaction(true)
    try {
      const txId = await currentAccount.liquidateEnd()
      console.log(getExplorerUrl(txId, cluster, blockExplorer))
    } finally {
      setSendingTransaction(false)
    }
  }
=======
  const requiredFunds = currentAccount?.poolPositions?.USDC?.liquidationEndingCollateral.tokens ?? 0;
  const { Title, Paragraph, Text } = Typography;
>>>>>>> 3f9451e6

  // Set up liquidation detail text
  let liquidationDetail = reactStringReplace(
    dictionary.modals.alerts.liquidation.liquidationDetail,
    '{{ACCOUNT_NAME}}',
    () => <strong>{currentAccountAddress}</strong>
  );
  liquidationDetail = reactStringReplace(liquidationDetail, '{{BRING_RISK_DOWN}}', () => (
    <strong>{dictionary.modals.alerts.liquidation.bringRiskDown}</strong>
  ));

  // If our current account is being liquidated
  if (currentAccount && currentAccount.isBeingLiquidated) {
  return (
    <Modal visible className="liquidation-modal" maskClosable={false} footer={null} closable={false}>
      <Title type="danger">
        <WarningFilled />
        {dictionary.modals.alerts.liquidation.title}
      </Title>
      <img src="img/ui/region.gif" width="100%" alt="Geobanned gif" />
      <RiskMeter showRange />
      <Paragraph className="liquidation-modal-detail" type="secondary">
        {liquidationDetail}
      </Paragraph>
      <Text type="danger">{accountNames[currentAccountAddress]?.toUpperCase()}</Text>
      <div className="liquidation-modal-stats flex-centered column">
        <div className="flex align-center justify-between">
          <Paragraph type="danger">{dictionary.common.riskLevel}</Paragraph>
          <Paragraph type="danger">{formatRiskIndicator(currentAccount.riskIndicator)}</Paragraph>
        </div>
<<<<<<< HEAD
        <div className="flex align-center justify-between">
          <Paragraph type="secondary">{dictionary.modals.alerts.liquidation.fundsRequired}</Paragraph>
          <Paragraph type="secondary">{`~ ${currencyFormatter(requiredFunds, true)}`}</Paragraph>
        </div>
      </div>
      <div className="liquidation-modal-action flex-centered">
        <Button disabled={disabled} size="small" onClick={() => Endliquidation()}>
          Try to End Liquidation
        </Button>
      </div>
      <div className="liquidation-modal-actions flex-centered">
        <Button size="small" onClick={() => setCurrentAction("deposit")}>
          {dictionary.actions.deposit.title}
        </Button>
        <Button size="small" onClick={() => setCurrentAction("transfer")}>
          {dictionary.actions.transfer.title}
        </Button>
      </div>
    </Modal>
  )
=======
        <div className="liquidation-modal-actions flex-centered">
          <Button size="small" onClick={() => setCurrentAction('deposit')}>
            {dictionary.actions.deposit.title}
          </Button>
          <Button size="small" onClick={() => setCurrentAction('transfer')}>
            {dictionary.actions.transfer.title}
          </Button>
        </div>
      </Modal>
    );
>>>>>>> 3f9451e6
  } else {
    return <></>;
  }
}<|MERGE_RESOLUTION|>--- conflicted
+++ resolved
@@ -1,4 +1,3 @@
-<<<<<<< HEAD
 import { useRecoilValue, useRecoilState, useSetRecoilState } from "recoil"
 import reactStringReplace from "react-string-replace"
 import { Dictionary } from "../../state/settings/localization/localization"
@@ -12,18 +11,6 @@
 import { SendingTransaction } from "../../state/actions/actions"
 import { BlockExplorer, Cluster } from "../../state/settings/settings"
 import { getExplorerUrl } from "../../utils/ui"
-=======
-import { useRecoilValue, useSetRecoilState } from 'recoil';
-import reactStringReplace from 'react-string-replace';
-import { Dictionary } from '../../state/settings/localization/localization';
-import { AccountNames, CurrentAccount, CurrentAccountAddress } from '../../state/user/accounts';
-import { CurrentAction } from '../../state/actions/actions';
-import { formatRiskIndicator } from '../../utils/format';
-import { useCurrencyFormatting } from '../../utils/currency';
-import { Button, Modal, Typography } from 'antd';
-import { WarningFilled } from '@ant-design/icons';
-import { RiskMeter } from '../misc/RiskMeter';
->>>>>>> 3f9451e6
 
 // Modal to show user they are currently being liquidated
 export function LiquidationModal(): JSX.Element {
@@ -34,7 +21,6 @@
   const currentAccountAddress = useRecoilValue(CurrentAccountAddress);
   const setCurrentAction = useSetRecoilState(CurrentAction);
   // Amount of USDC needed to end liquidation
-<<<<<<< HEAD
   const requiredFunds = currentAccount?.poolPositions?.USDC?.liquidationEndingCollateral.tokens ?? 0
   const { Title, Paragraph, Text } = Typography
   const [sendingTransaction, setSendingTransaction] = useRecoilState(SendingTransaction)
@@ -51,10 +37,6 @@
       setSendingTransaction(false)
     }
   }
-=======
-  const requiredFunds = currentAccount?.poolPositions?.USDC?.liquidationEndingCollateral.tokens ?? 0;
-  const { Title, Paragraph, Text } = Typography;
->>>>>>> 3f9451e6
 
   // Set up liquidation detail text
   let liquidationDetail = reactStringReplace(
@@ -85,7 +67,6 @@
           <Paragraph type="danger">{dictionary.common.riskLevel}</Paragraph>
           <Paragraph type="danger">{formatRiskIndicator(currentAccount.riskIndicator)}</Paragraph>
         </div>
-<<<<<<< HEAD
         <div className="flex align-center justify-between">
           <Paragraph type="secondary">{dictionary.modals.alerts.liquidation.fundsRequired}</Paragraph>
           <Paragraph type="secondary">{`~ ${currencyFormatter(requiredFunds, true)}`}</Paragraph>
@@ -106,18 +87,6 @@
       </div>
     </Modal>
   )
-=======
-        <div className="liquidation-modal-actions flex-centered">
-          <Button size="small" onClick={() => setCurrentAction('deposit')}>
-            {dictionary.actions.deposit.title}
-          </Button>
-          <Button size="small" onClick={() => setCurrentAction('transfer')}>
-            {dictionary.actions.transfer.title}
-          </Button>
-        </div>
-      </Modal>
-    );
->>>>>>> 3f9451e6
   } else {
     return <></>;
   }
