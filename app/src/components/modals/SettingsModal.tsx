--- conflicted
+++ resolved
@@ -16,7 +16,6 @@
   PreferDayMonthYear,
   FiatCurrency,
   fiatOptions
-<<<<<<< HEAD
 } from "../../state/settings/settings"
 import { getPing, toggleLightTheme } from "../../utils/ui"
 import { Input, Modal, Radio, Select, Typography } from "antd"
@@ -27,18 +26,6 @@
   const dictionary = useRecoilValue(Dictionary)
   const settingsModalOpen = useRecoilValue(SettingsModalState)
   const resetSettingsModalOpen = useResetRecoilState(SettingsModalState)
-=======
-} from '../../state/settings/settings';
-import { getPing, toggleLightTheme } from '../../utils/ui';
-import { Input, Modal, Radio, Select, Typography } from 'antd';
-import { ReactComponent as AngleDown } from '../../styles/icons/arrow-angle-down.svg';
-
-// Modal for changing app preferences
-export function SettingsModal(): JSX.Element {
-  const dictionary = useRecoilValue(Dictionary);
-  const settingsModalOpen = useRecoilValue(SettingsModalState);
-  const resetSettingsModalOpen = useResetRecoilState(SettingsModalState);
->>>>>>> f4dd386e
   // Cluster
   const [cluster, setCluster] = useRecoilState(Cluster)
   const [clusterSetting, setClusterSetting] = useState(cluster)
@@ -245,28 +232,17 @@
             suffixIcon={<AngleDown className="jet-icon" />}
             onChange={node => setPreferredNodeSetting(node)}>
             {rpcNodeOptions.map(node => {
-<<<<<<< HEAD
               const nodePing = rpcNodes[node][`${nodeIndexer}Ping`]
-=======
-              const nodePing = rpcNodes[node][`${nodeIndexer}Ping`];
->>>>>>> f4dd386e
 
               return (
                 <Option key={rpcNodes[node].name} value={node}>
                   {rpcNodes[node].name}
                   <div className="ping-indicator flex-centered">
                     <div className={getPingClassName(nodePing)}></div>
-<<<<<<< HEAD
                     {nodePing ? nodePing + "ms" : "(-)"}
                   </div>
                 </Option>
               )
-=======
-                    {nodePing ? nodePing + 'ms' : '(-)'}
-                  </div>
-                </Option>
-              );
->>>>>>> f4dd386e
             })}
           </Select>
           {renderCustomInput()}
