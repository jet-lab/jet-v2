--- conflicted
+++ resolved
@@ -6,10 +6,6 @@
 import { AirspaceConfig, BondMarketConfig } from '@jet-lab/margin';
 import { MainConfig } from '../config/marginConfig';
 import { PublicKey } from '@solana/web3.js';
-<<<<<<< HEAD
-import bs58 from 'bs58';
-=======
->>>>>>> b006e8fb
 
 export const AllFixedMarketsAtom = atom<Array<MarketAndconfig>>({
   key: 'allFixedMarkets',
