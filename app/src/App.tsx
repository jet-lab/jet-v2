<<<<<<< HEAD
import "./styles/App.less"
import { RecoilRoot } from "recoil"
import { BrowserRouter, Route, Routes } from "react-router-dom"
import { WalletProvider } from "@solana/wallet-adapter-react"
import { PhantomWalletAdapter } from "@solana/wallet-adapter-phantom"
import { MathWalletAdapter } from "@solana/wallet-adapter-mathwallet"
import { SolflareWalletAdapter } from "@solana/wallet-adapter-solflare"
import { SolongWalletAdapter } from "@solana/wallet-adapter-solong"
import { SolletWalletAdapter } from "@solana/wallet-adapter-sollet"
import { BraveWalletAdapter } from "@solana/wallet-adapter-brave"
import { E2EWalletAdapter } from "@jet-lab/e2e-react-adapter"
import { PoolsView } from "./views/PoolsView"
import { SwapsView } from "./views/SwapsView"
import { AccountsView } from "./views/AccountsView"
import { Navbar } from "./components/misc/Navbar/Navbar"
import { Modals } from "./components/modals/Modals"
import { TermsPrivacy } from "./components/misc/TermsPrivacy"
import { lazy } from "react"
=======
import './styles/App.less';
import { RecoilRoot } from 'recoil';
import { BrowserRouter, Route, Routes } from 'react-router-dom';
import { WalletProvider } from '@solana/wallet-adapter-react';
import { PhantomWalletAdapter } from '@solana/wallet-adapter-phantom';
import { MathWalletAdapter } from '@solana/wallet-adapter-mathwallet';
import { SolflareWalletAdapter } from '@solana/wallet-adapter-solflare';
import { SolongWalletAdapter } from '@solana/wallet-adapter-solong';
import { SolletWalletAdapter } from '@solana/wallet-adapter-sollet';
import { BraveWalletAdapter } from '@solana/wallet-adapter-brave';
import { E2EWalletAdapter } from '@jet-lab/e2e-react-adapter';
import { PoolsView } from './views/PoolsView';
import { SwapsView } from './views/SwapsView';
import { AccountsView } from './views/AccountsView';
import { Navbar } from './components/misc/Navbar/Navbar';
import { Modals } from './components/modals/Modals';
import { TermsPrivacy } from './components/misc/TermsPrivacy';
import { lazy } from 'react';
>>>>>>> 3f9451e6

const StateSyncer = lazy(() => import('./state/StateSyncer'));
const FixedLendView = lazy(() => import('./views/FixedLendView'));
const FixedBorrowView = lazy(() => import('./views/FixedBorrowView'));

export function App(): JSX.Element {
  const wallets = [
    new PhantomWalletAdapter(),
    new BraveWalletAdapter(),
    new SolflareWalletAdapter(),
    new SolongWalletAdapter(),
    new MathWalletAdapter(),
    new SolletWalletAdapter(),
    new E2EWalletAdapter()
  ];

  return (
    <BrowserRouter>
      <RecoilRoot>
        <WalletProvider wallets={wallets} autoConnect localStorageKey="jetAppWallet">
          <Navbar />
          <Routes>
            <Route path="/" element={<PoolsView />} />
            <Route path="/swaps" element={<SwapsView />} />
            <Route path="/accounts" element={<AccountsView />} />
            <Route path="/fixed-borrow" element={<FixedBorrowView />} />
            <Route path="/fixed-lend" element={<FixedLendView />} />
          </Routes>
          <Modals />
          <TermsPrivacy />
          <StateSyncer />
        </WalletProvider>
      </RecoilRoot>
    </BrowserRouter>
  );
}<|MERGE_RESOLUTION|>--- conflicted
+++ resolved
@@ -1,4 +1,3 @@
-<<<<<<< HEAD
 import "./styles/App.less"
 import { RecoilRoot } from "recoil"
 import { BrowserRouter, Route, Routes } from "react-router-dom"
@@ -17,26 +16,6 @@
 import { Modals } from "./components/modals/Modals"
 import { TermsPrivacy } from "./components/misc/TermsPrivacy"
 import { lazy } from "react"
-=======
-import './styles/App.less';
-import { RecoilRoot } from 'recoil';
-import { BrowserRouter, Route, Routes } from 'react-router-dom';
-import { WalletProvider } from '@solana/wallet-adapter-react';
-import { PhantomWalletAdapter } from '@solana/wallet-adapter-phantom';
-import { MathWalletAdapter } from '@solana/wallet-adapter-mathwallet';
-import { SolflareWalletAdapter } from '@solana/wallet-adapter-solflare';
-import { SolongWalletAdapter } from '@solana/wallet-adapter-solong';
-import { SolletWalletAdapter } from '@solana/wallet-adapter-sollet';
-import { BraveWalletAdapter } from '@solana/wallet-adapter-brave';
-import { E2EWalletAdapter } from '@jet-lab/e2e-react-adapter';
-import { PoolsView } from './views/PoolsView';
-import { SwapsView } from './views/SwapsView';
-import { AccountsView } from './views/AccountsView';
-import { Navbar } from './components/misc/Navbar/Navbar';
-import { Modals } from './components/modals/Modals';
-import { TermsPrivacy } from './components/misc/TermsPrivacy';
-import { lazy } from 'react';
->>>>>>> 3f9451e6
 
 const StateSyncer = lazy(() => import('./state/StateSyncer'));
 const FixedLendView = lazy(() => import('./views/FixedLendView'));
