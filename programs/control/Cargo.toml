[package]
name = "jet-control"
version = "1.0.0"
description = "Adminstrative program for Jet Protocol"
edition = "2018"

[lib]
crate-type = ["cdylib", "lib"]
name = "jet_control"
path = "src/lib.rs"

[features]
no-entrypoint = []
no-idl = []
no-log-ix-name = []
cpi = ["no-entrypoint"]
default = []
testing = [
    "jet-metadata/testing",
    "jet-fixed-term/testing",
    "jet-margin-pool/testing"
]
devnet = []

[dependencies]
<<<<<<< HEAD
solana-program = "1.11"
anchor-lang = { git = "https://github.com/jet-lab/anchor", branch = "temp-version-bump-1-11" }
anchor-spl = { git = "https://github.com/jet-lab/anchor", branch = "temp-version-bump-1-11" }
=======
solana-program = "1.14"
anchor-lang = { git = "https://github.com/coral-xyz/anchor", branch = "master" }
anchor-spl = { git = "https://github.com/coral-xyz/anchor", branch = "master" }
>>>>>>> f222bb3d

jet-metadata = { path = "../metadata", features = ["cpi"] }
jet-fixed-term = { path = "../fixed-term", features = ["cpi"] }
jet-margin-pool = { path = "../margin-pool", features = ["cpi"] }<|MERGE_RESOLUTION|>--- conflicted
+++ resolved
@@ -23,15 +23,9 @@
 devnet = []
 
 [dependencies]
-<<<<<<< HEAD
-solana-program = "1.11"
-anchor-lang = { git = "https://github.com/jet-lab/anchor", branch = "temp-version-bump-1-11" }
-anchor-spl = { git = "https://github.com/jet-lab/anchor", branch = "temp-version-bump-1-11" }
-=======
 solana-program = "1.14"
-anchor-lang = { git = "https://github.com/coral-xyz/anchor", branch = "master" }
-anchor-spl = { git = "https://github.com/coral-xyz/anchor", branch = "master" }
->>>>>>> f222bb3d
+anchor-lang = "0.26"
+anchor-spl = "0.26"
 
 jet-metadata = { path = "../metadata", features = ["cpi"] }
 jet-fixed-term = { path = "../fixed-term", features = ["cpi"] }
