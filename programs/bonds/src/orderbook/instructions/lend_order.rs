use agnostic_orderbook::state::Side;
use anchor_lang::prelude::*;
use anchor_spl::token::{accessor::mint, Mint, Token, TokenAccount};
use proc_macros::BondTokenManager;

use crate::{
    bond_token_manager::BondTokenManager,
    orderbook::state::*,
    serialization::{self, RemainingAccounts},
    tickets::state::SplitTicket,
    BondsError,
};

#[derive(Accounts, BondTokenManager)]
pub struct LendOrder<'info> {
    /// Signing authority over the token vault transferring for a lend order
    pub authority: Signer<'info>,

    #[bond_manager]
    pub orderbook_mut: OrderbookMut<'info>,

    /// where to settle tickets on match:
    /// - SplitTicket that will be created if the order is filled as a taker and `auto_stake` is enabled
    /// - ticket token account to receive bond tickets
    /// be careful to check this properly. one way is by using lender_tickets_token_account
    #[account(mut)]
    ticket_settlement: AccountInfo<'info>,

    /// where to loan tokens from
    #[account(mut, constraint = mint(&lender_tokens.to_account_info())? == orderbook_mut.underlying_mint() @ BondsError::WrongUnderlyingTokenMint)]
    pub lender_tokens: Account<'info, TokenAccount>,

    /// The market token vault
    #[account(mut, address = orderbook_mut.vault() @ BondsError::WrongVault)]
    pub underlying_token_vault: Account<'info, TokenAccount>,

    /// The market token vault
    #[account(mut, address = orderbook_mut.ticket_mint() @ BondsError::WrongTicketMint)]
    pub ticket_mint: Account<'info, Mint>,

    #[account(mut)]
    pub payer: Signer<'info>,
    pub system_program: Program<'info, System>,
    pub token_program: Program<'info, Token>,
}

impl<'info> LendOrder<'info> {
    pub fn lender_tickets_token_account(&self) -> Result<Pubkey> {
        Account::<'info, TokenAccount>::try_from(&self.ticket_settlement)?;
        require!(
            mint(&self.ticket_settlement.to_account_info())? == self.orderbook_mut.ticket_mint(),
            BondsError::WrongTicketMint
        );

        Ok(self.ticket_settlement.key())
    }

    /// returns the amount of tickets staked
    pub fn lend(
        &self,
        user: Pubkey,
        seed: &[u8],
        callback_info: CallbackInfo,
        order_summary: &SensibleOrderSummary,
    ) -> Result<u64> {
        let staked = if order_summary.base_filled() > 0 {
            if callback_info.flags.contains(CallbackFlags::AUTO_STAKE) {
                // auto_stake: issue split tickets to the user for immediate fill
                let mut split_ticket = serialization::init::<SplitTicket>(
                    self.ticket_settlement.to_account_info(),
                    self.payer.to_account_info(),
                    self.system_program.to_account_info(),
                    &SplitTicket::make_seeds(user.as_ref(), seed),
                )?;
                let timestamp = Clock::get()?.unix_timestamp;
                *split_ticket = SplitTicket {
                    owner: user,
                    bond_manager: self.orderbook_mut.bond_manager.key(),
                    order_tag: callback_info.order_tag,
                    struck_timestamp: timestamp,
                    maturation_timestamp: timestamp
                        + self.orderbook_mut.bond_manager.load()?.duration,
                    principal: order_summary.quote_filled()?,
                    interest: order_summary.base_filled() - order_summary.quote_filled()?,
                };
                order_summary.base_filled()
            } else {
                // no auto_stake: issue free tickets to the user for immediate fill
                self.mint(
                    &self.ticket_mint,
                    &self.ticket_settlement,
                    order_summary.base_filled(),
                )?;
                0
            }
        } else {
            0
        };
        // take all underlying that has been lent plus what may be lent later
        anchor_spl::token::transfer(
            anchor_lang::prelude::CpiContext::new(
                self.token_program.to_account_info(),
                anchor_spl::token::Transfer {
                    from: self.lender_tokens.to_account_info(),
                    to: self.underlying_token_vault.to_account_info(),
                    authority: self.authority.to_account_info(),
                },
            ),
            order_summary.quote_combined()?,
        )?;

        Ok(staked)
    }
}

pub fn handler(ctx: Context<LendOrder>, params: OrderParams, seed: Vec<u8>) -> Result<()> {
    let (callback_info, order_summary) = ctx.accounts.orderbook_mut.place_order(
        ctx.accounts.authority.key(),
        Side::Bid,
        params,
        if params.auto_stake {
            ctx.accounts.authority.key()
        } else {
            ctx.accounts.lender_tickets_token_account()?
        },
        ctx.accounts.lender_tokens.key(),
        ctx.remaining_accounts
            .iter()
            .maybe_next_adapter()?
            .map(|a| a.key()),
        if params.auto_stake {
            CallbackFlags::AUTO_STAKE
        } else {
            CallbackFlags::empty()
        },
    )?;
<<<<<<< HEAD
    ctx.accounts.lend(
        ctx.accounts.authority.key(),
        &seed,
        callback_info,
        &order_summary,
=======

    if params.auto_stake {
        let mut split_ticket = serialization::init::<SplitTicket>(
            ctx.accounts.split_ticket.to_account_info(),
            ctx.accounts.payer.to_account_info(),
            ctx.accounts.system_program.to_account_info(),
            &SplitTicket::make_seeds(ctx.accounts.user.key().as_ref(), seed.as_slice()),
        )?;
        let timestamp = Clock::get()?.unix_timestamp;

        *split_ticket = SplitTicket {
            owner: ctx.accounts.user.key(),
            bond_manager: ctx.accounts.orderbook_mut.bond_manager.key(),
            order_tag: callback_info.order_tag,
            struck_timestamp: timestamp,
            maturation_timestamp: timestamp
                + ctx
                    .accounts
                    .orderbook_mut
                    .bond_manager
                    .load()?
                    .lend_duration,
            principal: order_summary.total_quote_qty,
            interest: order_summary.total_base_qty - order_summary.total_quote_qty,
        }
    }
    // todo defensive rounding for posted_quote
    transfer(
        transfer_context!(ctx, underlying_token_vault, user_token_vault, user),
        order_summary.total_quote_qty,
>>>>>>> d8a1cefe
    )?;
    emit!(crate::events::LendOrder {
        bond_market: ctx.accounts.orderbook_mut.bond_manager.key(),
        lender: ctx.accounts.authority.key(),
        order_summary: order_summary.summary(),
    });

    Ok(())
}<|MERGE_RESOLUTION|>--- conflicted
+++ resolved
@@ -79,7 +79,7 @@
                     order_tag: callback_info.order_tag,
                     struck_timestamp: timestamp,
                     maturation_timestamp: timestamp
-                        + self.orderbook_mut.bond_manager.load()?.duration,
+                        + self.orderbook_mut.bond_manager.load()?.lend_duration,
                     principal: order_summary.quote_filled()?,
                     interest: order_summary.base_filled() - order_summary.quote_filled()?,
                 };
@@ -134,44 +134,11 @@
             CallbackFlags::empty()
         },
     )?;
-<<<<<<< HEAD
     ctx.accounts.lend(
         ctx.accounts.authority.key(),
         &seed,
         callback_info,
         &order_summary,
-=======
-
-    if params.auto_stake {
-        let mut split_ticket = serialization::init::<SplitTicket>(
-            ctx.accounts.split_ticket.to_account_info(),
-            ctx.accounts.payer.to_account_info(),
-            ctx.accounts.system_program.to_account_info(),
-            &SplitTicket::make_seeds(ctx.accounts.user.key().as_ref(), seed.as_slice()),
-        )?;
-        let timestamp = Clock::get()?.unix_timestamp;
-
-        *split_ticket = SplitTicket {
-            owner: ctx.accounts.user.key(),
-            bond_manager: ctx.accounts.orderbook_mut.bond_manager.key(),
-            order_tag: callback_info.order_tag,
-            struck_timestamp: timestamp,
-            maturation_timestamp: timestamp
-                + ctx
-                    .accounts
-                    .orderbook_mut
-                    .bond_manager
-                    .load()?
-                    .lend_duration,
-            principal: order_summary.total_quote_qty,
-            interest: order_summary.total_base_qty - order_summary.total_quote_qty,
-        }
-    }
-    // todo defensive rounding for posted_quote
-    transfer(
-        transfer_context!(ctx, underlying_token_vault, user_token_vault, user),
-        order_summary.total_quote_qty,
->>>>>>> d8a1cefe
     )?;
     emit!(crate::events::LendOrder {
         bond_market: ctx.accounts.orderbook_mut.bond_manager.key(),
