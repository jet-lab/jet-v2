--- conflicted
+++ resolved
@@ -101,8 +101,7 @@
         let sequence_number =
             debt.new_obligation_without_posting(order_summary.base_filled(), maturation_timestamp)?;
 
-        let maturation_timestamp =
-            bond_manager.load()?.borrow_duration + Clock::get()?.unix_timestamp;
+        let maturation_timestamp = manager.borrow_duration + Clock::get()?.unix_timestamp;
 
         let mut obligation = serialization::init::<Obligation>(
             ctx.accounts.obligation.to_account_info(),
@@ -110,18 +109,13 @@
             ctx.accounts.system_program.to_account_info(),
             &Obligation::make_seeds(ctx.accounts.margin_user.key().as_ref(), seed.as_slice()),
         )?;
-<<<<<<< HEAD
-        let filled_quote = order_summary.quote_filled()?;
-        let disburse = manager.loan_to_disburse(filled_quote);
+        let quote_filled = order_summary.quote_filled()?;
+        let disburse = manager.loan_to_disburse(quote_filled);
         manager
             .collected_fees
-            .try_add_assign(filled_quote.safe_sub(disburse)?)?;
+            .try_add_assign(quote_filled.safe_sub(disburse)?)?;
         ctx.accounts.margin_user.assets.entitled_tokens += disburse;
-=======
-        let quote_filled = order_summary.quote_filled()?;
         let base_filled = order_summary.base_filled();
-        ctx.accounts.margin_user.assets.entitled_tokens += quote_filled;
->>>>>>> 44826515
         *obligation = Obligation {
             sequence_number,
             borrower_account: ctx.accounts.margin_user.key(),
@@ -137,7 +131,7 @@
             authority: ctx.accounts.margin_account.key(),
             order_id: order_summary.summary().posted_order_id,
             sequence_number,
-            bond_manager: bond_manager.key(),
+            bond_manager: ctx.accounts.orderbook_mut.bond_manager.key(),
             maturation_timestamp,
             quote_filled,
             base_filled,
