// SPDX-License-Identifier: AGPL-3.0-or-later
//
// Copyright (C) 2022 JET PROTOCOL HOLDINGS, LLC.
//
// This program is free software: you can redistribute it and/or modify
// it under the terms of the GNU Affero General Public License as published by
// the Free Software Foundation, either version 3 of the License, or
// (at your option) any later version.
//
// This program is distributed in the hope that it will be useful,
// but WITHOUT ANY WARRANTY; without even the implied warranty of
// MERCHANTABILITY or FITNESS FOR A PARTICULAR PURPOSE.  See the
// GNU Affero General Public License for more details.
//
// You should have received a copy of the GNU Affero General Public License
// along with this program.  If not, see <https://www.gnu.org/licenses/>.

use anchor_lang::{
    prelude::*,
    solana_program::{instruction::Instruction, program},
};
use anchor_spl::token::TokenAccount;

use jet_proto_math::Number128;

use crate::{
    AccountPosition, AdapterPositionFlags, ErrorCode, MarginAccount, PriceInfo,
    MAX_ORACLE_CONFIDENCE, MAX_ORACLE_STALENESS,
};

pub struct InvokeAdapter<'a, 'info> {
    /// The margin account to proxy an action for
    pub margin_account: &'a AccountLoader<'info, MarginAccount>,

    /// The program to be invoked
    pub adapter_program: &'a AccountInfo<'info>,

    /// The accounts to be passed through to the adapter
    pub remaining_accounts: &'a [AccountInfo<'info>],
}

#[derive(AnchorSerialize, AnchorDeserialize)]
pub struct CompactAccountMeta {
    pub is_signer: u8,
    pub is_writable: u8,
}

#[derive(AnchorSerialize, AnchorDeserialize, Clone, Default)]
pub struct AdapterResult {
    /// keyed by token mint, same as position
    pub position_changes: Vec<(Pubkey, Vec<PositionChange>)>,
}

#[derive(AnchorSerialize, AnchorDeserialize, Clone)]
pub enum PositionChange {
    /// The price/value of the position has already changed,
    /// so the margin account must update its price
    Price(PriceChangeInfo),

    /// Flags that are true here will be set to the bool in the position
    /// Flags that are false here will be unchanged in the position
    Flags(AdapterPositionFlags, bool),

    /// The margin program will fail the current instruction if this position is not registered.
    ///
    /// Example: This instruction involves an action by the owner of the margin
    /// account that increases a claim balance in their account, so the margin
    /// program must verify that the claim is registered as a position before
    /// allowing the instruction to complete successfully.
    ExpectPosition,
}

#[derive(AnchorSerialize, AnchorDeserialize, Clone, Copy)]
pub struct PriceChangeInfo {
    /// The current price of the asset
    pub value: i64,

    /// The current confidence value for the asset price
    pub confidence: u64,

    /// The recent average price
    pub twap: i64,

    /// The time that the price was published at
    pub publish_time: i64,

    /// The exponent for the price values
    pub exponent: i32,
}

/// Executes an unpermissioned invocation with the requested data
pub fn invoke(
    ctx: &InvokeAdapter,
    account_metas: Vec<CompactAccountMeta>,
    data: Vec<u8>,
) -> Result<()> {
    let (instruction, account_infos) = construct_invocation(ctx, account_metas, data);

    program::invoke(&instruction, &account_infos)?;

    handle_adapter_result(ctx)
}

/// Invoke with the requested data, and sign with the margin account
pub fn invoke_signed(
    ctx: &InvokeAdapter,
    account_metas: Vec<CompactAccountMeta>,
    data: Vec<u8>,
) -> Result<()> {
    let (instruction, account_infos) = construct_invocation(ctx, account_metas, data);

    let ma = ctx.margin_account.load()?;
    program::invoke_signed(
        &instruction,
        &account_infos,
        &[&[ma.owner.as_ref(), &ma.user_seed, &[ma.bump_seed[0]]]],
    )?;

    handle_adapter_result(ctx)
}

fn construct_invocation<'info>(
    ctx: &InvokeAdapter<'_, 'info>,
    account_metas: Vec<CompactAccountMeta>,
    data: Vec<u8>,
) -> (Instruction, Vec<AccountInfo<'info>>) {
    let mut accounts = vec![AccountMeta {
        pubkey: ctx.margin_account.key(),
        is_signer: true,
        is_writable: true,
    }];
    let mut account_infos = vec![ctx.margin_account.to_account_info()];

    accounts.extend(
        account_metas
            .into_iter()
            .zip(ctx.remaining_accounts.iter())
            .map(|(meta, account_info)| AccountMeta {
                pubkey: account_info.key(),
                is_signer: meta.is_signer != 0,
                is_writable: meta.is_writable != 0,
            }),
    );

    account_infos.extend(ctx.remaining_accounts.iter().cloned());

    let instruction = Instruction {
        program_id: ctx.adapter_program.key(),
        accounts,
        data,
    };

    (instruction, account_infos)
}

fn handle_adapter_result(ctx: &InvokeAdapter) -> Result<()> {
    update_balances(ctx)?;

    let result = match program::get_return_data() {
        None => AdapterResult::default(),
        Some((program_id, _)) if program_id != ctx.adapter_program.key() => {
            return Err(ErrorCode::WrongProgramAdapterResult.into())
        }
        Some((_, data)) => AdapterResult::deserialize(&mut &data[..])?,
    };

    let mut margin_account = ctx.margin_account.load_mut()?;
    for (mint, changes) in result.position_changes {
        let position = margin_account.get_position_mut(&mint)?;
        for change in changes {
            match change {
                PositionChange::Price(px) => update_price(ctx, position, px)?,
                PositionChange::Flags(flags, true) => position.flags |= flags,
                PositionChange::Flags(flags, false) => position.flags &= !flags,
                PositionChange::ExpectPosition => (), // get_position_mut verified that the position exists
            }
        }
    }

    Ok(())
}

fn update_balances(ctx: &InvokeAdapter) -> Result<()> {
    for account_info in ctx.remaining_accounts {
        if account_info.owner == &TokenAccount::owner() {
            let account = TokenAccount::try_deserialize(&mut &**account_info.try_borrow_data()?)?;
            if account.owner == ctx.margin_account.key() {
                if let Err(err) = ctx.margin_account.load_mut()?.set_position_balance(
                    &account.mint,
                    account_info.key,
                    account.amount,
                ) {
                    match err {
                        Error::AnchorError(a)
                            if a.error_code_number == ErrorCode::PositionNotRegistered.into() => {}
                        _ => Err(err)?,
                    }
                }
            }
        }
    }

    Ok(())
}

fn update_price(
    ctx: &InvokeAdapter,
    position: &mut AccountPosition,
    entry: PriceChangeInfo,
) -> Result<()> {
    let clock = Clock::get()?;
    let max_confidence = Number128::from_bps(MAX_ORACLE_CONFIDENCE);

    let twap = Number128::from_decimal(entry.twap, entry.exponent);
    let confidence = Number128::from_decimal(entry.confidence, entry.exponent);

    let price = match (confidence, entry.slot) {
        (c, _) if (c / twap) > max_confidence => PriceInfo::new_invalid(),
        (_, slot) if (clock.slot - slot) > MAX_ORACLE_STALENESS => PriceInfo::new_invalid(),
        _ => PriceInfo::new_valid(entry.exponent, entry.value, clock.unix_timestamp as u64),
    };

<<<<<<< HEAD
    match position.set_price(ctx.adapter_program.key, &price) {
        Err(Error::AnchorError(e))
            if e.error_code_number
                == (ErrorCode::UnknownPosition as u32 + anchor_lang::error::ERROR_CODE_OFFSET) =>
        {
            Ok(())
=======
                let price = match (confidence, entry.publish_time) {
                    (c, _) if (c / twap) > max_confidence => PriceInfo::new_invalid(),
                    (_, publish_time)
                        if (clock.unix_timestamp - publish_time) > MAX_ORACLE_STALENESS =>
                    {
                        PriceInfo::new_invalid()
                    }
                    _ => PriceInfo::new_valid(
                        entry.exponent,
                        entry.value,
                        clock.unix_timestamp as u64,
                    ),
                };

                match margin_account.set_position_price(
                    &entry.mint,
                    ctx.adapter_program.key,
                    &price,
                ) {
                    Err(Error::AnchorError(e))
                        if e.error_code_number
                            == (ErrorCode::UnknownPosition as u32
                                + anchor_lang::error::ERROR_CODE_OFFSET) => {}
                    Err(e) => return Err(e),
                    Ok(()) => (),
                }
            }
>>>>>>> b5c8e62c
        }
        Err(e) => Err(e),
        Ok(()) => Ok(()),
    }
}<|MERGE_RESOLUTION|>--- conflicted
+++ resolved
@@ -214,48 +214,20 @@
     let twap = Number128::from_decimal(entry.twap, entry.exponent);
     let confidence = Number128::from_decimal(entry.confidence, entry.exponent);
 
-    let price = match (confidence, entry.slot) {
+    let price = match (confidence, entry.publish_time) {
         (c, _) if (c / twap) > max_confidence => PriceInfo::new_invalid(),
-        (_, slot) if (clock.slot - slot) > MAX_ORACLE_STALENESS => PriceInfo::new_invalid(),
+        (_, publish_time) if (clock.unix_timestamp - publish_time) > MAX_ORACLE_STALENESS => {
+            PriceInfo::new_invalid()
+        }
         _ => PriceInfo::new_valid(entry.exponent, entry.value, clock.unix_timestamp as u64),
     };
 
-<<<<<<< HEAD
     match position.set_price(ctx.adapter_program.key, &price) {
         Err(Error::AnchorError(e))
             if e.error_code_number
                 == (ErrorCode::UnknownPosition as u32 + anchor_lang::error::ERROR_CODE_OFFSET) =>
         {
             Ok(())
-=======
-                let price = match (confidence, entry.publish_time) {
-                    (c, _) if (c / twap) > max_confidence => PriceInfo::new_invalid(),
-                    (_, publish_time)
-                        if (clock.unix_timestamp - publish_time) > MAX_ORACLE_STALENESS =>
-                    {
-                        PriceInfo::new_invalid()
-                    }
-                    _ => PriceInfo::new_valid(
-                        entry.exponent,
-                        entry.value,
-                        clock.unix_timestamp as u64,
-                    ),
-                };
-
-                match margin_account.set_position_price(
-                    &entry.mint,
-                    ctx.adapter_program.key,
-                    &price,
-                ) {
-                    Err(Error::AnchorError(e))
-                        if e.error_code_number
-                            == (ErrorCode::UnknownPosition as u32
-                                + anchor_lang::error::ERROR_CODE_OFFSET) => {}
-                    Err(e) => return Err(e),
-                    Ok(()) => (),
-                }
-            }
->>>>>>> b5c8e62c
         }
         Err(e) => Err(e),
         Ok(()) => Ok(()),
