--- conflicted
+++ resolved
@@ -25,39 +25,6 @@
     pub margin_account: Pubkey,
 }
 
-<<<<<<< HEAD
-// #[event]
-pub struct PositionRegistered {
-    pub margin_account: Pubkey,
-    pub authority: Pubkey,
-    pub position: AccountPosition,
-}
-
-// #[event]
-pub struct PositionClosed {
-    pub margin_account: Pubkey,
-    pub authority: Pubkey,
-    pub token: Pubkey,
-}
-
-// #[event]
-pub struct PositionMetadataRefreshed {
-    pub margin_account: Pubkey,
-    pub position: AccountPosition,
-}
-
-// #[event]
-pub struct PositionBalanceUpdated {
-    pub position: AccountPosition,
-}
-
-// #[event]
-pub struct PositionTouched {
-    pub position: AccountPosition,
-}
-
-=======
->>>>>>> 3f5a1b07
 #[event]
 pub struct AccountingInvokeBegin {
     pub margin_account: Pubkey,
@@ -158,36 +125,4 @@
             past_due: valuation.past_due(),
         }
     }
-<<<<<<< HEAD
-}
-
-/// Allows you to return a single type that could actually be any of variety of events.
-/// This cannot be done with traits because Box<Dyn $Name> is not possible because
-/// AnchorSerialize prevents trait objects.
-macro_rules! event_groups {
-    ($($Name:ident{$($Variant:ident),+$(,)?})*) => {
-        $(
-        #[allow(clippy::enum_variant_names)]
-        pub enum $Name {
-            $($Variant($Variant),)+
-        }
-
-        // impl $Name {
-        //     pub fn emit(self) {
-        //         match self {
-        //             $(Self::$Variant(item) => emit!(item),)+
-        //         }
-        //     }
-        // }
-
-        $(impl From<$Variant> for $Name {
-            fn from(item: $Variant) -> Self {
-                Self::$Variant(item)
-            }
-        })+)+
-    };
-}
-pub(crate) use event_groups;
-=======
-}
->>>>>>> 3f5a1b07
+}