--- conflicted
+++ resolved
@@ -94,77 +94,33 @@
     ///
     /// # Parameters
     ///
-<<<<<<< HEAD
-    /// 1.  Create and load the margin account.
-    ///     
-    /// 2.  Initialize the margin account.
-    ///     
-    /// 3.  Emit the [`events::AccountCreated`] event (see Events table below) for data logging.
-    ///     
-    /// 4.  Return `Ok(())`.
-    ///     
-    ///
-    /// **[Accounts](jet_margin::accounts::CreateAccount) expected with create\_account.rs:**
-    ///
-=======
     /// * `seed` - An abritrary integer used to derive the new account address. This allows
     ///            a user to own multiple margin accounts, by creating new accounts with different
     ///            seed values.
     ///
-    /// # [Accounts](jet_margin::accounts::CreateAccount)
+    /// **[Accounts](jet_margin::accounts::CreateAccount) expected with create\_account.rs:**
     ///     
->>>>>>> 34c69e98
     /// |     |     |     |
     /// | --- | --- | --- |
     /// | **Name** | **Type** | **Description** |
     /// | `owner` | `signer` | The owner of the new margin account. |
     /// | `payer` | `signer` | The pubkey paying rent for the new margin account opening. |
     /// | `margin_account` | `writable` | The margin account to initialize for the owner. |
-<<<<<<< HEAD
-    /// | `system_program` | `read only` | The system program. |
-=======
     /// | `system_program` | `read_only` | The [system native program](https://docs.solana.com/developing/runtime-facilities/programs#system-program). |
->>>>>>> 34c69e98
-    ///
-    /// # Events
-    ///
-    /// |     |     |
-    /// | --- | --- |
-    /// | **Event Name** | **Description** |
-<<<<<<< HEAD
-    /// | [`events::AccountCreated`] | The created account. |
-=======
+    ///
+    /// # Events
+    ///
+    /// |     |     |
+    /// | --- | --- |
+    /// | **Event Name** | **Description** |
     /// | [`events::AccountCreated`] | Marks the creation of the account. |
->>>>>>> 34c69e98
-
     pub fn create_account(ctx: Context<CreateAccount>, seed: u16) -> Result<()> {
         create_account_handler(ctx, seed)
     }
 
-    /// Close a user's margin account
-    ///
-<<<<<<< HEAD
-    /// This instruction does the following:
-    ///
-    /// 1.  Load the margin account.
-    ///     
-    /// 2.  Check if the loaded margin account has any open positions.
-    ///     
-    ///     a.  If open positions exist, then return [`ErrorCode::AccountNotEmpty`].
-    ///         
-    /// 3.  Emit the [`events::AccountClosed`] event (see Events table below) for data logging.
-    ///
-    /// 4. Close the account and return the rent to the receiver.
-    ///     
-    /// 5.  Return `Ok(())`.
-    ///     
+    /// Close a user's margin account. The margin account must have zero positions remaining to be closed.
     ///
     /// **[Accounts](jet_margin::accounts::CloseAccount) expected with close\_account.rs:**
-=======
-    /// The margin account must have zero positions remaining to be closed.
-    ///
-    /// # [Accounts](jet_margin::accounts::CloseAccount)
->>>>>>> 34c69e98
     ///
     /// |     |     |     |
     /// | --- | --- | --- |
@@ -179,7 +135,6 @@
     /// | --- | --- |
     /// | **Event Name** | **Description** |
     /// | [`events::AccountClosed`] | Marks the closure of the account. |
-
     pub fn close_account(ctx: Context<CloseAccount>) -> Result<()> {
         close_account_handler(ctx)
     }
@@ -191,32 +146,7 @@
     ///
     /// This instruction may fail if the account has reached it's maximum number of positions.
     ///
-<<<<<<< HEAD
-    /// 1.  Register a new position that belongs to the individual margin account.
-    ///     
-    /// 2.  Emit the [`events::PositionRegistered`] event (see Events table below) for data logging.
-    ///     
-    /// 3.  Return `Ok(())`.
-    ///     
-    ///
     /// **[Accounts](jet_margin::accounts::RegisterPosition) expected with register\_position.rs:**
-    ///
-    /// |     |     |     |
-    /// | --- | --- | --- |
-    /// | **Name** | **Description** |
-    /// | `authority` | `signer` | The authority that can change the margin account. |
-    /// | `payer` | `signer (writable)` | The address paying for rent. |
-    /// | `margin_account` | `writable` |  The margin account to register position type with. |
-    /// | `position_token_mint` | `read only` | The mint for the position token being registered. |
-    /// | `metadata` | `read only` | The metadata account that references the correct oracle for the token. |
-    /// | `token_account` | `read only` | The token account to store hold the position assets in the custody of the margin account. |
-    /// | `token_program` | `read only` | The token program of the token accounts to store for this margin account. |
-    /// | `rent` | `read only` | The rent to open the account. |
-    /// | `system_program` | `read only` | The system program. |
-    ///
-    /// **Events emitted by register\_position.rs:**
-=======
-    /// # [Accounts](jet_margin::accounts::RegisterPosition)
     ///
     /// |     |     |     |
     /// | --- | --- | --- |
@@ -231,17 +161,12 @@
     /// | `rent` | `read_only` | The [rent sysvar](https://docs.solana.com/developing/runtime-facilities/sysvars#rent). The rent to open the account. |
     /// | `system_program` | `read_only` | The [system native program](https://docs.solana.com/developing/runtime-facilities/programs#system-program). |
     ///
-    /// # Events
->>>>>>> 34c69e98
+    /// **Events emitted by register\_position.rs:**
     ///
     /// |     |     |
     /// | --- | --- |
     /// | **Event Name** | **Description** |
     /// | [`events::PositionRegistered`] | Marks the registration of the position. |
-<<<<<<< HEAD
-
-=======
->>>>>>> 34c69e98
     pub fn register_position(ctx: Context<RegisterPosition>) -> Result<()> {
         register_position_handler(ctx)
     }
@@ -254,47 +179,20 @@
     /// instruction allows udating the margin account state to reflect the current available
     /// balance of collateral.
     ///
-<<<<<<< HEAD
-    /// 1.  Load the margin account.
-    ///     
-    /// 2.  Load the token account.
-    ///     
-    /// 3.  Load the margin account position.
-    ///     
-    /// 4.  Emit the [`events::PositionBalanceUpdated`] event (see Events table below) for data logging.
-    ///     
-    /// 5.  Return `Ok(())`.
-    ///     
-    ///
     /// **[Accounts](jet_margin::accounts::UpdatePositionBalance) expected with update\_position\_balance.rs:**
-    ///
-    /// |     |     |     |
-    /// | --- | --- | --- |
-    /// | **Name** | | **Type** | **Description** |
-    /// | `margin_account` | `writable` | The margin account to update. |
-    /// | `token_account` | `read only` | The token account to update the balance for. |
-    /// | `position` | `read only` | The margin account position. |
-=======
-    /// # [Accounts](jet_margin::accounts::UpdatePositionBalance)
     ///
     /// |     |     |     |
     /// | --- | --- | --- |
     /// | **Name** | **Type** | **Description** |
     /// | `margin_account` | `writable` | The margin account to update. |
     /// | `token_account` | `read_only` | The token account to update the balance for. |
->>>>>>> 34c69e98
-    ///
-    /// # Events
-    ///
-    /// |     |     |
-    /// | --- | --- |
-    /// | **Event Name** | **Description** |
-<<<<<<< HEAD
-    /// | [`events::PositionBalanceUpdated`] | Marks the updating of the position. |
-=======
+    ///
+    /// # Events
+    ///
+    /// |     |     |
+    /// | --- | --- |
+    /// | **Event Name** | **Description** |
     /// | [`events::PositionBalanceUpdated`] | Marks the updating of the position balance. |
->>>>>>> 34c69e98
-    ///
     pub fn update_position_balance(ctx: Context<UpdatePositionBalance>) -> Result<()> {
         update_position_balance_handler(ctx)
     }
@@ -302,97 +200,39 @@
     /// Update the metadata for a position stored in the margin account,
     /// in the case where the metadata has changed after the position was
     /// created.
-<<<<<<< HEAD
-    ///
-    /// This instruction does the following:
-    ///
-    /// 1.  Load account token metadata.
-    ///     
-    /// 2.  Load the margin account.
-    ///     
-    /// 3.  Update the position with refreshed metadata.
-    ///     
-    /// 4.  Emit the [`events::PositionMetadataRefreshed`] event (see Events table below) for data logging.
-    ///     
-    /// 5.  Return `Ok(())`.
-    ///     
     ///
     /// **[Accounts](jet_margin::accounts::RefreshPositionMetadata) expected with refresh\_position\_metadata.rs:**
     ///
-=======
-    ///
-    /// # [Accounts](jet_margin::accounts::RefreshPositionMetadata)
-    ///
->>>>>>> 34c69e98
     /// |     |     |     |
     /// | --- | --- | --- |
     /// | **Name** | **Type** | **Description** |
     /// | `margin_account` | `writable` | The margin account with the position to be refreshed. |
-<<<<<<< HEAD
-    /// | `metadata` | `read only` | The metadata account for the token, which has been updated. |
-    /// | `position` | `read only` | The position of the margin account to refresh metadata for. |
-
+    /// | `metadata` | `read_only` | The metadata account for the token, which has been updated. |
+    ///
     /// **Events emitted by refresh\_position\_metadata.rs:**
-=======
-    /// | `metadata` | `read_only` | The metadata account for the token, which has been updated. |
-    ///
-    /// # Events
->>>>>>> 34c69e98
-    ///
-    /// |     |     |
-    /// | --- | --- |
-    /// | **Event Name** | **Description** |
-<<<<<<< HEAD
-    /// | [`events::PositionMetadataRefreshed`] | Marks the refreshing of the metadata of the position. |
-
-=======
+    /// |     |     |
+    /// | --- | --- |
+    /// | **Event Name** | **Description** |
     /// | [`events::PositionMetadataRefreshed`] | Marks the refreshing of position metadata. |
-    ///
->>>>>>> 34c69e98
     pub fn refresh_position_metadata(ctx: Context<RefreshPositionMetadata>) -> Result<()> {
         refresh_position_metadata_handler(ctx)
     }
 
     /// Close out a position, removing it from the account.
-    ///
-<<<<<<< HEAD
-    /// 1.  Load the margin account.
-    ///
-    /// 2.  Verify the authority of the margin account.
-    ///
-    /// 3.  Unregister the existing position from the margin account.
-    ///
-    /// 4.  If the token account authority is the same as the margin account authority, close the token account.
-    ///
-    /// 5.  Emit the [`events::PositionClosed`] event (see Events table below) for data logging.
-    ///
-    /// 6.  Return `Ok(())`.
-    ///
-    ///
-    /// **[Accounts](jet_margin::accounts::ClosePosition) expected with close\_position.rs:**
-    ///
-=======
     /// Since there is a finite number of positions a single account can maintain it may be
     /// necessary for a user to close out old positions to take new ones.
     ///
-    /// # [Accounts](jet_margin::accounts::ClosePosition)
-    ///
->>>>>>> 34c69e98
+    ///  **[Accounts](jet_margin::accounts::ClosePosition) expected with close\_position.rs:**
+    ///
     /// |     |     |     |
     /// | --- | --- | --- |
     /// | **Name** | **Type** | **Description** |
     /// | `authority` | `signer` | The authority that can change the margin account. |
     /// | `receiver` | `writable` | The receiver for the rent released. |
     /// | `margin_account` | `writable` | The margin account with the position to close. |
-<<<<<<< HEAD
-    /// | `position_token_mint` | `read only` | The mint for the position token being deregistered. |
-    /// | `token_account` | `writable` | The token account for the position being closed. |
-    /// | `token_program` | `read only` | The token program for the position being closed. |
-=======
     /// | `position_token_mint` | `read_only` | The mint for the position token being deregistered. |
     /// | `token_account` | `writable` | The token account for the position being closed. |
     /// | `token_program` | `read_only` | The [spl token program](https://spl.solana.com/token). |
->>>>>>> 34c69e98
     ///
     /// # Events
     ///
@@ -400,11 +240,6 @@
     /// | --- | --- |
     /// | **Event Name** | **Description** |
     /// | [`events::PositionClosed`] | Marks the closure of the position. |
-<<<<<<< HEAD
-
-=======
-    ///
->>>>>>> 34c69e98
     pub fn close_position(ctx: Context<ClosePosition>) -> Result<()> {
         close_position_handler(ctx)
     }
@@ -412,50 +247,23 @@
     /// Verify that the account is healthy, by validating the collateralization
     /// ration is above the minimum.
     ///
-<<<<<<< HEAD
-    /// This instruction does the following:
-    ///
-    /// 1.  Load the margin account.
-    ///
-    /// 2.  Check if positions for that margin account are healthy.
-    ///     
-    ///    a.  If unhealthy positions exist for this margin account, return `False`.
-    ///
-    /// 3.  Emit the [`events::VerifiedHealthy`] event (see Events table below) for data logging.
-    ///
-    /// 4.  Return `Ok(())`.
-    ///
-    ///
-    /// **[Accounts](jet_margin::accounts::VerifyHealthy) expected with verify\_healthy.rs:**
-=======
     /// There's no real reason to call this instruction, outside of wanting to simulate
     /// the health check for a margin account.
     ///
     ///
-    /// # [Accounts](jet_margin::accounts::VerifyHealthy)
->>>>>>> 34c69e98
-    ///
-    /// |     |     |     |
-    /// | --- | --- | --- |
-    /// | **Name** | **Type** | **Description** |
-<<<<<<< HEAD
-    /// | `margin_account` | `read only` | The account to verify the health of. |
-=======
+    /// **[Accounts](jet_margin::accounts::VerifyHealthy) expected with verify\_healthy.rs:**
+    ///
+    /// |     |     |     |
+    /// | --- | --- | --- |
+    /// | **Name** | **Type** | **Description** |
     /// | `margin_account` | `read_only` | The account to verify the health of. |
->>>>>>> 34c69e98
-    ///
-    /// # Events
-    ///
-    /// |     |     |
-    /// | --- | --- |
-    /// | **Event Name** | **Description** |
-<<<<<<< HEAD
-    /// |[`events::VerifiedHealthy`] | Marks the completion of health verification. |
-
-=======
+    ///
+    /// # Events
+    ///
+    /// |     |     |
+    /// | --- | --- |
+    /// | **Event Name** | **Description** |
     /// | [`events::VerifiedHealthy`] | Marks the verification of the position. |
-    ///
->>>>>>> 34c69e98
     pub fn verify_healthy(ctx: Context<VerifyHealthy>) -> Result<()> {
         verify_healthy_handler(ctx)
     }
@@ -466,37 +274,8 @@
     /// This provides the margin account as a signer to any invoked instruction, and therefore
     /// grants the adapter authority over any tokens held by the margin account.
     ///
-<<<<<<< HEAD
-    /// 1.  Check if the margin account is being liquidated:
-    ///         
-    ///     a.  If the margin account is being liquidated, return [`ErrorCode::Liquidating`].
-    ///     
-    /// 2.  Emit [`events::AdapterInvokeBegin`] event (see Events table below) for data logging.
-    ///
-    /// 3.  Check if any margin account positions that have changed via adapters.
-    ///     
-    ///     a.  For each position that changed, emit each existing adapter position as [`events::PositionEvent`].
-    ///            
-    /// 4. Emit [`events::AdapterInvokeEnd`] event (see Events table below) for data logging.
-    ///     
-    /// 5. Verify the margin account positions are healthy.
-    ///     
-    /// 6.  Return `Ok(())`.
-    ///
-    ///     
-    ///
-    /// **[Accounts](jet_margin::accounts::AdapterInvoke) expected with adapter\_invoke.rs:**
-    ///
-    /// |     |     |     |
-    /// | --- | --- | --- |
-    /// | **Name** | **Type** | **Description** |
-    /// | `owner` | `signer` | The authority that owns the margin account. |
-    /// | `margin_account` | `writable` | The margin account to proxy an action for. |
-    /// | `adapter_program` | `read only` | The program to be invoked. |
-    /// | `adapter_metadata` | `read only` | The metadata about the proxy program. |
-=======
     /// This validates the invoked program by expecting an `adapter_metadata` account,
-    /// which must exist for the instruction to be considered valid. The configuration
+    /// which must exist for the instruction to be considered valid. The configurationa
     /// for allowing adapter programs is controlled by protocol governance.
     ///
     /// All extra accounts passed in are used as the input accounts when invoking
@@ -506,8 +285,7 @@
     ///
     /// * `data` - The instruction data to pass to the adapter program
     ///
-    /// # [Accounts](jet_margin::accounts::AdapterInvoke)
->>>>>>> 34c69e98
+    /// **[Accounts](jet_margin::accounts::AdapterInvoke) expected with adapter\_invoke.rs:**
     ///
     /// |     |     |     |
     /// | --- | --- | --- |
@@ -523,12 +301,7 @@
     /// | --- | --- |
     /// | **Event Name** | **Description** |
     /// | [`events::AdapterInvokeBegin`] | Marks the start of the adapter invocation (includes the margin account pubkey and the adapter program pubkey). |
-<<<<<<< HEAD
-    // TODO: Better wording for PositionEvent below (made an attempt, let's see what Qiqi thinks)
     /// | [`events::PositionEvent`] _(Note that each single event represents a different adapter position)_ | The [PositionEvent](events::PositionEvent) of each adapter. |
-=======
-    /// | [`events::PositionEvent`] _(Note that each single event represents a different adapter position)_ | The [PositionEvent](events::PositionEvent) marks the change in position. |
->>>>>>> 34c69e98
     /// | [`events::AdapterInvokeEnd`] | Marks the ending of the adapter invocation (includes no data except for the event itself being emitted). |
     pub fn adapter_invoke<'info>(
         ctx: Context<'_, '_, '_, 'info, AdapterInvoke<'info>>,
@@ -541,43 +314,19 @@
     /// refresh the state of the margin account to be consistent with the actual
     /// underlying prices or positions, but not permitting new position changes.
     ///
-<<<<<<< HEAD
-    /// This instruction does the following:
-    ///     
-    /// 1.  Emit [`events::AccountingInvokeBegin`] event (see Events table below) for data logging.
-    ///
-    /// 2.  Invoke the adapter program to update the position for the margin account passed in.
-    ///    
-    ///     a.  For each position that changed, emit each existing adapter position as [`events::PositionEvent`] (see Events table below).
-    ///            
-    /// 3. Emit [`events::AccountingInvokeEnd`] event (see Events table below) for data logging.
-    ///
-    /// 4.  Return `Ok(())`.
-=======
     /// This is a permissionless way of updating the value of positions on a margin
     /// account which require some adapter to provide the update. Unlike `adapter_invoke`,
     /// this instruction will not provider the margin account as a signer to invoked programs,
     /// and they thefore do not have authority to modify any token balances held by the account.
->>>>>>> 34c69e98
     ///     
     /// All extra accounts passed in are used as the input accounts when invoking
     /// the provided adapter porgram.
     ///
-<<<<<<< HEAD
+    /// # Parameters
+    ///
+    /// * `data` - The instruction data to pass to the adapter program
+    ///
     /// **[Accounts](jet_margin::accounts::AccountingInvoke) expected with accounting\_invoke.rs:**
-    ///
-    /// |     |     |     |
-    /// | --- | --- | --- |
-    /// | **Name** | **Type** |  **Description** |
-    /// | `margin_account` | `writeable` | The margin account to proxy an action for. |
-    /// | `adapter_program` | `read only` | The program to be invoked. |
-    /// | `adapter_metadata` | `read only` | The metadata about the proxy program. |
-=======
-    /// # Parameters
-    ///
-    /// * `data` - The instruction data to pass to the adapter program
-    ///
-    /// # [Accounts](jet_margin::accounts::AccountingInvoke)
     ///
     /// |     |     |     |
     /// | --- | --- | --- |
@@ -585,7 +334,6 @@
     /// | `margin_account` | `writable` | The margin account to proxy an action for. |
     /// | `adapter_program` | `read_only` | The program to be invoked. |
     /// | `adapter_metadata` | `read_only` | The metadata about the proxy program. |
->>>>>>> 34c69e98
     ///
     /// # Events
     ///
@@ -593,15 +341,8 @@
     /// | --- | --- |
     /// | **Name** | **Description** |
     /// | [`events::AccountingInvokeBegin`] | Signify that the accounting invocation process has begun. |
-<<<<<<< HEAD
-    // TODO: Better wording for PositionEvent below (made an attempt, let's see what Qiqi thinks)
     /// | [`events::PositionEvent`] _(Note that each single event represents an different adapter position)_ | The [PositionEvent](events::PositionEvent) of each adapter. |
     /// | [`events::AccountingInvokeEnd`] | Signify that the accounting invocation process has ended. |
-
-=======
-    /// | [`events::PositionEvent`] _(Note that each single event represents an different adapter position)_ | The [PositionEvent](events::PositionEvent) marks the change in position. |
-    /// | [`events::AccountingInvokeEnd`] | Signify that the accounting invocation process has ended. |
->>>>>>> 34c69e98
     pub fn accounting_invoke<'info>(
         ctx: Context<'_, '_, '_, 'info, AccountingInvoke<'info>>,
         data: Vec<u8>,
@@ -614,39 +355,10 @@
     /// The account will enter a state preventing the owner from taking any action,
     /// until the liquidator process is complete.
     ///
-<<<<<<< HEAD
-    /// 1. Create the liquidation account that persists the state of liquidation.
-    ///
-    /// 2. Load the liquidator and the margin account.
-    ///     
-    /// 3. Verify that the account is subject to liquidation.
-    ///     
-    /// 4. Verify that the account is not already being liquidated.
-    ///     
-    ///     a.  If the liquidator is already assigned to this margin account, do nothing.
-    ///         
-    ///     b.  If there is no liquidator assigned to this margin account, this liquidator can claim this unhealthy margin account.
-    ///         
-    ///     c.  Otherwise the margin account is already claimed, so return [`ErrorCode::Liquidating`].
-    ///        
-    /// 5. Record the current valuation of the margin account.
-    ///     
-    /// 6. Calculate the minimum collateral amount that must be liquidated.
-    ///     
-    /// 7. Begin the liquidation.
-    ///  
-    /// 8. Emit the [`events::LiquidationBegun`] event (see Events table below) for data logging.
-    ///
-    /// 9. Return `Ok(())`.
-    ///     
-    ///
-    /// **[Accounts](jet_margin::accounts::LiquidateBegin) expected with liquidate\_begin.rs:**
-=======
     /// Requires the `liquidator_metadata` account, which restricts the signer to
     /// those approved by protocol governance.
     ///
-    /// # [Accounts](jet_margin::accounts::LiquidateBegin)
->>>>>>> 34c69e98
+    /// **[Accounts](jet_margin::accounts::LiquidateBegin) expected with liquidate\_begin.rs:**
     ///
     /// |     |     |     |
     /// | --- | --- | --- |
@@ -654,65 +366,30 @@
     /// | `margin_account` | `writable` | The account in need of liquidation. |
     /// | `payer` | `signer` | The address paying rent. |
     /// | `liquidator` | `signer` | The liquidator account performing the liquidation. |
-<<<<<<< HEAD
-    /// | `liquidator_metadata` | `read only` | The metadata describing the liquidator. |
-    /// | `liquidation` | `read only` | The account to persist the state of liquidation. |
-    /// | `system_program` | `read only` | The system program. |
-=======
     /// | `liquidator_metadata` | `read_only` | The metadata describing the liquidator. |
     /// | `liquidation` | `writable` | The account to persist the state of liquidation. |
     /// | `system_program` | `read_only` | The [system native program](https://docs.solana.com/developing/runtime-facilities/programs#system-program). |
->>>>>>> 34c69e98
-    ///
-    /// # Events
-    ///
-    /// |     |     |
-    /// | --- | --- |
-    /// | **Event Name** | **Description** |
-<<<<<<< HEAD
-    /// | [`events::LiquidationBegun`] | The event marking the beginning of liquidation. |
-
-=======
+    ///
+    /// # Events
+    ///
+    /// |     |     |
+    /// | --- | --- |
+    /// | **Event Name** | **Description** |
     /// | [`events::LiquidationBegun`] | Marks the beginning of the liquidation. |
->>>>>>> 34c69e98
     pub fn liquidate_begin(ctx: Context<LiquidateBegin>) -> Result<()> {
         liquidate_begin_handler(ctx)
     }
 
     /// End the liquidation state for an account
-    ///
-<<<<<<< HEAD
-    /// 1. Load the margin account.
-    ///     
-    /// 2. Load the start time from the liquidation account.
-    ///     
-    /// 3.Check if the current liquidation has timed out. Reference [LIQUIDATION_TIMEOUT](`jet_margin::LIQUIDATION_TIMEOUT`).
-    ///         
-    /// 4. If the liquidator is not timed out, and the liquidator is not the authorized liquidator, return [`ErrorCode::UnauthorizedLiquidator`].
-    ///         
-    /// 5. End the liquidation by setting the `liquidation` and `liquidator` fields of [MarginAccount](`jet_margin::MarginAccount`).
-    ///     
-    /// 6. Emit the [`events::LiquidationEnded`] event (see Events table below) for data logging.
-    ///     
-    /// 7. Return `Ok(())`.
-    ///     
-    ///
-    /// **[Accounts](jet_margin::accounts::LiquidateEnd) expected with liquidate\_end.rs:**
-=======
     /// Normally must be signed by the liquidator that started the liquidation state. Can be
     /// signed by anyone after the [timeout period](jet_margin::LIQUIDATION_TIMEOUT) has elapsed.
     ///
-    /// # [Accounts](jet_margin::accounts::LiquidateEnd)
->>>>>>> 34c69e98
-    ///
-    /// |     |     |     |
-    /// | --- | --- | --- |
-    /// | **Name** | **Type** | **Description** |
-<<<<<<< HEAD
+    /// **[Accounts](jet_margin::accounts::LiquidateEnd) expected with liquidate\_end.rs:**
+    ///
+    /// |     |     |     |
+    /// | --- | --- | --- |
+    /// | **Name** | **Type** | **Description** |
     /// | `authority` | `signer (writable)` | The pubkey calling the instruction to end liquidation. |
-=======
-    /// | `authority` | `signer` | The pubkey calling the instruction to end liquidation. |
->>>>>>> 34c69e98
     /// | `margin_account` | `writable` | The account in need of liquidation. |
     /// | `liquidation` | `writable` | The account to persist the state of liquidation. |
     ///
@@ -721,62 +398,25 @@
     /// |     |     |
     /// | --- | --- |
     /// | **Event Name** | **Description** |
-<<<<<<< HEAD
-    /// | [`events::LiquidationEnded`] | The event marking the end of liquidation. |
-
-=======
     /// | [`events::LiquidationEnded`] | Marks the ending of the liquidation. |
->>>>>>> 34c69e98
     pub fn liquidate_end(ctx: Context<LiquidateEnd>) -> Result<()> {
         liquidate_end_handler(ctx)
     }
 
     /// Perform an action by invoking another program, for the purposes of
     /// liquidating a margin account.
-    ///
-<<<<<<< HEAD
-    /// This instruction does the following:
-    ///
-    /// 1. Load the margin account.
-    ///     
-    /// 2. Load the current valuation of the margin account.
-    ///     
-    /// 3. Emit the [`events::LiquidatorInvokeBegin`] event (see Events table below) for data logging.
-    ///     
-    /// 4. Check if any margin account positions that have changed via adapters.
-    ///     
-    ///    a.  For each position that changed, emit each existing adapter position as [`events::PositionEvent`].
-    ///     
-    /// 5. Load liquidation account.
-    ///
-    /// 6. Update and verify the liquidation acount.
-    ///     
-    /// 7. Emit the [`events::LiquidatorInvokeEnd`] event (see Events table below) for data logging.
-    ///     
-    /// 8. Return `Ok(())`.
-    ///         
-    ///
-    /// **[Accounts](jet_margin::accounts::LiquidatorInvoke) expected with liquidator\_invoke.rs:**
-    ///
-=======
     /// Requires the account already be in the liquidation state, and the signer must
     /// be the same liquidator that started the liquidation state.      
     ///
-    /// # [Accounts](jet_margin::accounts::LiquidatorInvoke)
->>>>>>> 34c69e98
+    /// **[Accounts](jet_margin::accounts::LiquidatorInvoke) expected with liquidator\_invoke.rs:**
     /// |     |     |     |
     /// | --- | --- | --- |
     /// | **Name** | **Type** | **Description** |
     /// | `liquidator` | `signer` | The liquidator processing the margin account. |
     /// | `liquidation` | `writable` | The account to persist the state of liquidation. |
     /// | `margin_account` | `writable` | The margin account to proxy an action for. |
-<<<<<<< HEAD
-    /// | `adapter_program` | `read only` | The program to be invoked. |
-    /// | `adapter_metadata` | `read only` | The metadata about the proxy program. |
-=======
     /// | `adapter_program` | `read_only` | The program to be invoked. |
     /// | `adapter_metadata` | `read_only` | The metadata about the proxy program. |
->>>>>>> 34c69e98
     ///
     /// # Events
     ///
@@ -784,15 +424,8 @@
     /// | --- | --- |
     /// | **Event Name** | **Description** |
     /// | [`events::LiquidatorInvokeBegin`] | Marks the beginning of this liquidation event. |
-<<<<<<< HEAD
-    // TODO: Better wording for PositionEvent below (made an attempt, let's see what Qiqi thinks)
     /// | [`events::PositionEvent`] _(Note that each single event represents an different adapter position)_ | The [PositionEvent](events::PositionEvent) of each adapter. |
     /// | [`events::LiquidatorInvokeEnd`] | Marks the ending of this liquidator event. |
-
-=======
-    /// | [`events::PositionEvent`] _(Note that each single event represents an different adapter position)_ | The [PositionEvent](events::PositionEvent) describing the change in position. |
-    /// | [`events::LiquidatorInvokeEnd`] | Marks the ending of this liquidator event. |
->>>>>>> 34c69e98
     pub fn liquidator_invoke<'info>(
         ctx: Context<'_, '_, '_, 'info, LiquidatorInvoke<'info>>,
         data: Vec<u8>,
