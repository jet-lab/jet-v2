--- conflicted
+++ resolved
@@ -93,13 +93,9 @@
         valuation.liabilities * Number128::from_bps(LIQUIDATION_MAX_TOTAL_EQUITY_LOSS_BPS);
 
     let liquidation_state = LiquidationState {
-<<<<<<< HEAD
         liquidator,
         margin_account: ctx.accounts.margin_account.key(),
-        state: Liquidation::new(Clock::get()?.unix_timestamp, min_equity_change),
-=======
         state: Liquidation::new(Clock::get()?.unix_timestamp, max_equity_loss),
->>>>>>> b4975cfe
     };
     *ctx.accounts.liquidation.load_init()? = liquidation_state;
 
