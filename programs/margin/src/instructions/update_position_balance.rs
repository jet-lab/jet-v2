// SPDX-License-Identifier: AGPL-3.0-or-later
//
// Copyright (C) 2022 JET PROTOCOL HOLDINGS, LLC.
//
// This program is free software: you can redistribute it and/or modify
// it under the terms of the GNU Affero General Public License as published by
// the Free Software Foundation, either version 3 of the License, or
// (at your option) any later version.
//
// This program is distributed in the hope that it will be useful,
// but WITHOUT ANY WARRANTY; without even the implied warranty of
// MERCHANTABILITY or FITNESS FOR A PARTICULAR PURPOSE.  See the
// GNU Affero General Public License for more details.
//
// You should have received a copy of the GNU Affero General Public License
// along with this program.  If not, see <https://www.gnu.org/licenses/>.

use anchor_lang::prelude::*;
use anchor_spl::token::TokenAccount;

use crate::{
    // events,
    syscall::{sys, Sys},
    MarginAccount,
};

#[derive(Accounts)]
pub struct UpdatePositionBalance<'info> {
    /// The account to update
    #[account(mut)]
    pub margin_account: AccountLoader<'info, MarginAccount>,

    /// The token account to update the balance for
    pub token_account: Account<'info, TokenAccount>,
}

pub fn update_position_balance_handler(ctx: Context<UpdatePositionBalance>) -> Result<()> {
    let mut margin_account = ctx.accounts.margin_account.load_mut()?;
    let token_account = &ctx.accounts.token_account;

<<<<<<< HEAD
    let _position = margin_account.set_position_balance(
=======
    margin_account.set_position_balance(
>>>>>>> 3f5a1b07
        &token_account.mint,
        &token_account.key(),
        token_account.amount,
        sys().unix_timestamp(),
    )?;

<<<<<<< HEAD
    // emit!(events::PositionBalanceUpdated { position });

=======
>>>>>>> 3f5a1b07
    Ok(())
}<|MERGE_RESOLUTION|>--- conflicted
+++ resolved
@@ -38,21 +38,12 @@
     let mut margin_account = ctx.accounts.margin_account.load_mut()?;
     let token_account = &ctx.accounts.token_account;
 
-<<<<<<< HEAD
-    let _position = margin_account.set_position_balance(
-=======
     margin_account.set_position_balance(
->>>>>>> 3f5a1b07
         &token_account.mint,
         &token_account.key(),
         token_account.amount,
         sys().unix_timestamp(),
     )?;
 
-<<<<<<< HEAD
-    // emit!(events::PositionBalanceUpdated { position });
-
-=======
->>>>>>> 3f5a1b07
     Ok(())
 }