// SPDX-License-Identifier: AGPL-3.0-or-later
//
// Copyright (C) 2022 JET PROTOCOL HOLDINGS, LLC.
//
// This program is free software: you can redistribute it and/or modify
// it under the terms of the GNU Affero General Public License as published by
// the Free Software Foundation, either version 3 of the License, or
// (at your option) any later version.
//
// This program is distributed in the hope that it will be useful,
// but WITHOUT ANY WARRANTY; without even the implied warranty of
// MERCHANTABILITY or FITNESS FOR A PARTICULAR PURPOSE.  See the
// GNU Affero General Public License for more details.
//
// You should have received a copy of the GNU Affero General Public License
// along with this program.  If not, see <https://www.gnu.org/licenses/>.

use anchor_lang::prelude::*;

mod instructions;
mod state;
mod util;
use instructions::*;

pub use state::{MarginPool, MarginPoolConfig, PoolFlags};
pub mod events;

declare_id!("JPPooLEqRo3NCSx82EdE2VZY5vUaSsgskpZPBHNGVLZ");

pub mod authority {
    use super::*;

    declare_id!("Fg6PaFpoGXkYsidMpWTK6W2BeZ7FEfcYkg476zPFsLnS");
}

#[program]
mod jet_margin_pool {
    use super::*;

    /// Create a new pool for borrowing and lending
<<<<<<< HEAD
    pub fn create_pool(ctx: Context<CreatePool>, fee_destination: Pubkey) -> Result<()> {
        instructions::create_pool_handler(ctx, fee_destination)
=======
    pub fn close_loan(ctx: Context<CloseLoan>) -> Result<()> {
        instructions::close_loan_handler(ctx)
    }

    /// Create a new pool for borrowing and lending
    pub fn create_pool(ctx: Context<CreatePool>) -> Result<()> {
        instructions::create_pool_handler(ctx)
>>>>>>> 81399c6b
    }

    /// Configure an existing pool
    pub fn configure(ctx: Context<Configure>, config: Option<MarginPoolConfig>) -> Result<()> {
        instructions::configure_handler(ctx, config)
    }

    /// Accrue interest on the pool, and collect any fees.
    pub fn collect(ctx: Context<Collect>) -> Result<()> {
        instructions::collect_handler(ctx)
    }

    /// Deposit tokens into the pool in exchange for notes
    pub fn deposit(ctx: Context<Deposit>, amount: u64) -> Result<()> {
        instructions::deposit_handler(ctx, amount)
    }

    /// Withdraw tokens from the pool, exchanging in previously received
    /// deposit notes.
    pub fn withdraw(ctx: Context<Withdraw>, amount: Amount) -> Result<()> {
        instructions::withdraw_handler(ctx, amount)
    }

    /// Borrow tokens using a margin account
    pub fn margin_borrow(ctx: Context<MarginBorrow>, amount: u64) -> Result<()> {
        instructions::margin_borrow_handler(ctx, amount)
    }

    /// Repay a loan with a maximum amount.
    /// If the loan balance is lower than the amount, the excess is left in the
    /// deposit account.
    pub fn margin_repay(ctx: Context<MarginRepay>, max_amount: Amount) -> Result<()> {
        instructions::margin_repay_handler(ctx, max_amount)
    }

    /// Update the pool position on a margin account
    pub fn margin_refresh_position(ctx: Context<MarginRefreshPosition>) -> Result<()> {
        instructions::margin_refresh_position_handler(ctx)
    }

    /// Creates the token account to track the loan notes,
    /// then requests margin to register the position
    pub fn register_loan(ctx: Context<RegisterLoan>) -> Result<()> {
        instructions::register_loan_handler(ctx)
    }
}

#[derive(AnchorSerialize, AnchorDeserialize, Debug, Clone, Copy)]
pub enum AmountKind {
    Tokens,
    Notes,
}

/// Represent an amount of some value (like tokens, or notes)
#[derive(AnchorSerialize, AnchorDeserialize, Debug, Clone, Copy)]
pub struct Amount {
    pub kind: AmountKind,
    pub value: u64,
}

impl Amount {
    pub const fn tokens(value: u64) -> Self {
        Self {
            kind: AmountKind::Tokens,
            value,
        }
    }

    pub const fn notes(value: u64) -> Self {
        Self {
            kind: AmountKind::Notes,
            value,
        }
    }
}

#[error_code]
pub enum ErrorCode {
    /// 141100 - The pool is currently disabled
    #[msg("The pool is currently disabled")]
    Disabled = 135_100,

    /// 141101 - Interest accrual is too far behind
    #[msg("Interest accrual is too far behind")]
    InterestAccrualBehind,

    /// 141102 - The pool currently only allows deposits
    #[msg("The pool currently only allows deposits")]
    DepositsOnly,

    /// 141103 - There are not enough tokens in a pool to fulfil transaction
    #[msg("The pool does not have sufficient liquidity for the transaction")]
    InsufficientLiquidity,

    /// 141104 - An invalid amount has been supplied
    ///
    /// This is used when a `TokenAmount` has an invalid value
    #[msg("An invalid amount has been supplied")]
    InvalidAmount,

    /// 141105 - The oracle is not reporting a valid price
    InvalidPrice,

    /// 141106 - The oracle account is not valid
    InvalidOracle,

    /// 141107 - Attempt repayment of more tokens than total outstanding
    RepaymentExceedsTotalOutstanding,
}<|MERGE_RESOLUTION|>--- conflicted
+++ resolved
@@ -38,18 +38,8 @@
     use super::*;
 
     /// Create a new pool for borrowing and lending
-<<<<<<< HEAD
     pub fn create_pool(ctx: Context<CreatePool>, fee_destination: Pubkey) -> Result<()> {
         instructions::create_pool_handler(ctx, fee_destination)
-=======
-    pub fn close_loan(ctx: Context<CloseLoan>) -> Result<()> {
-        instructions::close_loan_handler(ctx)
-    }
-
-    /// Create a new pool for borrowing and lending
-    pub fn create_pool(ctx: Context<CreatePool>) -> Result<()> {
-        instructions::create_pool_handler(ctx)
->>>>>>> 81399c6b
     }
 
     /// Configure an existing pool
@@ -94,6 +84,11 @@
     /// then requests margin to register the position
     pub fn register_loan(ctx: Context<RegisterLoan>) -> Result<()> {
         instructions::register_loan_handler(ctx)
+    }
+
+    /// Closes a previously opened loan token account
+    pub fn close_loan(ctx: Context<CloseLoan>) -> Result<()> {
+        instructions::close_loan_handler(ctx)
     }
 }
 
