// SPDX-License-Identifier: AGPL-3.0-or-later
//
// Copyright (C) 2022 JET PROTOCOL HOLDINGS, LLC.
//
// This program is free software: you can redistribute it and/or modify
// it under the terms of the GNU Affero General Public License as published by
// the Free Software Foundation, either version 3 of the License, or
// (at your option) any later version.
//
// This program is distributed in the hope that it will be useful,
// but WITHOUT ANY WARRANTY; without even the implied warranty of
// MERCHANTABILITY or FITNESS FOR A PARTICULAR PURPOSE.  See the
// GNU Affero General Public License for more details.
//
// You should have received a copy of the GNU Affero General Public License
// along with this program.  If not, see <https://www.gnu.org/licenses/>.

mod close_loan;
mod collect;
mod configure;
mod create_pool;
mod deposit;
mod margin_borrow;
mod margin_refresh_position;
mod margin_repay;
<<<<<<< HEAD
mod margin_repay_from_wallet;
=======
mod register_loan;
>>>>>>> a9139c1f
mod withdraw;

pub use close_loan::*;
pub use collect::*;
pub use configure::*;
pub use create_pool::*;
pub use deposit::*;
pub use margin_borrow::*;
pub use margin_refresh_position::*;
pub use margin_repay::*;
<<<<<<< HEAD
pub use margin_repay_from_wallet::*;
=======
pub use register_loan::*;
>>>>>>> a9139c1f
pub use withdraw::*;<|MERGE_RESOLUTION|>--- conflicted
+++ resolved
@@ -23,11 +23,8 @@
 mod margin_borrow;
 mod margin_refresh_position;
 mod margin_repay;
-<<<<<<< HEAD
 mod margin_repay_from_wallet;
-=======
 mod register_loan;
->>>>>>> a9139c1f
 mod withdraw;
 
 pub use close_loan::*;
@@ -38,9 +35,6 @@
 pub use margin_borrow::*;
 pub use margin_refresh_position::*;
 pub use margin_repay::*;
-<<<<<<< HEAD
 pub use margin_repay_from_wallet::*;
-=======
 pub use register_loan::*;
->>>>>>> a9139c1f
 pub use withdraw::*;