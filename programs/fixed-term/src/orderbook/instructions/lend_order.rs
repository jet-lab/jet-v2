--- conflicted
+++ resolved
@@ -85,10 +85,7 @@
 
                 *deposit = TermDeposit {
                     market,
-<<<<<<< HEAD
-=======
                     sequence_number,
->>>>>>> eb3b4691
                     owner: user,
                     matures_at: timestamp + tenor,
                     principal: order_summary.quote_filled()?,
