use anchor_lang::prelude::*;
#[cfg(any(feature = "cli", test))]
use serde::{ser::SerializeStruct, Deserialize, Serialize, Serializer};

use crate::{margin::origination_fee, orderbook::state::OrderParams};

/// The `Market` contains all the information necessary to run the fixed term market
///
/// Utilized by program instructions to verify given transaction accounts are correct. Contains data
/// about the fixed term market including the tenor and ticket<->token conversion rate
#[cfg_attr(any(feature = "cli", test), derive(Deserialize))]
#[account(zero_copy)]
pub struct Market {
    /// Versioning and tag information
    pub version_tag: u64,
    /// The airspace the market is a part of
    pub airspace: Pubkey,
    /// The market state of the agnostic orderbook
    pub orderbook_market_state: Pubkey,
    /// The orderbook event queue
    pub event_queue: Pubkey,
    /// The orderbook asks byteslab
    pub asks: Pubkey,
    /// The orderbook bids byteslab
    pub bids: Pubkey,
    /// The token mint for the underlying asset of the tickets
    pub underlying_token_mint: Pubkey,
    /// Token account storing the underlying asset accounted for by this ticket program
    pub underlying_token_vault: Pubkey,
    /// The token mint for the tickets
    pub ticket_mint: Pubkey,
    /// Mint owned by fixed-term market to issue claims against a user.
    /// These claim notes are monitored by margin to ensure claims are repaid.
    pub claims_mint: Pubkey,
    /// Mint owned by fixed-term market to issue collateral value to a user for
    /// positions that are priced as tickets. The collateral notes are monitored
    /// by the margin program to track value
    pub ticket_collateral_mint: Pubkey,
    /// Mint owned by fixed-term market to issue collateral value to a user for
    /// positions that are priced as tokens. The collateral notes are monitored
    /// by the margin program to track value
    pub underlying_collateral_mint: Pubkey,
    /// oracle that defines the value of the underlying asset
    pub underlying_oracle: Pubkey,
    /// oracle that defines the value of the tickets
    pub ticket_oracle: Pubkey,
    /// Vault for collected Market fees
    pub fee_vault: Pubkey,
    /// where fees can be withdrawn to
    pub fee_destination: Pubkey,
    /// The user-defined part of the seed that generated this market's PDA
    pub seed: [u8; 32],
    /// The bump seed value for generating the authority address.
    pub(crate) bump: [u8; 1],
    /// Is the market taking orders
    pub orderbook_paused: bool,
    /// Can tickets be redeemed
    pub tickets_paused: bool,
    /// reserved for future use
    pub(crate) _reserved: [u8; 28],
    /// Length of time before a borrow is marked as due, in seconds
    pub borrow_tenor: u64,
    /// Length of time before a claim is marked as mature, in seconds
    pub lend_tenor: u64,
    /// assessed on borrows. scaled by origination_fee::FEE_UNIT
    pub origination_fee: u64,
    /// Used to generate unique order tags
    pub nonce: u64,
}

impl Market {
    /// Mutates the `OrderParams` to add a market origination fee
    pub fn add_origination_fee(&self, params: &mut OrderParams) {
        params.max_ticket_qty = self.borrow_order_qty(params.max_ticket_qty);
        params.max_underlying_token_qty = self.borrow_order_qty(params.max_underlying_token_qty);
    }

    /// for signing CPIs with the market account
    pub fn authority_seeds(&self) -> [&[u8]; 5] {
        [
            crate::seeds::MARKET,
            self.airspace.as_ref(),
            self.underlying_token_mint.as_ref(),
            &self.seed,
            &self.bump,
        ]
    }

    /// how much a borrower should receive from their fill after an origination fee is assessed
    pub fn loan_to_disburse(&self, filled_quote: u64) -> u64 {
        origination_fee::loan_to_disburse(filled_quote, self.origination_fee)
    }

    /// the size a borrow order should have including the requested amount plus the origination fee
    pub fn borrow_order_qty(&self, requested: u64) -> u64 {
        origination_fee::borrow_order_qty(requested, self.origination_fee)
    }
}

#[cfg(any(feature = "cli", test))]
impl Serialize for Market {
    fn serialize<S>(&self, serializer: S) -> std::result::Result<S::Ok, S::Error>
    where
        S: Serializer,
    {
<<<<<<< HEAD
        let mut s = serializer.serialize_struct("Market", 14)?;
=======
        let mut s = serializer.serialize_struct("Market", 22)?;
>>>>>>> f93083d9
        s.serialize_field("versionTag", &self.version_tag)?;
        s.serialize_field("airspace", &self.airspace.to_string())?;
        s.serialize_field(
            "orderbookMarketState",
            &self.orderbook_market_state.to_string(),
        )?;
        s.serialize_field("eventQueue", &self.event_queue.to_string())?;
        s.serialize_field("asks", &self.asks.to_string())?;
        s.serialize_field("bids", &self.bids.to_string())?;
        s.serialize_field(
            "underlyingTokenMint",
            &self.underlying_token_mint.to_string(),
        )?;
        s.serialize_field(
            "underlyingTokenVault",
            &self.underlying_token_vault.to_string(),
        )?;
        s.serialize_field("ticketMint", &self.ticket_mint.to_string())?;
        s.serialize_field("claimsMint", &self.claims_mint.to_string())?;
        s.serialize_field(
            "ticketCollateralMint",
            &self.ticket_collateral_mint.to_string(),
        )?;
        s.serialize_field(
            "underlyingCollateralMint",
            &self.underlying_collateral_mint.to_string(),
        )?;
        s.serialize_field("underlyingOracle", &self.underlying_oracle.to_string())?;
        s.serialize_field("ticketOracle", &self.ticket_oracle.to_string())?;
        s.serialize_field("feeVault", &self.fee_vault.to_string())?;
        s.serialize_field("feeDestination", &self.fee_destination.to_string())?;
        s.serialize_field("seed", &Pubkey::new_from_array(self.seed).to_string())?;
        s.serialize_field("orderbookPaused", &self.orderbook_paused)?;
        s.serialize_field("ticketsPaused", &self.tickets_paused)?;
        s.serialize_field("borrowTenor", &self.borrow_tenor)?;
        s.serialize_field("lendTenor", &self.lend_tenor)?;
        s.serialize_field("originationFee", &self.origination_fee)?;
        s.end()
    }
}

/// This authorizes a crank to act on any orderbook within the airspace
#[account]
pub struct CrankAuthorization {
    pub crank: Pubkey,
    pub airspace: Pubkey,
    pub market: Pubkey,
<<<<<<< HEAD
=======
}

#[test]
fn serialize_market() {
    let json = serde_json::to_string_pretty(&<Market as bytemuck::Zeroable>::zeroed()).unwrap();
    let expected = r#"{
      "versionTag": 0,
      "airspace": "11111111111111111111111111111111",
      "orderbookMarketState": "11111111111111111111111111111111",
      "eventQueue": "11111111111111111111111111111111",
      "asks": "11111111111111111111111111111111",
      "bids": "11111111111111111111111111111111",
      "underlyingTokenMint": "11111111111111111111111111111111",
      "underlyingTokenVault": "11111111111111111111111111111111",
      "ticketMint": "11111111111111111111111111111111",
      "claimsMint": "11111111111111111111111111111111",
      "ticketCollateralMint": "11111111111111111111111111111111",
      "underlyingCollateralMint": "11111111111111111111111111111111",
      "underlyingOracle": "11111111111111111111111111111111",
      "ticketOracle": "11111111111111111111111111111111",
      "feeVault": "11111111111111111111111111111111",
      "feeDestination": "11111111111111111111111111111111",
      "seed": "11111111111111111111111111111111",
      "orderbookPaused": false,
      "ticketsPaused": false,
      "borrowTenor": 0,
      "lendTenor": 0,
      "originationFee": 0
    }"#;
    assert_eq!(
        itertools::Itertools::join(&mut expected.split_whitespace(), " "),
        itertools::Itertools::join(&mut json.split_whitespace(), " ")
    )
>>>>>>> f93083d9
}<|MERGE_RESOLUTION|>--- conflicted
+++ resolved
@@ -103,11 +103,7 @@
     where
         S: Serializer,
     {
-<<<<<<< HEAD
-        let mut s = serializer.serialize_struct("Market", 14)?;
-=======
         let mut s = serializer.serialize_struct("Market", 22)?;
->>>>>>> f93083d9
         s.serialize_field("versionTag", &self.version_tag)?;
         s.serialize_field("airspace", &self.airspace.to_string())?;
         s.serialize_field(
@@ -155,8 +151,6 @@
     pub crank: Pubkey,
     pub airspace: Pubkey,
     pub market: Pubkey,
-<<<<<<< HEAD
-=======
 }
 
 #[test]
@@ -190,5 +184,4 @@
         itertools::Itertools::join(&mut expected.split_whitespace(), " "),
         itertools::Itertools::join(&mut json.split_whitespace(), " ")
     )
->>>>>>> f93083d9
 }