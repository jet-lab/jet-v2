use anchor_lang::prelude::*;
#[cfg(any(feature = "cli", test))]
use serde::{ser::SerializeStruct, Deserialize, Serialize, Serializer};

use crate::{margin::origination_fee, orderbook::state::OrderParams};

/// The `Market` contains all the information necessary to run the fixed term market
///
/// Utilized by program instructions to verify given transaction accounts are correct. Contains data
/// about the fixed term market including the tenor and ticket<->token conversion rate
#[cfg_attr(any(feature = "cli", test), derive(Deserialize))]
#[account(zero_copy)]
pub struct Market {
    /// Versioning and tag information
    pub version_tag: u64,
    /// The airspace the market is a part of
    pub airspace: Pubkey,
    /// The market state of the agnostic orderbook
    pub orderbook_market_state: Pubkey,
    /// The orderbook event queue
    pub event_queue: Pubkey,
    /// The orderbook asks byteslab
    pub asks: Pubkey,
    /// The orderbook bids byteslab
    pub bids: Pubkey,
    /// The token mint for the underlying asset of the tickets
    pub underlying_token_mint: Pubkey,
    /// Token account storing the underlying asset accounted for by this ticket program
    pub underlying_token_vault: Pubkey,
    /// The token mint for the tickets
    pub ticket_mint: Pubkey,
    /// Mint owned by fixed-term market to issue claims against a user.
    /// These claim notes are monitored by margin to ensure claims are repaid.
    pub claims_mint: Pubkey,
    /// Mint owned by fixed-term market to issue collateral value to a user for
    /// positions that are priced as tickets. The collateral notes are monitored
    /// by the margin program to track value
    pub ticket_collateral_mint: Pubkey,
    /// Mint owned by fixed-term market to issue collateral value to a user for
    /// positions that are priced as tokens. The collateral notes are monitored
    /// by the margin program to track value
    pub underlying_collateral_mint: Pubkey,
    /// oracle that defines the value of the underlying asset
    pub underlying_oracle: Pubkey,
    /// oracle that defines the value of the tickets
    pub ticket_oracle: Pubkey,
    /// Vault for collected Market fees
    pub fee_vault: Pubkey,
    /// where fees can be withdrawn to
    pub fee_destination: Pubkey,
    /// The user-defined part of the seed that generated this market's PDA
    pub seed: [u8; 32],
    /// The bump seed value for generating the authority address.
    pub(crate) bump: [u8; 1],
    /// Is the market taking orders
    pub orderbook_paused: bool,
    /// Can tickets be redeemed
    pub tickets_paused: bool,
    /// reserved for future use
    pub(crate) _reserved: [u8; 28],
    /// Length of time before a borrow is marked as due, in seconds
    pub borrow_tenor: u64,
    /// Length of time before a claim is marked as mature, in seconds
    pub lend_tenor: u64,
    /// assessed on borrows. scaled by origination_fee::FEE_UNIT
    pub origination_fee: u64,
    /// Used to generate unique order tags
    pub nonce: u64,
}

impl Market {
    /// Mutates the `OrderParams` to add a market origination fee
    pub fn add_origination_fee(&self, params: &mut OrderParams) {
        params.max_ticket_qty = self.borrow_order_qty(params.max_ticket_qty);
        params.max_underlying_token_qty = self.borrow_order_qty(params.max_underlying_token_qty);
    }

    /// for signing CPIs with the market account
    pub fn authority_seeds(&self) -> [&[u8]; 5] {
        [
            crate::seeds::MARKET,
            self.airspace.as_ref(),
            self.underlying_token_mint.as_ref(),
            &self.seed,
            &self.bump,
        ]
    }

    /// how much a borrower should receive from their fill after an origination fee is assessed
    pub fn loan_to_disburse(&self, filled_quote: u64) -> u64 {
        origination_fee::loan_to_disburse(filled_quote, self.origination_fee)
    }

    /// the size a borrow order should have including the requested amount plus the origination fee
    pub fn borrow_order_qty(&self, requested: u64) -> u64 {
        origination_fee::borrow_order_qty(requested, self.origination_fee)
    }
}

#[cfg(any(feature = "cli", test))]
impl Serialize for Market {
    fn serialize<S>(&self, serializer: S) -> std::result::Result<S::Ok, S::Error>
    where
        S: Serializer,
    {
        let mut s = serializer.serialize_struct("Market", 14)?;
        s.serialize_field("versionTag", &self.version_tag)?;
<<<<<<< HEAD
        s.serialize_field("airspace", &self.airspace)?;
        s.serialize_field("orderbookMarketState", &self.orderbook_market_state)?;
        s.serialize_field("eventQueue", &self.event_queue)?;
        s.serialize_field("asks", &self.asks)?;
        s.serialize_field("bids", &self.bids)?;
        s.serialize_field("underlyingTokenMint", &self.underlying_token_mint)?;
        s.serialize_field("underlyingTokenVault", &self.underlying_token_vault)?;
        s.serialize_field("ticketMint", &self.ticket_mint)?;
        s.serialize_field("claimsMint", &self.claims_mint)?;
        s.serialize_field("ticketCollateralMint", &self.ticket_collateral_mint)?;
        s.serialize_field("underlyingCollateralMint", &self.underlying_collateral_mint)?;
        s.serialize_field("underlyingOracle", &self.underlying_oracle)?;
        s.serialize_field("ticketOracle", &self.ticket_oracle)?;
        s.serialize_field("feeVault", &self.fee_vault)?;
        s.serialize_field("feeDestination", &self.fee_destination)?;
=======
        s.serialize_field("airspace", &self.airspace.to_string())?;
        s.serialize_field(
            "orderbookMarketState",
            &self.orderbook_market_state.to_string(),
        )?;
        s.serialize_field("eventQueue", &self.event_queue.to_string())?;
        s.serialize_field("asks", &self.asks.to_string())?;
        s.serialize_field("bids", &self.bids.to_string())?;
        s.serialize_field(
            "underlyingTokenMint",
            &self.underlying_token_mint.to_string(),
        )?;
        s.serialize_field(
            "underlyingTokenVault",
            &self.underlying_token_vault.to_string(),
        )?;
        s.serialize_field("ticketMint", &self.ticket_mint.to_string())?;
        s.serialize_field("claimsMint", &self.claims_mint.to_string())?;
        s.serialize_field(
            "ticketCollateralMint",
            &self.ticket_collateral_mint.to_string(),
        )?;
        s.serialize_field(
            "underlyingCollateralMint",
            &self.underlying_collateral_mint.to_string(),
        )?;
        s.serialize_field("underlyingOracle", &self.underlying_oracle.to_string())?;
        s.serialize_field("ticketOracle", &self.ticket_oracle.to_string())?;
        s.serialize_field("feeVault", &self.fee_vault.to_string())?;
        s.serialize_field("feeDestination", &self.fee_destination.to_string())?;
>>>>>>> 8beefbec
        s.serialize_field("seed", &Pubkey::new_from_array(self.seed).to_string())?;
        s.serialize_field("orderbookPaused", &self.orderbook_paused)?;
        s.serialize_field("ticketsPaused", &self.tickets_paused)?;
        s.serialize_field("borrowTenor", &self.borrow_tenor)?;
        s.serialize_field("lendTenor", &self.lend_tenor)?;
        s.serialize_field("originationFee", &self.origination_fee)?;
        s.end()
    }
}

/// This authorizes a crank to act on any orderbook within the airspace
#[account]
pub struct CrankAuthorization {
    pub crank: Pubkey,
    pub airspace: Pubkey,
    pub market: Pubkey,
}<|MERGE_RESOLUTION|>--- conflicted
+++ resolved
@@ -105,23 +105,6 @@
     {
         let mut s = serializer.serialize_struct("Market", 14)?;
         s.serialize_field("versionTag", &self.version_tag)?;
-<<<<<<< HEAD
-        s.serialize_field("airspace", &self.airspace)?;
-        s.serialize_field("orderbookMarketState", &self.orderbook_market_state)?;
-        s.serialize_field("eventQueue", &self.event_queue)?;
-        s.serialize_field("asks", &self.asks)?;
-        s.serialize_field("bids", &self.bids)?;
-        s.serialize_field("underlyingTokenMint", &self.underlying_token_mint)?;
-        s.serialize_field("underlyingTokenVault", &self.underlying_token_vault)?;
-        s.serialize_field("ticketMint", &self.ticket_mint)?;
-        s.serialize_field("claimsMint", &self.claims_mint)?;
-        s.serialize_field("ticketCollateralMint", &self.ticket_collateral_mint)?;
-        s.serialize_field("underlyingCollateralMint", &self.underlying_collateral_mint)?;
-        s.serialize_field("underlyingOracle", &self.underlying_oracle)?;
-        s.serialize_field("ticketOracle", &self.ticket_oracle)?;
-        s.serialize_field("feeVault", &self.fee_vault)?;
-        s.serialize_field("feeDestination", &self.fee_destination)?;
-=======
         s.serialize_field("airspace", &self.airspace.to_string())?;
         s.serialize_field(
             "orderbookMarketState",
@@ -152,7 +135,6 @@
         s.serialize_field("ticketOracle", &self.ticket_oracle.to_string())?;
         s.serialize_field("feeVault", &self.fee_vault.to_string())?;
         s.serialize_field("feeDestination", &self.fee_destination.to_string())?;
->>>>>>> 8beefbec
         s.serialize_field("seed", &Pubkey::new_from_array(self.seed).to_string())?;
         s.serialize_field("orderbookPaused", &self.orderbook_paused)?;
         s.serialize_field("ticketsPaused", &self.tickets_paused)?;
