--- conflicted
+++ resolved
@@ -137,8 +137,8 @@
         s.serialize_field("feeVault", &self.fee_vault.to_string())?;
         s.serialize_field("feeDestination", &self.fee_destination.to_string())?;
         s.serialize_field("seed", &Pubkey::new_from_array(self.seed).to_string())?;
-        s.serialize_field("orderbookPaused", &self.orderbook_paused)?;
-        s.serialize_field("ticketsPaused", &self.tickets_paused)?;
+        s.serialize_field("orderbookPaused", &self.orderbook_paused.as_bool())?;
+        s.serialize_field("ticketsPaused", &self.tickets_paused.as_bool())?;
         s.serialize_field("borrowTenor", &self.borrow_tenor)?;
         s.serialize_field("lendTenor", &self.lend_tenor)?;
         s.serialize_field("originationFee", &self.origination_fee)?;
@@ -157,28 +157,6 @@
 #[test]
 fn serialize_market() {
     let json = serde_json::to_string_pretty(&<Market as bytemuck::Zeroable>::zeroed()).unwrap();
-<<<<<<< HEAD
-    let expected = "{
-      \"version\": 0,
-      \"airspace\": \"11111111111111111111111111111111\",
-      \"orderbookMarketState\": \"11111111111111111111111111111111\",
-      \"eventQueue\": \"11111111111111111111111111111111\",
-      \"asks\": \"11111111111111111111111111111111\",
-      \"bids\": \"11111111111111111111111111111111\",
-      \"underlyingTokenMint\": \"11111111111111111111111111111111\",
-      \"underlyingTokenVault\": \"11111111111111111111111111111111\",
-      \"ticketMint\": \"11111111111111111111111111111111\",
-      \"claimsMint\": \"11111111111111111111111111111111\",
-      \"ticketCollateralMint\": \"11111111111111111111111111111111\",
-      \"underlyingOracle\": \"11111111111111111111111111111111\",
-      \"ticketOracle\": \"11111111111111111111111111111111\",
-      \"seed\": \"11111111111111111111111111111111\",
-      \"orderbookPaused\": 0,
-      \"ticketsPaused\": 0,
-      \"borrowTenor\": 0,
-      \"lendTenor\": 0
-    }";
-=======
     let expected = r#"{
       "versionTag": 0,
       "airspace": "11111111111111111111111111111111",
@@ -203,7 +181,6 @@
       "lendTenor": 0,
       "originationFee": 0
     }"#;
->>>>>>> ec296be5
     assert_eq!(
         itertools::Itertools::join(&mut expected.split_whitespace(), " "),
         itertools::Itertools::join(&mut json.split_whitespace(), " ")
