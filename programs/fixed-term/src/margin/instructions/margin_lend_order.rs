use agnostic_orderbook::state::Side;
use anchor_lang::prelude::*;
use jet_program_proc_macros::MarketTokenManager;

use crate::{
    margin::state::MarginUser,
    market_token_manager::MarketTokenManager,
    orderbook::{
        instructions::lend_order::*,
        state::{CallbackFlags, OrderParams},
    },
    serialization::RemainingAccounts,
    FixedTermErrorCode,
};

#[derive(Accounts, MarketTokenManager)]
pub struct MarginLendOrder<'info> {
    /// The account tracking borrower debts
    #[account(
        mut,
        constraint = margin_user.margin_account.key() == inner.authority.key(),
        has_one = ticket_collateral @ FixedTermErrorCode::WrongTicketCollateralAccount,
    )]
    pub margin_user: Box<Account<'info, MarginUser>>,

    /// Token account used by the margin program to track the debt that must be collateralized
    #[account(mut)]
    pub ticket_collateral: AccountInfo<'info>,

    /// Token mint used by the margin program to track the debt that must be collateralized
    #[account(mut)]
    pub ticket_collateral_mint: AccountInfo<'info>,

    #[market(orderbook_mut)]
    #[token_program]
    pub inner: LendOrder<'info>,
    // Optional event adapter account
    // pub event_adapter: AccountInfo<'info>,
}

pub fn handler(ctx: Context<MarginLendOrder>, params: OrderParams) -> Result<()> {
<<<<<<< HEAD
=======
    let user = &mut ctx.accounts.margin_user;

>>>>>>> eb3b4691
    let (callback_info, order_summary) = ctx.accounts.inner.orderbook_mut.place_order(
        ctx.accounts.inner.authority.key(),
        Side::Bid,
        params,
        user.key(),
        user.key(),
        ctx.remaining_accounts
            .iter()
            .maybe_next_adapter()?
            .map(|a| a.key()),
        CallbackFlags::MARGIN
            | if params.auto_stake {
                CallbackFlags::AUTO_STAKE
            } else {
                CallbackFlags::empty()
            },
    )?;
    let staked = ctx.accounts.inner.lend(
<<<<<<< HEAD
        ctx.accounts.margin_user.key(),
        &ctx.accounts
            .margin_user
            .assets
            .next_deposit_seqno
            .to_le_bytes(),
=======
        user.key(),
        &user.assets.next_new_deposit_seqno().to_le_bytes(),
        user.assets.next_new_deposit_seqno(),
>>>>>>> eb3b4691
        callback_info,
        &order_summary,
    )?;
    ctx.accounts.margin_user.assets.new_deposit(staked)?;
    ctx.mint(
        &ctx.accounts.ticket_collateral_mint,
        &ctx.accounts.ticket_collateral,
        staked + order_summary.quote_posted()?,
    )?;
    emit!(crate::events::OrderPlaced {
        market: ctx.accounts.inner.orderbook_mut.market.key(),
        authority: ctx.accounts.inner.authority.key(),
        margin_user: Some(ctx.accounts.margin_user.key()),
        order_tag: callback_info.order_tag.as_u128(),
        order_summary: order_summary.summary(),
        auto_stake: params.auto_stake,
        post_only: params.post_only,
        post_allowed: params.post_allowed,
        limit_price: params.limit_price,
        order_type: crate::events::OrderType::MarginLend,
    });
    ctx.accounts.margin_user.emit_asset_balances();

    Ok(())
}<|MERGE_RESOLUTION|>--- conflicted
+++ resolved
@@ -39,11 +39,8 @@
 }
 
 pub fn handler(ctx: Context<MarginLendOrder>, params: OrderParams) -> Result<()> {
-<<<<<<< HEAD
-=======
     let user = &mut ctx.accounts.margin_user;
 
->>>>>>> eb3b4691
     let (callback_info, order_summary) = ctx.accounts.inner.orderbook_mut.place_order(
         ctx.accounts.inner.authority.key(),
         Side::Bid,
@@ -62,18 +59,9 @@
             },
     )?;
     let staked = ctx.accounts.inner.lend(
-<<<<<<< HEAD
-        ctx.accounts.margin_user.key(),
-        &ctx.accounts
-            .margin_user
-            .assets
-            .next_deposit_seqno
-            .to_le_bytes(),
-=======
         user.key(),
         &user.assets.next_new_deposit_seqno().to_le_bytes(),
         user.assets.next_new_deposit_seqno(),
->>>>>>> eb3b4691
         callback_info,
         &order_summary,
     )?;
