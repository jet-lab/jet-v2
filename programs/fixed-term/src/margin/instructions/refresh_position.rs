--- conflicted
+++ resolved
@@ -1,8 +1,6 @@
 use anchor_lang::prelude::*;
 use anchor_spl::token::Token;
-use jet_margin::{
-    AdapterPositionFlags, AdapterResult, PositionChange, PriceChangeInfo, MAX_ORACLE_STALENESS,
-};
+use jet_margin::{AdapterPositionFlags, AdapterResult, PositionChange, PriceChangeInfo};
 
 use crate::{
     control::{events::PositionRefreshed, state::Market},
@@ -84,22 +82,9 @@
         msg!("oracle error in account {}: {:?}", oracle_info.key, e);
         error!(FixedTermErrorCode::OracleError)
     })?;
-<<<<<<< HEAD
-    // Required post pyth-sdk 0.6.1.
-    // See https://github.com/pyth-network/pyth-sdk-rs/commit/4f4f8c79efcee6402a94dd81a0aa1750a1a12297
-    let clock = Clock::get()?;
-    let max_staleness = MAX_ORACLE_STALENESS as u64;
-    let price = oracle
-        .get_price_no_older_than(clock.unix_timestamp, max_staleness)
-        .ok_or(FixedTermErrorCode::PriceMissing)?;
-    let ema_price = oracle
-        .get_ema_price_no_older_than(clock.unix_timestamp, max_staleness)
-        .ok_or(FixedTermErrorCode::PriceMissing)?;
-=======
     // Price will be checked by the margin program
     let price = oracle.get_price_unchecked();
     let ema_price = oracle.get_price_unchecked();
->>>>>>> 3ad2fc19
     Ok(PositionChange::Price(PriceChangeInfo {
         publish_time: price.publish_time,
         exponent: price.expo,
