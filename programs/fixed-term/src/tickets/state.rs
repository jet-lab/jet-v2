--- conflicted
+++ resolved
@@ -12,13 +12,10 @@
 
     /// The relevant market for this deposit
     pub market: Pubkey,
-<<<<<<< HEAD
-=======
 
     /// The sequence number for this deposit, which serves as unique identifier for a
     /// particular user's deposits.
     pub sequence_number: u64,
->>>>>>> eb3b4691
 
     /// The timestamp at which this deposit has matured, and can be redeemed
     pub matures_at: i64,
