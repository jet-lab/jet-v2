use anchor_lang::prelude::*;
use anchor_spl::token::{burn, Burn, Mint, Token, TokenAccount};

use crate::{
    control::state::Market,
    seeds,
    tickets::{events::TicketsStaked, state::TermDeposit},
    FixedTermErrorCode,
};

/// Params needed to stake tickets
#[derive(AnchorSerialize, AnchorDeserialize)]
pub struct StakeTicketsParams {
    /// number of tickets to stake
    pub amount: u64,

    /// uniqueness seed to allow a user to have many deposits
    pub seed: Vec<u8>,
}

/// An instruction to stake held tickets to mark a deposit
///
/// Creates a [TermDeposit] that is redeemable after the market tenor has passed
#[derive(Accounts)]
#[instruction(params: StakeTicketsParams)]
pub struct StakeTickets<'info> {
    /// A struct used to track maturation and total claimable funds
    #[account(
        init,
        seeds = [
            seeds::TERM_DEPOSIT,
            market.key().as_ref(),
            ticket_holder.key.as_ref(),
            params.seed.as_slice(),
        ],
        bump,
        payer = payer,
        space = 8 + std::mem::size_of::<TermDeposit>(),
    )]
    pub deposit: Account<'info, TermDeposit>,

    /// The Market account tracks fixed term market assets of a particular tenor
    #[account(
        mut,
        has_one = ticket_mint @ FixedTermErrorCode::WrongTicketMint,
    )]
    pub market: AccountLoader<'info, Market>,

    /// The owner of tickets that wishes to stake them for a redeemable ticket
    pub ticket_holder: Signer<'info>,

    /// The account tracking the ticket_holder's tickets
    #[account(mut)]
    pub ticket_token_account: Box<Account<'info, TokenAccount>>,

    /// The mint for the tickets for this instruction
    /// A mint is a specific instance of the token program for both the underlying asset and the market tenor
    #[account(mut)]
    pub ticket_mint: Box<Account<'info, Mint>>,

    /// The payer for account initialization
    #[account(mut)]
    pub payer: Signer<'info>,

    /// The global on-chain `TokenProgram` for account authority transfer.
    pub token_program: Program<'info, Token>,

    /// The global on-chain `SystemProgram` for program account initialization.
    pub system_program: Program<'info, System>,
}

pub fn handler(ctx: Context<StakeTickets>, params: StakeTicketsParams) -> Result<()> {
    let StakeTicketsParams { amount, .. } = params;

    // Burn lenders' ticket tokens
    burn(
        CpiContext::new(
            ctx.accounts.token_program.to_account_info(),
            Burn {
                mint: ctx.accounts.ticket_mint.to_account_info(),
                from: ctx.accounts.ticket_token_account.to_account_info(),
                authority: ctx.accounts.ticket_holder.to_account_info(),
            },
        ),
        amount,
    )?;

    let matures_at = Clock::get()?.unix_timestamp + ctx.accounts.market.load()?.lend_tenor;

    // Mint a deposit for their burned tokens
    *ctx.accounts.deposit = TermDeposit {
        matures_at,
<<<<<<< HEAD
=======
        sequence_number: 0,
>>>>>>> eb3b4691
        owner: ctx.accounts.ticket_holder.key(),
        market: ctx.accounts.market.key(),
        amount: params.amount,
        principal: params.amount,
    };

    emit!(TicketsStaked {
        market: ctx.accounts.market.key(),
        ticket_holder: ctx.accounts.ticket_holder.key(),
        amount: params.amount,
    });

    Ok(())
}<|MERGE_RESOLUTION|>--- conflicted
+++ resolved
@@ -90,10 +90,7 @@
     // Mint a deposit for their burned tokens
     *ctx.accounts.deposit = TermDeposit {
         matures_at,
-<<<<<<< HEAD
-=======
         sequence_number: 0,
->>>>>>> eb3b4691
         owner: ctx.accounts.ticket_holder.key(),
         market: ctx.accounts.market.key(),
         amount: params.amount,
