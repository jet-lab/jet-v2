[package]
name = "jet-test-service"
version = "0.1.0"
description = "Created with Anchor"
edition = "2021"

[lib]
crate-type = ["cdylib", "lib"]
name = "jet_test_service"

[features]
no-entrypoint = []
no-idl = []
no-log-ix-name = []
cpi = ["no-entrypoint"]
default = []
testing = []
devnet = ["jet-program-common/devnet"]

[dependencies]
<<<<<<< HEAD
anchor-lang = "0.26"
anchor-spl = { version = "0.26", features = ["dex"] }
=======
anchor-lang = "0.27"
anchor-spl = "0.27"
>>>>>>> 8b02b53c

pyth-sdk-solana = "0.7"
bytemuck = "1.7"

saber-stable-swap = { package = "stable-swap-anchor", git = "https://github.com/jet-lab/stable-swap", branch = "master" }
saber-stable-client = { package = "stable-swap-client", git = "https://github.com/jet-lab/stable-swap", branch = "master" }

jet-program-common = { path = "../../libraries/rust/program-common" }
jet-static-program-registry = { path = "../../libraries/rust/static-program-registry" }<|MERGE_RESOLUTION|>--- conflicted
+++ resolved
@@ -18,13 +18,8 @@
 devnet = ["jet-program-common/devnet"]
 
 [dependencies]
-<<<<<<< HEAD
-anchor-lang = "0.26"
-anchor-spl = { version = "0.26", features = ["dex"] }
-=======
 anchor-lang = "0.27"
-anchor-spl = "0.27"
->>>>>>> 8b02b53c
+anchor-spl = { version = "0.27", features = ["dex"] }
 
 pyth-sdk-solana = "0.7"
 bytemuck = "1.7"
