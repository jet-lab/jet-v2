use std::{collections::HashMap, path::Path};

use anchor_lang::prelude::Rent;
use anyhow::{bail, Result};
use jet_margin_sdk::{
    fixed_term::fixed_term_market_pda,
    ix_builder::{
        derive_airspace,
        test_service::{derive_swap_pool, derive_token_mint},
    },
    test_service::{
        init_environment, AirspaceConfig, EnvironmentConfig, SwapPoolsConfig, TokenDescription,
    },
};
use serde::{Deserialize, Serialize};
use solana_sdk::{pubkey, pubkey::Pubkey, signer::Signer};

use crate::{
    app_config::{AirspaceInfo, FixedTermMarketInfo, JetAppConfig, SwapPoolInfo, TokenInfo},
    client::{Client, NetworkKind, Plan},
};

pub async fn process_init_env(client: &Client, config_path: impl AsRef<Path>) -> Result<Plan> {
    if client.network_kind != NetworkKind::Localnet {
        bail!("running test init env on mainnet/devnet networks is not currently supported");
    }

    let env_config = read_env_config_from_file(client.signer()?, config_path)?;

    let txs = init_environment(&env_config, &Rent::default())?;
    let mut plan = client.plan()?;

    for tx in txs {
        plan = plan.instructions(
            tx.signers
                .into_iter()
                .map(|k| Box::new(k) as Box<dyn Signer>),
            [""],
            tx.instructions,
        );
    }

    Ok(plan.build())
}

pub async fn process_generate_app_config(
    client: &Client,
    config_path: impl AsRef<Path>,
    output_path: impl AsRef<Path>,
) -> Result<Plan> {
    let env_config = read_env_config_from_file(client.signer()?, config_path)?;
    let app_config = generate_app_config(client, &env_config).await?;
    let app_json = serde_json::to_string_pretty(&app_config)?;

    std::fs::write(output_path, app_json)?;
    Ok(Plan::default())
}

#[derive(Serialize, Deserialize, Debug, Clone)]
pub struct TestEnvConfig {
    pub token: Vec<TokenDescription>,
    pub airspace: Vec<AirspaceConfig>,

    #[serde(default)]
    pub swap_pools: SwapPoolsConfig,
}

fn read_env_config_from_file(
    authority: Pubkey,
    path: impl AsRef<Path>,
) -> Result<EnvironmentConfig> {
    let config_content = std::fs::read_to_string(path)?;
    let config = toml::from_str::<TestEnvConfig>(&config_content)?;

    Ok(EnvironmentConfig {
        authority,
        tokens: config.token,
        airspaces: config.airspace,
        swap_pools: config.swap_pools,
    })
}

async fn generate_app_config(client: &Client, env: &EnvironmentConfig) -> Result<JetAppConfig> {
    let tokens = generate_token_app_config_from_env(env);
    let swap_pools = generate_swap_pool_app_config_from_env(env)?;
    let serum_markets = HashMap::new();

    let airspaces = futures::future::join_all(env.airspaces.iter().map(|as_config| async {
        AirspaceInfo {
            name: as_config.name.clone(),
            tokens: as_config.tokens.keys().cloned().collect(),
            fixed_term_markets: generate_fixed_term_markets_app_config_from_env(client, as_config)
                .await
                .unwrap(),
        }
    }))
    .await;

    Ok(JetAppConfig {
        airspace_program_id: jet_margin_sdk::jet_airspace::ID,
        fixed_term_market_program_id: jet_margin_sdk::jet_market::ID,
        control_program_id: jet_margin_sdk::jet_control::ID,
        margin_program_id: jet_margin_sdk::jet_margin::ID,
        margin_pool_program_id: jet_margin_sdk::jet_margin_pool::ID,
        margin_swap_program_id: jet_margin_sdk::jet_margin_swap::ID,
        metadata_program_id: jet_margin_sdk::jet_metadata::ID,
        margin_serum_program_id: Pubkey::default(),
        orca_swap_program_id: pubkey!("9W959DqEETiGZocYWCQPaJ6sBmUzgfxXfqGeTEdp3aQP"),
        serum_program_id: pubkey!("9xQeWvG816bUx9EPjHmaT23yvVM2ZWbrrpZb9PusVFin"),
        faucet_program_id: None,
        url: "http://127.0.0.1:8899".to_owned(),
        tokens,
        airspaces,
        swap_pools,
        serum_markets,
    })
}

fn generate_swap_pool_app_config_from_env(env: &EnvironmentConfig) -> Result<Vec<SwapPoolInfo>> {
    env.swap_pools
        .spl
        .iter()
        .map(|pair_string| {
            let sep_index = pair_string.find('/').ok_or_else(|| {
                anyhow::anyhow!(
                    "pool must be specified in 'A/B' format: (invalid: {}",
                    pair_string
                )
            })?;

            let (name_a, name_b) = pair_string.split_at(sep_index);
            let name_b = &name_b[1..];

            let token_a = derive_token_mint(name_a);
            let token_b = derive_token_mint(name_b);
            let pool = derive_swap_pool(&token_a, &token_b);

            Ok(SwapPoolInfo {
                swap_program: spl_token_swap::ID,
                pool_state: pool.state,
                token_a,
                token_b,
            })
        })
        .collect()
}

fn generate_token_app_config_from_env(env: &EnvironmentConfig) -> HashMap<String, TokenInfo> {
    HashMap::from_iter(env.tokens.iter().map(|desc| {
        (
            desc.name.clone(),
            TokenInfo {
                mint: derive_token_mint(&desc.name),
                symbol: desc.symbol.clone(),
                name: desc.name.clone(),
                decimals: desc.decimals,
                precision: desc.precision,
                faucet: None,
                faucet_limit: None,
            },
        )
    }))
}

async fn generate_fixed_term_markets_app_config_from_env(
    client: &Client,
    as_config: &AirspaceConfig,
) -> Result<HashMap<String, FixedTermMarketInfo>> {
    let mut fixed_term_markets = HashMap::new();
    let airspace = derive_airspace(&as_config.name);

    for (name, config) in &as_config.tokens {
        let token_mint = derive_token_mint(name);

        for fixed_term_market in &config.fixed_term_markets {
            let market = derive_market_from_tenor_seed(
                &airspace,
                &token_mint,
                fixed_term_market.borrow_tenor,
            );

            fixed_term_markets.insert(
                format!("{name}_{}", fixed_term_market.borrow_tenor),
                FixedTermMarketInfo {
                    symbol: name.clone(),
                    market,
                    market_info: client.read_anchor_account(&market).await?,
                },
            );
        }
    }

    Ok(fixed_term_markets)
}

fn derive_market(airspace: &Pubkey, token_mint: &Pubkey, seed: [u8; 32]) -> Pubkey {
    fixed_term_market_pda(&[
        jet_margin_sdk::jet_market::seeds::MARKET,
        airspace.as_ref(),
        token_mint.as_ref(),
        &seed,
    ])
}

<<<<<<< HEAD
fn derive_market_from_tenor_seed(airspace: &Pubkey, token_mint: &Pubkey, tenor: i64) -> Pubkey {
=======
pub fn derive_bond_manager_from_duration_seed(
    airspace: &Pubkey,
    token_mint: &Pubkey,
    duration: i64,
) -> Pubkey {
>>>>>>> 4ffb44b3
    let mut seed = [0u8; 32];
    seed[..8].copy_from_slice(&tenor.to_le_bytes());

    derive_market(airspace, token_mint, seed)
}<|MERGE_RESOLUTION|>--- conflicted
+++ resolved
@@ -202,15 +202,7 @@
     ])
 }
 
-<<<<<<< HEAD
-fn derive_market_from_tenor_seed(airspace: &Pubkey, token_mint: &Pubkey, tenor: i64) -> Pubkey {
-=======
-pub fn derive_bond_manager_from_duration_seed(
-    airspace: &Pubkey,
-    token_mint: &Pubkey,
-    duration: i64,
-) -> Pubkey {
->>>>>>> 4ffb44b3
+pub fn derive_market_from_tenor_seed(airspace: &Pubkey, token_mint: &Pubkey, tenor: i64) -> Pubkey {
     let mut seed = [0u8; 32];
     seed[..8].copy_from_slice(&tenor.to_le_bytes());
 
