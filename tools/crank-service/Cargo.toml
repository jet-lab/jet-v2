[package]
name = "jet-fixed-terms-crank-service"
version = "0.1.0"
edition = "2021"

[dependencies]
anyhow = "1.0"
clap = { version = "3.2", features = ["derive", "env"] }
tokio = { version = "1.0", features = ["time", "rt"] }
toml = "0.4"

tracing = "0.1"
tracing-appender = "0.2"
tracing-subscriber = { version = "0.3", features = ["env-filter"] }

<<<<<<< HEAD
anchor-lang = { git = "https://github.com/jet-lab/anchor", branch = "temp-version-bump-1-11" }

solana-client = "1.11"
solana-cli-config = "1.11"
solana-clap-utils = "1.11"
solana-sdk = "1.11"
=======
anchor-lang = { git = "https://github.com/coral-xyz/anchor", branch = "master" }

solana-client = "1.14"
solana-cli-config = "1.14"
solana-clap-utils = "1.14"
solana-sdk = "1.14"
>>>>>>> f222bb3d

serde = { version = "1.0", features = ["derive"] }
serde_json = "1.0"

agnostic-orderbook = { git = "https://github.com/jet-lab/agnostic-orderbook.git", branch = "main", features = ["lib", "utils"] }

jet-ctl-cli = { path = "../ctl" }
jet-margin-sdk = { path = "../../libraries/rust/margin" }
jet-simulation = { path = "../../libraries/rust/simulation" }<|MERGE_RESOLUTION|>--- conflicted
+++ resolved
@@ -13,21 +13,12 @@
 tracing-appender = "0.2"
 tracing-subscriber = { version = "0.3", features = ["env-filter"] }
 
-<<<<<<< HEAD
-anchor-lang = { git = "https://github.com/jet-lab/anchor", branch = "temp-version-bump-1-11" }
-
-solana-client = "1.11"
-solana-cli-config = "1.11"
-solana-clap-utils = "1.11"
-solana-sdk = "1.11"
-=======
-anchor-lang = { git = "https://github.com/coral-xyz/anchor", branch = "master" }
+anchor-lang = "0.26"
 
 solana-client = "1.14"
 solana-cli-config = "1.14"
 solana-clap-utils = "1.14"
 solana-sdk = "1.14"
->>>>>>> f222bb3d
 
 serde = { version = "1.0", features = ["derive"] }
 serde_json = "1.0"
