--- conflicted
+++ resolved
@@ -31,10 +31,6 @@
     "tslint": "^6.1.3",
     "typescript": "4.6.4",
     "wasm-pack": "^0.10.3"
-<<<<<<< HEAD
-=======
-
->>>>>>> 808cd950
   },
   "files": [
     "dist",
