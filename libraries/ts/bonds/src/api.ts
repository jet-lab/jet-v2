import { PublicKey, TransactionInstruction } from "@solana/web3.js"
import { TOKEN_PROGRAM_ID } from "@solana/spl-token"
import { AssociatedToken, MarginAccount, MarginConfig, Pool, sendAll } from "@jet-lab/margin"
import { BondMarket } from "./bondMarket"
import { AnchorProvider, BN } from "@project-serum/anchor"

const createRandomSeed = (byteLength: number) => {
  const max = 127
  const min = 0
  return Uint8Array.from(new Array(byteLength).fill(0).map(() => Math.ceil(Math.random() * (max - min) + min)))
}

interface IWithCreateFixedMarketAccount {
  market: BondMarket
  provider: AnchorProvider
  marginAccount: MarginAccount
  walletAddress: PublicKey
  instructions: TransactionInstruction[]
  marketAccount: PublicKey
}
export const withCreateFixedMarketAccounts = async ({
  market,
  provider,
  marginAccount,
  walletAddress,
  instructions,
  marketAccount
}: IWithCreateFixedMarketAccount) => {
  const tokenMint = market.addresses.underlyingTokenMint
  const ticketMint = market.addresses.bondTicketMint
  await AssociatedToken.withCreate(instructions, provider, marginAccount.address, tokenMint)
  await AssociatedToken.withCreate(instructions, provider, marginAccount.address, ticketMint)
  const info = await provider.connection.getAccountInfo(marketAccount)
  if (!info) {
    const createAccountIx = await market.registerAccountWithMarket(marginAccount, walletAddress)
    await marginAccount.withAdapterInvoke({
      instructions,
      adapterInstruction: createAccountIx
    })
  }
  return { tokenMint, ticketMint }
}

interface ICreateLendOrder {
  market: BondMarket
  provider: AnchorProvider
  marginAccount: MarginAccount
  marginConfig: MarginConfig
  walletAddress: PublicKey
  amount: BN
  basisPoints: BN
  pools: Record<string, Pool>
  currentPool: Pool
  marketAccount?: string
}
export const createFixedLendOrder = async ({
  market,
  provider,
  marginAccount,
  marginConfig,
  walletAddress,
  amount,
  basisPoints,
  pools,
  currentPool
}: ICreateLendOrder) => {
  // Fail if there is no active bonds program id in the config
  if (!marginConfig.bondsProgramId) {
    throw new Error("There is no market configured on this network")
  }

  const lenderAccount = await market.deriveMarginUserAddress(marginAccount)
  const instructions: TransactionInstruction[][] = []
  // Create relevant accounts if they do not exist
  const accountInstructions: TransactionInstruction[] = []
  const { tokenMint } = await withCreateFixedMarketAccounts({
    market,
    provider,
    marginAccount,
    walletAddress,
    instructions: accountInstructions,
    marketAccount: lenderAccount
  })
  if (accountInstructions.length > 0) {
    instructions.push(accountInstructions)
  }

  const lendInstructions: TransactionInstruction[] = []

  AssociatedToken.withTransfer(lendInstructions, tokenMint, walletAddress, marginAccount.address, amount)

  // refresh pool positions
  await currentPool.withMarginRefreshAllPositionPrices({
    instructions: lendInstructions,
    pools,
    marginAccount
  })

  // refresh market instruction
  const refreshIx = await market.program.methods
    .refreshPosition(true)
    .accounts({
      borrowerAccount: lenderAccount,
      marginAccount: marginAccount.address,
      claimsMint: market.addresses.claimsMint,
      bondManager: market.addresses.bondManager,
      underlyingOracle: market.addresses.underlyingOracle,
      tokenProgram: TOKEN_PROGRAM_ID
    })
    .instruction()

<<<<<<< HEAD
    // refresh market instruction
    const refreshIx = await market.program.methods
        .refreshPosition(true)
        .accounts({
            marginUser: lenderAccount,
            marginAccount: marginAccount.address,
            bondManager: market.addresses.bondManager,
            underlyingOracle: market.addresses.underlyingOracle,
            tokenProgram: TOKEN_PROGRAM_ID
        })
        .instruction()
=======
  await marginAccount.withAdapterInvoke({
    instructions: lendInstructions,
    adapterInstruction: refreshIx
  })
>>>>>>> b006e8fb

  // create lend instruction
  const loanOffer = await market.offerLoanIx(marginAccount, amount, basisPoints, walletAddress, createRandomSeed(4))
  await marginAccount.withAdapterInvoke({
    instructions: lendInstructions,
    adapterInstruction: loanOffer
  })

  instructions.push(lendInstructions)
  return sendAll(provider, [instructions])
}

interface ICreateBorrowOrder {
  market: BondMarket
  marginAccount: MarginAccount
  marginConfig: MarginConfig
  provider: AnchorProvider
  walletAddress: PublicKey
  pools: Record<string, Pool>
  currentPool: Pool
  amount: BN
  basisPoints: BN
}

export const createFixedBorrowOrder = async ({
  market,
  marginAccount,
  marginConfig,
  provider,
  walletAddress,
  pools,
  currentPool,
  amount,
  basisPoints
}: ICreateBorrowOrder): Promise<string> => {
  // Fail if there is no active bonds program id in the config
  if (!marginConfig.bondsProgramId) {
    throw new Error("There is no market configured on this network")
  }

  const borrowerAccount = await market.deriveMarginUserAddress(marginAccount)

  const instructions: TransactionInstruction[][] = []
  // Create relevant accounts if they do not exist
  const accountInstructions: TransactionInstruction[] = []
  await withCreateFixedMarketAccounts({
    market,
    provider,
    marginAccount,
    walletAddress,
    instructions: accountInstructions,
    marketAccount: borrowerAccount
  })
  if (accountInstructions.length > 0) {
    instructions.push(accountInstructions)
  }

  // refresh pools positions
  const borrowInstructions: TransactionInstruction[] = []
  await currentPool.withMarginRefreshAllPositionPrices({
    instructions: borrowInstructions,
    pools,
    marginAccount
  })

  // refresh market instruction
  const refreshIx = await market.program.methods
    .refreshPosition(true)
    .accounts({
      borrowerAccount,
      marginAccount: marginAccount.address,
      claimsMint: market.addresses.claimsMint,
      bondManager: market.addresses.bondManager,
      underlyingOracle: market.addresses.underlyingOracle,
      tokenProgram: TOKEN_PROGRAM_ID
    })
    .instruction()

<<<<<<< HEAD
    // refresh market instruction
    const refreshIx = await market.program.methods
        .refreshPosition(true)
        .accounts({
            marginUser: borrowerAccount,
            marginAccount: marginAccount.address,
            bondManager: market.addresses.bondManager,
            underlyingOracle: market.addresses.underlyingOracle,
            tokenProgram: TOKEN_PROGRAM_ID
        })
        .instruction()

    await marginAccount.withAdapterInvoke({
        instructions: borrowInstructions,
        adapterInstruction: refreshIx
    })
=======
  await marginAccount.withAdapterInvoke({
    instructions: borrowInstructions,
    adapterInstruction: refreshIx
  })
>>>>>>> b006e8fb

  // Create borrow instruction
  const borrowOffer = await market.requestBorrowIx(
    marginAccount,
    walletAddress,
    amount,
    basisPoints,
    createRandomSeed(4)
  )

  await marginAccount.withAdapterInvoke({
    instructions: borrowInstructions,
    adapterInstruction: borrowOffer
  })

  instructions.push(borrowInstructions)
  return sendAll(provider, [instructions])
}

interface ICancelOrder {
  market: BondMarket
  marginAccount: MarginAccount
  provider: AnchorProvider
  orderId: Uint8Array
  pools: Record<string, Pool>
  currentPool: Pool
}
export const cancelOrder = async ({
  market,
  marginAccount,
  provider,
  orderId,
  pools,
  currentPool
}: ICancelOrder): Promise<string> => {
  let instructions: TransactionInstruction[] = []
  const borrowerAccount = await market.deriveMarginUserAddress(marginAccount)

<<<<<<< HEAD
    // refresh pools positions
    await currentPool.withMarginRefreshAllPositionPrices({
        instructions,
        pools,
        marginAccount
    })

    // refresh market instruction
    const refreshIx = await market.program.methods
        .refreshPosition(true)
        .accounts({
            marginUser: borrowerAccount,
            marginAccount: marginAccount.address,
            bondManager: market.addresses.bondManager,
            underlyingOracle: market.addresses.underlyingOracle,
            tokenProgram: TOKEN_PROGRAM_ID
        })
        .instruction()
=======
  // refresh pools positions
  await currentPool.withMarginRefreshAllPositionPrices({
    instructions,
    pools,
    marginAccount
  })
>>>>>>> b006e8fb

  // refresh market instruction
  const refreshIx = await market.program.methods
    .refreshPosition(true)
    .accounts({
      borrowerAccount,
      marginAccount: marginAccount.address,
      claimsMint: market.addresses.claimsMint,
      bondManager: market.addresses.bondManager,
      underlyingOracle: market.addresses.underlyingOracle,
      tokenProgram: TOKEN_PROGRAM_ID
    })
    .instruction()

  await marginAccount.withAdapterInvoke({
    instructions,
    adapterInstruction: refreshIx
  })
  const cancelLoan = await market.cancelOrderIx(marginAccount, orderId)
  await marginAccount.withAdapterInvoke({
    instructions,
    adapterInstruction: cancelLoan
  })
  return sendAll(provider, [instructions])
}<|MERGE_RESOLUTION|>--- conflicted
+++ resolved
@@ -100,33 +100,18 @@
   const refreshIx = await market.program.methods
     .refreshPosition(true)
     .accounts({
-      borrowerAccount: lenderAccount,
+      marginUser: lenderAccount,
       marginAccount: marginAccount.address,
-      claimsMint: market.addresses.claimsMint,
       bondManager: market.addresses.bondManager,
       underlyingOracle: market.addresses.underlyingOracle,
       tokenProgram: TOKEN_PROGRAM_ID
     })
     .instruction()
 
-<<<<<<< HEAD
-    // refresh market instruction
-    const refreshIx = await market.program.methods
-        .refreshPosition(true)
-        .accounts({
-            marginUser: lenderAccount,
-            marginAccount: marginAccount.address,
-            bondManager: market.addresses.bondManager,
-            underlyingOracle: market.addresses.underlyingOracle,
-            tokenProgram: TOKEN_PROGRAM_ID
-        })
-        .instruction()
-=======
   await marginAccount.withAdapterInvoke({
     instructions: lendInstructions,
     adapterInstruction: refreshIx
   })
->>>>>>> b006e8fb
 
   // create lend instruction
   const loanOffer = await market.offerLoanIx(marginAccount, amount, basisPoints, walletAddress, createRandomSeed(4))
@@ -196,38 +181,18 @@
   const refreshIx = await market.program.methods
     .refreshPosition(true)
     .accounts({
-      borrowerAccount,
+      marginUser: borrowerAccount,
       marginAccount: marginAccount.address,
-      claimsMint: market.addresses.claimsMint,
       bondManager: market.addresses.bondManager,
       underlyingOracle: market.addresses.underlyingOracle,
       tokenProgram: TOKEN_PROGRAM_ID
     })
     .instruction()
 
-<<<<<<< HEAD
-    // refresh market instruction
-    const refreshIx = await market.program.methods
-        .refreshPosition(true)
-        .accounts({
-            marginUser: borrowerAccount,
-            marginAccount: marginAccount.address,
-            bondManager: market.addresses.bondManager,
-            underlyingOracle: market.addresses.underlyingOracle,
-            tokenProgram: TOKEN_PROGRAM_ID
-        })
-        .instruction()
-
-    await marginAccount.withAdapterInvoke({
-        instructions: borrowInstructions,
-        adapterInstruction: refreshIx
-    })
-=======
   await marginAccount.withAdapterInvoke({
     instructions: borrowInstructions,
     adapterInstruction: refreshIx
   })
->>>>>>> b006e8fb
 
   // Create borrow instruction
   const borrowOffer = await market.requestBorrowIx(
@@ -266,41 +231,19 @@
   let instructions: TransactionInstruction[] = []
   const borrowerAccount = await market.deriveMarginUserAddress(marginAccount)
 
-<<<<<<< HEAD
-    // refresh pools positions
-    await currentPool.withMarginRefreshAllPositionPrices({
-        instructions,
-        pools,
-        marginAccount
-    })
-
-    // refresh market instruction
-    const refreshIx = await market.program.methods
-        .refreshPosition(true)
-        .accounts({
-            marginUser: borrowerAccount,
-            marginAccount: marginAccount.address,
-            bondManager: market.addresses.bondManager,
-            underlyingOracle: market.addresses.underlyingOracle,
-            tokenProgram: TOKEN_PROGRAM_ID
-        })
-        .instruction()
-=======
   // refresh pools positions
   await currentPool.withMarginRefreshAllPositionPrices({
     instructions,
     pools,
     marginAccount
   })
->>>>>>> b006e8fb
 
   // refresh market instruction
   const refreshIx = await market.program.methods
     .refreshPosition(true)
     .accounts({
-      borrowerAccount,
+      marginUser: borrowerAccount,
       marginAccount: marginAccount.address,
-      claimsMint: market.addresses.claimsMint,
       bondManager: market.addresses.bondManager,
       underlyingOracle: market.addresses.underlyingOracle,
       tokenProgram: TOKEN_PROGRAM_ID
