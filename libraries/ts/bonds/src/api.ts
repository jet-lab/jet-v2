--- conflicted
+++ resolved
@@ -131,12 +131,7 @@
 
   const instructions: TransactionInstruction[][] = []
   // Create relevant accounts if they do not exist
-<<<<<<< HEAD
-  const accountInstructions: TransactionInstruction[] = []
-  await withCreateFixedMarketAccounts({
-=======
   const { marketIXS } = await withCreateFixedMarketAccounts({
->>>>>>> 73408deb
     market,
     provider,
     marginAccount,
@@ -415,12 +410,7 @@
 
   const instructions: TransactionInstruction[][] = []
   // Create relevant accounts if they do not exist
-<<<<<<< HEAD
-  const accountInstructions: TransactionInstruction[] = []
-  await withCreateFixedMarketAccounts({
-=======
   const { marketIXS } = await withCreateFixedMarketAccounts({
->>>>>>> 73408deb
     market,
     provider,
     marginAccount,
