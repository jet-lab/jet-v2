import { Program, BN, Address } from "@project-serum/anchor"
import { getAssociatedTokenAddress, TOKEN_PROGRAM_ID } from "@solana/spl-token"
import { PublicKey, SystemProgram, SYSVAR_RENT_PUBKEY, TransactionInstruction } from "@solana/web3.js"
import { bigIntToBn, bnToBigInt, MarginAccount } from "@jet-lab/margin"
import { Orderbook } from "./orderbook"
import { JetBonds } from "./types"
import { fetchData, findDerivedAccount } from "./utils"
import { order_id_to_string, rate_to_price } from "./wasm-utils"

export const U64_MAX = 18_446_744_073_709_551_615n
export interface OrderParams {
  maxBondTicketQty: BN
  maxUnderlyingTokenQty: BN
  limitPrice: BN
  matchLimit: BN
  postOnly: boolean
  postAllowed: boolean
  autoStake: boolean
}
/**
 * The raw struct as found on chain
 */
export interface BondManagerInfo {
  versionTag: BN
  programAuthority: PublicKey
  orderbookMarketState: PublicKey
  eventQueue: PublicKey
  asks: PublicKey
  bids: PublicKey
  underlyingTokenMint: PublicKey
  underlyingTokenVault: PublicKey
  bondTicketMint: PublicKey
  claimsMint: PublicKey
  collateralMint: PublicKey
  underlyingOracle: PublicKey
  ticketOracle: PublicKey
  seed: number[]
  bump: number[]
  orderbookPaused: boolean
  ticketsPaused: boolean
  reserved: number[]
  duration: BN
  nonce: BN
}
/** MarginUser account as found on-chain */
export interface MarginUserInfo {
  version: BN
  marginAccount: PublicKey
  bondManager: PublicKey
  claims: PublicKey
  collateral: PublicKey
  underlyingSettlement: PublicKey
  ticketSettlement: PublicKey
  debt: DebtInfo
  assets: AssetInfo
}
export interface DebtInfo {
  nextNewObligationSeqNo: BN
  nextUnpaidObligationSeqNo: BN
  nextObligationMaturity: BN
  pending: BN
  committed: BN
}
export interface AssetInfo {
  entitledTokens: BN
  entitledTickets: BN
  _reserved0: number[]
}
export interface ClaimTicket {
  owner: PublicKey
  bondManager: PublicKey
  maturationTimestamp: BN
  redeemable: BN
}
/**
 * Class for loading and interacting with a BondMarket
 */
export class BondMarket {
  readonly addresses: {
    bondManager: PublicKey
    orderbookMarketState: PublicKey
    eventQueue: PublicKey
    asks: PublicKey
    bids: PublicKey
    underlyingTokenMint: PublicKey
    underlyingTokenVault: PublicKey
    bondTicketMint: PublicKey
    claimsMint: PublicKey
    claimsMetadata: PublicKey
    collateralMint: PublicKey
    collateralMetadata: PublicKey
    underlyingOracle: PublicKey
    ticketOracle: PublicKey
    marginAdapterMetadata: PublicKey
  }
  readonly info: BondManagerInfo
  readonly program: Program<JetBonds>
  private constructor(
    bondManager: PublicKey,
    claimsMetadata: PublicKey,
<<<<<<< HEAD
    collateralMetadata: PublicKey,
=======
    marginAdapterMetadata: PublicKey,
>>>>>>> b4d91922
    program: Program<JetBonds>,
    info: BondManagerInfo
  ) {
    this.addresses = {
      ...info,
      claimsMetadata,
<<<<<<< HEAD
      collateralMetadata,
=======
      marginAdapterMetadata,
>>>>>>> b4d91922
      bondManager
    }
    this.program = program
    this.info = info
  }
  get address() {
    return this.addresses.bondManager
  }
  get provider() {
    return this.program.provider
  }
  /**
   * Loads the program state from on chain and returns a `BondMarket` client
   * class for interaction with the market
   *
   * @param program The anchor `JetBonds` program
   * @param bondManager The address of the `bondManager` account
   * @returns
   */
  static async load(
    program: Program<JetBonds>,
    bondManager: Address,
    jetMarginProgramId: Address
  ): Promise<BondMarket> {
    let data = await fetchData(program.provider.connection, bondManager)
    let info: BondManagerInfo = program.coder.accounts.decode("BondManager", data)
<<<<<<< HEAD
    const claimsMetadata = await findDerivedAccount([info.claimsMint], new PublicKey(jetMetadataProgramId))
    const collateralMetadata = await findDerivedAccount([info.collateralMint], new PublicKey(jetMetadataProgramId))

    return new BondMarket(new PublicKey(bondManager), new PublicKey(claimsMetadata), new PublicKey(collateralMetadata), program, info)
=======
    const claimsMetadata = await findDerivedAccount(
      ["token-config", info.programAuthority, info.claimsMint],
      new PublicKey(jetMarginProgramId)
    )
    const marginAdapterMetadata = await findDerivedAccount([program.programId], new PublicKey(jetMarginProgramId))
    return new BondMarket(
      new PublicKey(bondManager),
      new PublicKey(claimsMetadata),
      new PublicKey(marginAdapterMetadata),
      program,
      info
    )
>>>>>>> b4d91922
  }
  async requestBorrowIx(
    user: MarginAccount,
    payer: Address,
    amount: BN,
    rate: BN,
    seed: Uint8Array
  ): Promise<TransactionInstruction> {
    const limitPrice = new BN(rate_to_price(BigInt(rate.toString()), BigInt(this.info.duration.toString())).toString())
    const params: OrderParams = {
      maxBondTicketQty: new BN(U64_MAX.toString()),
      maxUnderlyingTokenQty: amount,
      limitPrice,
      matchLimit: new BN(U64_MAX.toString()),
      postOnly: false,
      postAllowed: true,
      autoStake: true
    }
    return await this.borrowIx(user, payer, params, seed)
  }

  async borrowNowIx(
    user: MarginAccount,
    payer: Address,
    amount: BN,
    seed: Uint8Array
  ): Promise<TransactionInstruction> {
    // TODO: rethink amounts here, current is placeholder
    const params: OrderParams = {
      maxBondTicketQty: new BN(U64_MAX.toString()),
      maxUnderlyingTokenQty: amount,
      limitPrice: new BN(rate_to_price(BigInt("99999"), BigInt(this.info.duration.toString())).toString()),
      matchLimit: new BN(U64_MAX.toString()),
      postOnly: false,
      postAllowed: false,
      autoStake: true
    }
    return await this.borrowIx(user, payer, params, seed)
  }

  async borrowIx(
    user: MarginAccount,
    payer: Address,
    params: OrderParams,
    seed: Uint8Array
  ): Promise<TransactionInstruction> {
<<<<<<< HEAD
    const marginUser = await this.deriveMarginUserAddress(user)
    const obligation = await this.deriveObligationAddress(marginUser, seed)
    const claims = await this.deriveMarginUserClaims(marginUser)
    const collateral = await this.deriveMarginUserCollateral(marginUser)

=======
    const borrowerAccount = await this.deriveMarginUserAddress(user)
    const obligation = await this.deriveObligationAddress(borrowerAccount, seed)
    const claims = await this.deriveMarginUserClaims(borrowerAccount)
>>>>>>> b4d91922
    return this.program.methods
      .marginBorrowOrder(params, Buffer.from(seed))
      .accounts({
        ...this.addresses,
        orderbookMut: this.orderbookMut(),
        marginUser,
        marginAccount: user.address,
        obligation,
        claims,
        collateral,
        payer,
        systemProgram: SystemProgram.programId,
        tokenProgram: TOKEN_PROGRAM_ID
      })
      .instruction()
  }
  async offerLoanIx(
    user: MarginAccount,
    amount: BN,
    rate: BN,
    payer: Address,
    seed: Uint8Array
  ): Promise<TransactionInstruction> {
    const userTokenVault = await getAssociatedTokenAddress(this.addresses.underlyingTokenMint, user.address, true)
    const userTicketVault = await getAssociatedTokenAddress(this.addresses.bondTicketMint, user.address, true)
    const limitPrice = bigIntToBn(rate_to_price(bnToBigInt(rate), bnToBigInt(this.info.duration)))
    const params: OrderParams = {
      maxBondTicketQty: new BN(U64_MAX.toString()),
      maxUnderlyingTokenQty: new BN(amount),
      limitPrice,
      matchLimit: new BN(U64_MAX.toString()),
      postOnly: false,
      postAllowed: true,
      autoStake: true
    }
    return await this.lendIx(user.address, userTicketVault, userTokenVault, payer, params, seed)
  }
  async lendNowIx(user: MarginAccount, amount: BN, payer: Address, seed: Uint8Array): Promise<TransactionInstruction> {
    const userTokenVault = await getAssociatedTokenAddress(this.addresses.underlyingTokenMint, user.address, true)
    const userTicketVault = await getAssociatedTokenAddress(this.addresses.bondTicketMint, user.address, true)
    const params: OrderParams = {
      maxBondTicketQty: new BN(U64_MAX.toString()),
      maxUnderlyingTokenQty: new BN(amount),
      limitPrice: new BN(0),
      matchLimit: new BN(U64_MAX.toString()),
      postOnly: false,
      postAllowed: false,
      autoStake: true
    }
    return await this.lendIx(user.address, userTicketVault, userTokenVault, payer, params, seed)
  }
  async lendIx(
    user: Address,
    userTicketVault: Address,
    userTokenVault: Address,
    payer: Address,
    params: OrderParams,
    seed: Uint8Array
  ): Promise<TransactionInstruction> {
    let ticketSettlement = userTicketVault
    if (params.autoStake) {
      ticketSettlement = await this.deriveSplitTicket(user, seed)
    }
    return await this.program.methods
      .lendOrder(params, Buffer.from(seed))
      .accounts({
        ...this.addresses,
        orderbookMut: this.orderbookMut(),
        ticketMint: this.addresses.bondTicketMint,
        authority: user,
        ticketSettlement,
        lenderTokens: userTokenVault,
        payer,
        systemProgram: SystemProgram.programId,
        tokenProgram: TOKEN_PROGRAM_ID
      })
      .instruction()
  }
  async cancelOrderIx(user: MarginAccount, orderId: Uint8Array): Promise<TransactionInstruction> {
    const bnOrderId = new BN(order_id_to_string(orderId))
    return await this.program.methods
      .cancelOrder(bnOrderId)
      .accounts({
        ...this.addresses,
        owner: user.address,
        orderbookMut: this.orderbookMut(),
      })
      .instruction()
  }
<<<<<<< HEAD

  orderbookMut() {
    return {
      bondManager: this.addresses.bondManager,
      orderbookMarketState: this.addresses.orderbookMarketState,
      eventQueue: this.addresses.eventQueue,
      bids: this.addresses.bids,
      asks: this.addresses.asks,
    }
  }

=======
>>>>>>> b4d91922
  async registerAccountWithMarket(user: MarginAccount, payer: Address): Promise<TransactionInstruction> {
    const borrowerAccount = await this.deriveMarginUserAddress(user)
    const claims = await this.deriveMarginUserClaims(borrowerAccount)
    const collateral = await this.deriveMarginUserCollateral(borrowerAccount)
    const underlyingSettlement = await getAssociatedTokenAddress(this.addresses.underlyingTokenMint, user.address, true)
    const ticketSettlement = await getAssociatedTokenAddress(this.addresses.bondTicketMint, user.address, true)
    // await user.getOrRegisterPosition(this.addresses.claimsMint)
    return await this.program.methods
      .initializeMarginUser()
      .accounts({
        ...this.addresses,
        borrowerAccount,
        marginAccount: user.address,
        claims,
        collateral,
        underlyingSettlement,
        ticketSettlement,
        payer,
        rent: SYSVAR_RENT_PUBKEY,
        systemProgram: SystemProgram.programId,
        tokenProgram: TOKEN_PROGRAM_ID
      })
      .instruction()
  }
  /**
   *
   * @param user the margin account to refresh
   * @param expectPrice in the edge case where we want to refresh an account with a broken oracle, set to false
   * @returns a `TransactionInstruction` to refresh the bonds related margin positions
   */
  async refreshPosition(user: MarginAccount, expectPrice: boolean): Promise<TransactionInstruction> {
    const marginUser = await this.deriveMarginUserAddress(user)
    return await this.program.methods
      .refreshPosition(expectPrice)
      .accounts({
        ...this.addresses,
        marginUser,
        marginAccount: user.address,
        tokenProgram: TOKEN_PROGRAM_ID
      })
      .instruction()
  }
  async deriveMarginUserAddress(user: MarginAccount): Promise<PublicKey> {
    return await findDerivedAccount(["margin_borrower", this.address, user.address], this.program.programId)
  }
  async deriveMarginUserClaims(borrowerAccount: Address): Promise<PublicKey> {
    return await findDerivedAccount(["claim_notes", borrowerAccount], this.program.programId)
  }
  async deriveMarginUserCollateral(borrowerAccount: Address): Promise<PublicKey> {
    return await findDerivedAccount(["collateral_notes", borrowerAccount], this.program.programId)
  }
  async deriveObligationAddress(borrowerAccount: Address, seed: Uint8Array): Promise<PublicKey> {
    return await findDerivedAccount(["obligation", borrowerAccount, seed], this.program.programId)
  }
  async deriveClaimTicketKey(ticketHolder: Address, seed: Uint8Array): Promise<PublicKey> {
    return await findDerivedAccount(
      ["claim_ticket", this.address, new PublicKey(ticketHolder), seed],
      this.program.programId
    )
  }
  async deriveSplitTicket(user: Address, seed: Uint8Array): Promise<PublicKey> {
    return await findDerivedAccount(["split_ticket", user, seed], this.program.programId)
  }
  async fetchOrderbook(): Promise<Orderbook> {
    return await Orderbook.load(this)
  }
  async fetchMarginUser(user: MarginAccount): Promise<MarginUserInfo> {
    let data = (await this.provider.connection.getAccountInfo(await this.deriveMarginUserAddress(user)))!.data
<<<<<<< HEAD

    return await this.program.coder.accounts.decode("marginUser", data)
=======
    return await this.program.coder.accounts.decode("MarginUser", data)
>>>>>>> b4d91922
  }
}<|MERGE_RESOLUTION|>--- conflicted
+++ resolved
@@ -17,12 +17,13 @@
   postAllowed: boolean
   autoStake: boolean
 }
+
 /**
  * The raw struct as found on chain
  */
 export interface BondManagerInfo {
   versionTag: BN
-  programAuthority: PublicKey
+  airspace: PublicKey
   orderbookMarketState: PublicKey
   eventQueue: PublicKey
   asks: PublicKey
@@ -42,6 +43,7 @@
   duration: BN
   nonce: BN
 }
+
 /** MarginUser account as found on-chain */
 export interface MarginUserInfo {
   version: BN
@@ -54,6 +56,7 @@
   debt: DebtInfo
   assets: AssetInfo
 }
+
 export interface DebtInfo {
   nextNewObligationSeqNo: BN
   nextUnpaidObligationSeqNo: BN
@@ -61,17 +64,20 @@
   pending: BN
   committed: BN
 }
+
 export interface AssetInfo {
   entitledTokens: BN
   entitledTickets: BN
   _reserved0: number[]
 }
+
 export interface ClaimTicket {
   owner: PublicKey
   bondManager: PublicKey
   maturationTimestamp: BN
   redeemable: BN
 }
+
 /**
  * Class for loading and interacting with a BondMarket
  */
@@ -98,33 +104,30 @@
   private constructor(
     bondManager: PublicKey,
     claimsMetadata: PublicKey,
-<<<<<<< HEAD
     collateralMetadata: PublicKey,
-=======
     marginAdapterMetadata: PublicKey,
->>>>>>> b4d91922
     program: Program<JetBonds>,
     info: BondManagerInfo
   ) {
     this.addresses = {
       ...info,
       claimsMetadata,
-<<<<<<< HEAD
       collateralMetadata,
-=======
       marginAdapterMetadata,
->>>>>>> b4d91922
       bondManager
     }
     this.program = program
     this.info = info
   }
+
   get address() {
     return this.addresses.bondManager
   }
+
   get provider() {
     return this.program.provider
   }
+
   /**
    * Loads the program state from on chain and returns a `BondMarket` client
    * class for interaction with the market
@@ -140,26 +143,26 @@
   ): Promise<BondMarket> {
     let data = await fetchData(program.provider.connection, bondManager)
     let info: BondManagerInfo = program.coder.accounts.decode("BondManager", data)
-<<<<<<< HEAD
-    const claimsMetadata = await findDerivedAccount([info.claimsMint], new PublicKey(jetMetadataProgramId))
-    const collateralMetadata = await findDerivedAccount([info.collateralMint], new PublicKey(jetMetadataProgramId))
-
-    return new BondMarket(new PublicKey(bondManager), new PublicKey(claimsMetadata), new PublicKey(collateralMetadata), program, info)
-=======
     const claimsMetadata = await findDerivedAccount(
-      ["token-config", info.programAuthority, info.claimsMint],
+      ["token-config", info.airspace, info.claimsMint],
+      new PublicKey(jetMarginProgramId)
+    )
+    const collateralMetadata = await findDerivedAccount(
+      ["token-config", info.airspace, info.collateralMint],
       new PublicKey(jetMarginProgramId)
     )
     const marginAdapterMetadata = await findDerivedAccount([program.programId], new PublicKey(jetMarginProgramId))
+    
     return new BondMarket(
       new PublicKey(bondManager),
       new PublicKey(claimsMetadata),
+      new PublicKey(collateralMetadata),
       new PublicKey(marginAdapterMetadata),
       program,
       info
     )
->>>>>>> b4d91922
-  }
+  }
+
   async requestBorrowIx(
     user: MarginAccount,
     payer: Address,
@@ -205,17 +208,11 @@
     params: OrderParams,
     seed: Uint8Array
   ): Promise<TransactionInstruction> {
-<<<<<<< HEAD
     const marginUser = await this.deriveMarginUserAddress(user)
     const obligation = await this.deriveObligationAddress(marginUser, seed)
     const claims = await this.deriveMarginUserClaims(marginUser)
     const collateral = await this.deriveMarginUserCollateral(marginUser)
 
-=======
-    const borrowerAccount = await this.deriveMarginUserAddress(user)
-    const obligation = await this.deriveObligationAddress(borrowerAccount, seed)
-    const claims = await this.deriveMarginUserClaims(borrowerAccount)
->>>>>>> b4d91922
     return this.program.methods
       .marginBorrowOrder(params, Buffer.from(seed))
       .accounts({
@@ -232,6 +229,7 @@
       })
       .instruction()
   }
+
   async offerLoanIx(
     user: MarginAccount,
     amount: BN,
@@ -253,6 +251,7 @@
     }
     return await this.lendIx(user.address, userTicketVault, userTokenVault, payer, params, seed)
   }
+
   async lendNowIx(user: MarginAccount, amount: BN, payer: Address, seed: Uint8Array): Promise<TransactionInstruction> {
     const userTokenVault = await getAssociatedTokenAddress(this.addresses.underlyingTokenMint, user.address, true)
     const userTicketVault = await getAssociatedTokenAddress(this.addresses.bondTicketMint, user.address, true)
@@ -267,6 +266,7 @@
     }
     return await this.lendIx(user.address, userTicketVault, userTokenVault, payer, params, seed)
   }
+
   async lendIx(
     user: Address,
     userTicketVault: Address,
@@ -294,6 +294,7 @@
       })
       .instruction()
   }
+
   async cancelOrderIx(user: MarginAccount, orderId: Uint8Array): Promise<TransactionInstruction> {
     const bnOrderId = new BN(order_id_to_string(orderId))
     return await this.program.methods
@@ -305,7 +306,6 @@
       })
       .instruction()
   }
-<<<<<<< HEAD
 
   orderbookMut() {
     return {
@@ -317,8 +317,6 @@
     }
   }
 
-=======
->>>>>>> b4d91922
   async registerAccountWithMarket(user: MarginAccount, payer: Address): Promise<TransactionInstruction> {
     const borrowerAccount = await this.deriveMarginUserAddress(user)
     const claims = await this.deriveMarginUserClaims(borrowerAccount)
@@ -343,6 +341,7 @@
       })
       .instruction()
   }
+
   /**
    *
    * @param user the margin account to refresh
@@ -361,37 +360,41 @@
       })
       .instruction()
   }
+
   async deriveMarginUserAddress(user: MarginAccount): Promise<PublicKey> {
     return await findDerivedAccount(["margin_borrower", this.address, user.address], this.program.programId)
   }
+
   async deriveMarginUserClaims(borrowerAccount: Address): Promise<PublicKey> {
     return await findDerivedAccount(["claim_notes", borrowerAccount], this.program.programId)
   }
+
   async deriveMarginUserCollateral(borrowerAccount: Address): Promise<PublicKey> {
     return await findDerivedAccount(["collateral_notes", borrowerAccount], this.program.programId)
   }
+
   async deriveObligationAddress(borrowerAccount: Address, seed: Uint8Array): Promise<PublicKey> {
     return await findDerivedAccount(["obligation", borrowerAccount, seed], this.program.programId)
   }
+
   async deriveClaimTicketKey(ticketHolder: Address, seed: Uint8Array): Promise<PublicKey> {
     return await findDerivedAccount(
       ["claim_ticket", this.address, new PublicKey(ticketHolder), seed],
       this.program.programId
     )
   }
+
   async deriveSplitTicket(user: Address, seed: Uint8Array): Promise<PublicKey> {
     return await findDerivedAccount(["split_ticket", user, seed], this.program.programId)
   }
+
   async fetchOrderbook(): Promise<Orderbook> {
     return await Orderbook.load(this)
   }
+
   async fetchMarginUser(user: MarginAccount): Promise<MarginUserInfo> {
     let data = (await this.provider.connection.getAccountInfo(await this.deriveMarginUserAddress(user)))!.data
-<<<<<<< HEAD
 
     return await this.program.coder.accounts.decode("marginUser", data)
-=======
-    return await this.program.coder.accounts.decode("MarginUser", data)
->>>>>>> b4d91922
   }
 }