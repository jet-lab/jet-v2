--- conflicted
+++ resolved
@@ -20,8 +20,4 @@
 jet-proto-math = { git = "https://github.com/jet-lab/program-libraries", branch = "fixed-point-math", features = ["fixed-point", "number"] }
 
 [dev-dependencies]
-<<<<<<< HEAD
-rand = "0.8.5"
-=======
-rand_chacha = "0.3.1"
->>>>>>> 4122ba87
+rand_chacha = "0.3.1"