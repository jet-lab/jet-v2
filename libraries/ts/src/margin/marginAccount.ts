import assert from "assert"
import { Address, AnchorProvider, BN, ProgramAccount, translateAddress } from "@project-serum/anchor"
import { NATIVE_MINT, TOKEN_PROGRAM_ID } from "@solana/spl-token"
import {
  GetProgramAccountsFilter,
  MemcmpFilter,
  PublicKey,
  SystemProgram,
  SYSVAR_RENT_PUBKEY,
  Transaction,
  TransactionInstruction,
  TransactionSignature
} from "@solana/web3.js"
import { Pool } from "./pool/pool"
import {
  AccountPositionList,
  AccountPositionListLayout,
  AdapterPositionFlags,
  ErrorCode,
  MarginAccountData,
  PositionKind
} from "./state"
import { MarginPrograms } from "./marginClient"
import { findDerivedAccount } from "../utils/pda"
<<<<<<< HEAD
import {
  AssociatedToken,
  bnToNumber,
  getTimestamp,
  MarginPools,
  Number128,
  Number192,
  numberToBn,
  TokenAmount
} from ".."
=======
import { AssociatedToken, bnToNumber, getTimestamp, MarginPools, Number192, TokenAmount } from ".."
>>>>>>> 1fdf49ea
import { MarginPoolConfig, MarginTokenConfig } from "./config"
import { sleep } from "../utils/util"
import { AccountPosition, PriceInfo } from "./accountPosition"

export interface MarginAccountAddresses {
  marginAccount: PublicKey
  owner: PublicKey
}

export interface MarginPositionAddresses {
  account: PublicKey
  tokenAccount: PublicKey
  tokenMint: PublicKey
  tokenMetadata: PublicKey
}

export type TradeAction = "deposit" | "withdraw" | "borrow" | "repay" | "swap" | "transfer"
export interface PoolPosition {
  poolConfig: MarginPoolConfig
  tokenConfig: MarginTokenConfig
  pool?: Pool
  depositNotePosition: AccountPosition | undefined
  loanNotePosition: AccountPosition | undefined
  depositBalance: TokenAmount
  depositBalanceNotes: BN
  loanBalance: TokenAmount
  loanBalanceNotes: BN
  maxTradeAmounts: Record<TradeAction, TokenAmount>
  buyingPower: TokenAmount
}

export interface AccountSummary {
  depositedValue: number
  borrowedValue: number
  accountBalance: number
  availableCollateral: number
  cRatio: number
  minCRatio: number
  leverage: number
}

export interface Valuation {
  exposure: BN
  requiredCollateral: BN
  weightedCollateral: BN
  effectiveCollateral: BN
  availableCollateral: BN
  staleCollateralList: [PublicKey, ErrorCode][]
  pastDue: boolean
  claimErrorList: [PublicKey, ErrorCode][]
}

export interface Valuation {
  exposure: BN
  requiredCollateral: BN
  weightedCollateral: BN
  effectiveCollateral: BN
  availableCollateral: BN
  staleCollateralList: [PublicKey, ErrorCode][]
  pastDue: boolean
  claimErrorList: [PublicKey, ErrorCode][]
}

export interface MarginWalletTokens {
  all: AssociatedToken[]
  map: Record<MarginPools, AssociatedToken>
}

export class MarginAccount {
  static readonly SEED_MAX_VALUE = 65535
  info?: {
    marginAccount: MarginAccountData
    positions: AccountPositionList
  }

  addresses: MarginAccountAddresses
  positions: AccountPosition[]
  valuation: Valuation
  poolPositions: Record<MarginPools, PoolPosition>
  summary: AccountSummary

  get address() {
    return this.addresses.marginAccount
  }
  get owner() {
    return this.addresses.owner
  }
  get liquidator() {
    return this.info?.marginAccount.liquidator
  }

  /**
   * Creates an instance of margin account.
   * @param {MarginPrograms} programs
   * @param {Provider} provider The provider and wallet that can sign for this margin account
   * @param {Address} owner
   * @param {number} seed
   * @memberof MarginAccount
   */
  constructor(
    public programs: MarginPrograms,
    public provider: AnchorProvider,
    owner: Address,
    public seed: number,
    public pools?: Record<MarginPools, Pool>,
    public walletTokens?: MarginWalletTokens
  ) {
    this.pools = pools
    this.walletTokens = walletTokens
    this.addresses = MarginAccount.derive(programs, owner, seed)
    this.positions = this.getPositions()
    this.valuation = this.getValuation(true)
    this.poolPositions = this.getAllPoolPositions()
    this.summary = this.getSummary()
  }

  /**
   * Derive margin account PDA from owner address and seed
   *
   * @private
   * @static
   * @param {Address} marginProgramId
   * @param {Address} owner
   * @param {number} seed
   * @return {PublicKey}
   * @memberof MarginAccount
   */
  static derive(programs: MarginPrograms, owner: Address, seed: number): MarginAccountAddresses {
    if (seed > this.SEED_MAX_VALUE || seed < 0) {
      console.log(`Seed is not within the range: 0 <= seed <= ${this.SEED_MAX_VALUE}.`)
    }
    const ownerAddress = translateAddress(owner)
    const buffer = Buffer.alloc(2)
    buffer.writeUInt16LE(seed)
    const marginAccount = findDerivedAccount(programs.config.marginProgramId, owner, buffer)

    return { marginAccount, owner: ownerAddress }
  }

  static deriveLiquidation(programs: MarginPrograms, marginAccount: MarginAccount, liquidator: Address) {
    return findDerivedAccount(programs.config.marginProgramId, marginAccount.address, liquidator)
  }

  static deriveTokenMetadata(programs: MarginPrograms, tokenMint: Address) {
    const tokenMintAddress = translateAddress(tokenMint)
    return findDerivedAccount(programs.config.metadataProgramId, tokenMintAddress)
  }

  /**
   *
   * @param {MarginPrograms} programs
   * @param {AnchorProvider} provider The provider and wallet that can sign for this margin account
   * @param {Address} owner
   * @param {number} seed
   * @returns {Promise<MarginAccount>}
   */
  static async load({
    programs,
    provider,
    pools,
    walletTokens,
    owner,
    seed
  }: {
    programs: MarginPrograms
    provider: AnchorProvider
    pools?: Record<MarginPools, Pool>
    walletTokens?: MarginWalletTokens
    owner: Address
    seed: number
  }): Promise<MarginAccount> {
    const marginAccount = new MarginAccount(programs, provider, owner, seed, pools, walletTokens)
    await marginAccount.refresh()
    return marginAccount
  }

  /**
   * Load all margin accounts for a wallet with an optional filter.
   *
   * @static
   * @param {({
   *     programs: MarginPrograms
   *     provider: AnchorProvider
   *     pools?: Record<MarginPools, Pool>
   *     walletTokens?: MarginWalletTokens
   *     filters?: GetProgramAccountsFilter[] | Buffer
   *   })} {
   *     programs,
   *     provider,
   *     pools,
   *     walletTokens,
   *     filters
   *   }
   * @return {Promise<MarginAccount[]>}
   * @memberof MarginAccount
   */
  static async loadAllByOwner({
    programs,
    provider,
    pools,
    walletTokens,
    owner,
    filters
  }: {
    programs: MarginPrograms
    provider: AnchorProvider
    pools?: Record<MarginPools, Pool>
    walletTokens?: MarginWalletTokens
    owner: Address
    filters?: GetProgramAccountsFilter[]
  }): Promise<MarginAccount[]> {
    const ownerFilter: MemcmpFilter = {
      memcmp: {
        offset: 16,
        bytes: owner.toString()
      }
    }
    filters ??= []
    filters.push(ownerFilter)
    const infos: ProgramAccount<MarginAccountData>[] = await programs.margin.account.marginAccount.all(filters)
    const marginAccounts: MarginAccount[] = []
    for (let i = 0; i < infos.length; i++) {
      const { account } = infos[i]
      const seed = bnToNumber(new BN(account.userSeed, undefined, "le"))
      const marginAccount = new MarginAccount(programs, provider, account.owner, seed, pools, walletTokens)
      await marginAccount.refresh()
      marginAccounts.push(marginAccount)
    }
    return marginAccounts
  }

  async refresh() {
    const marginAccount = await this.programs.margin.account.marginAccount.fetchNullable(this.address)
    const positions = marginAccount ? AccountPositionListLayout.decode(new Uint8Array(marginAccount.positions)) : null
    if (!marginAccount || !positions) {
      this.info = undefined
    } else {
      this.info = {
        marginAccount,
        positions
      }
    }
    this.positions = this.getPositions()
    this.valuation = this.getValuation(true)
    this.poolPositions = this.getAllPoolPositions()
    this.summary = this.getSummary()
  }

  getAllPoolPositions(): Record<MarginPools, PoolPosition> {
    const positions: Record<string, PoolPosition> = {}
    const poolConfigs = Object.values(this.programs.config.pools)

    for (let i = 0; i < poolConfigs.length; i++) {
      const poolConfig = poolConfigs[i]
      const tokenConfig = this.programs.config.tokens[poolConfig.symbol]
      const pool = this.pools?.[poolConfig.symbol]
      if (!pool) {
        continue
      }

      const totalValueLessFees = pool.depositedTokens.add(pool.borrowedTokens).sub(pool.uncollectedFees).lamports

      // Deposits
      const poolDepositNotes = pool.info?.marginPool.depositNotes ?? Number192.ZERO
      const depositNotePosition = this.getPosition(pool.addresses.depositNoteMint)
      const depositBalanceNotes = depositNotePosition?.balance ?? Number192.ZERO
      const depositTokenBalance = poolDepositNotes.isZero()
        ? Number192.ZERO
        : totalValueLessFees.mul(depositBalanceNotes).div(poolDepositNotes)
      const depositBalance = TokenAmount.lamports(depositTokenBalance, pool.decimals)

      // Loans
      const poolLoanNotes = pool.info?.marginPool.loanNotes ?? Number192.ZERO
      const poolBorrowedTokens = pool.borrowedTokens.lamports
      const loanNotePosition = this.getPosition(pool.addresses.loanNoteMint)
      const loanBalanceNotes = loanNotePosition?.balance ?? Number192.ZERO
      const loanTokenBalance = poolLoanNotes.isZero()
        ? Number192.ZERO
        : poolBorrowedTokens.mul(loanBalanceNotes).div(poolLoanNotes)
      const loanBalance = TokenAmount.lamports(loanTokenBalance, pool.decimals)

      // Max trade amounts
      const maxTradeAmounts = this.getMaxTradeAmounts(pool, depositBalance, loanBalance)

      // Buying power
      // FIXME
      const buyingPower = TokenAmount.zero(pool.decimals)

      positions[poolConfig.symbol] = {
        poolConfig,
        tokenConfig,
        pool,
        depositNotePosition,
        loanNotePosition,
        depositBalance,
        depositBalanceNotes,
        loanBalance,
        loanBalanceNotes,
        maxTradeAmounts,
        buyingPower
      }
    }

    return positions
  }

  getMaxTradeAmounts(
    pool: Pool,
    depositBalance: TokenAmount,
    loanBalance: TokenAmount
  ): Record<TradeAction, TokenAmount> {
    if (!pool.info) {
      const zero = TokenAmount.zero(pool.decimals)
      return {
        deposit: zero,
        withdraw: zero,
        borrow: zero,
        repay: zero,
        swap: zero,
        transfer: zero
      }
    }

    const walletAmount = pool.symbol && this.walletTokens?.map[pool.symbol].amount

    // Max deposit
    const deposit = walletAmount ?? TokenAmount.zero(pool.decimals)

    // Max withdraw
    const withdrawableLamports = pool.depositNoteMetadata
      .getRequiredCollateralValue(this.valuation.availableCollateral)
      .mul(Number128.ONE)
      .div(numberToBn(pool.tokenPrice * 10 ** Number128.PRECISION))

    let withdraw = TokenAmount.min(depositBalance, pool.borrowedTokens)
    withdraw = TokenAmount.min(withdraw, TokenAmount.lamports(Number128.asBn(withdrawableLamports, 0), pool.decimals))
    withdraw = TokenAmount.max(withdraw, TokenAmount.zero(pool.decimals))

    // Max borrow
    let borrowLamports = pool.loanNoteMetadata
      .getCollateralValue(this.valuation.availableCollateral)
      .mul(Number128.ONE)
      .div(numberToBn(pool.tokenPrice * 10 ** Number128.PRECISION))
    let borrow: TokenAmount = TokenAmount.min(
      TokenAmount.lamports(Number128.asBn(borrowLamports, 0), pool.decimals),
      pool.depositedTokens
    )
    borrow = TokenAmount.max(borrow, TokenAmount.zero(pool.decimals))

    // Max repay
    let repay = walletAmount ? TokenAmount.min(loanBalance, walletAmount) : loanBalance

    // Max swap
    const swap = withdraw

    // Max transfer
    const transfer = withdraw

    return {
      deposit,
      withdraw,
      borrow,
      repay,
      swap,
      transfer
    }
  }

  getSummary(): AccountSummary {
<<<<<<< HEAD
    let collateralValue = Number128.ZERO

    for (const position of this.positions) {
      let kind = position.kind
      if (kind === PositionKind.Deposit) {
        collateralValue.add(position.value)
      }
=======
    let depositedValue = 0
    let borrowedValue = 0
    let totalBuyingPower = 0

    const positions = Object.values(this.poolPositions)
    for (let i = 0; i < positions.length; i++) {
      const position = positions[i]
      depositedValue += position.depositBalance.tokens * (position.pool?.tokenPrice ?? 0)
      borrowedValue += position.loanBalance.tokens * (position.pool?.tokenPrice ?? 0)
      totalBuyingPower += position.buyingPower.tokens
>>>>>>> 1fdf49ea
    }

    const exposureNumber = bnToNumber(this.valuation.exposure)
    const cRatio = exposureNumber === 0 ? Infinity : bnToNumber(collateralValue) / exposureNumber
    const minCRatio =
      exposureNumber === 0 ? Infinity : 1 + bnToNumber(this.valuation.effectiveCollateral) / exposureNumber
    const depositedValue = bnToNumber(Number128.asBn(collateralValue, 0))
    const borrowedValue = bnToNumber(Number128.asBn(this.valuation.exposure, 0))

    return {
      depositedValue,
      borrowedValue,
      accountBalance: depositedValue - borrowedValue,
      availableCollateral: 0, // FIXME: total collateral * collateral weight - total claims
      cRatio,
      minCRatio,
      leverage: depositedValue ? borrowedValue / depositedValue : 0
    }
  }

  /** Get the list of positions on this account */
  getPositions() {
    return (this.info?.positions.positions ?? [])
      .filter(position => !position.address.equals(PublicKey.default))
      .map(info => {
        const price = this.getPositionPrice(info.token)
        return new AccountPosition({ info, price })
      })
  }

  getPosition(mint: Address) {
    const mintAddress = translateAddress(mint)

    for (let i = 0; i < this.positions.length; i++) {
      const position = this.positions[i]
      if (position.token.equals(mintAddress)) {
        return position
      }
    }
  }

  setPositionBalance(mint: PublicKey, account: PublicKey, balance: BN) {
    const position = this.getPosition(mint)

    if (!position || !position.address.equals(account)) {
      return
    }

    position.setBalance(balance)

    return position
  }

  getPositionPrice(mint: PublicKey) {
    // FIXME: make thiis more extensible
    let price: PriceInfo | undefined
    if (this.pools) {
      price = Pool.getPrice(mint, Object.values(this.pools))
    }
    return price
  }

  setPositionPrice(mint: PublicKey, price: PriceInfo) {
    this.getPosition(mint)?.setPrice(price)
  }

  /** Check if the given address is an authority for this margin account */
  hasAuthority(authority: PublicKey) {
    return authority.equals(this.owner) || this.liquidator?.equals(authority)
  }

  getValuation(includeStalePositions: boolean): Valuation {
    const timestamp = getTimestamp()

    let pastDue = false
<<<<<<< HEAD
    let exposure = Number128.ZERO
    let requiredCollateral = Number128.ZERO
    let weightedCollateral = Number128.ZERO
=======
    let exposure = Number192.ZERO
    let requiredCollateral = Number192.ZERO
    let weightedCollateral = Number192.ZERO
>>>>>>> 1fdf49ea
    let staleCollateralList: [PublicKey, ErrorCode][] = []
    let claimErrorList: [PublicKey, ErrorCode][] = []

    const constants = this.programs.margin.idl.constants
    const MAX_PRICE_QUOTE_AGE = new BN(constants.find(constant => constant.name === "MAX_PRICE_QUOTE_AGE")?.value ?? 0)
    const POS_PRICE_VALID = 1

    for (const position of this.positions) {
      let kind = position.kind
      let staleReason: ErrorCode | undefined
      {
        let balanceAge = timestamp.sub(position.balanceTimestamp)
        let priceQuoteAge = timestamp.sub(position.price.timestamp)
        if (position.price.isValid != POS_PRICE_VALID) {
          // collateral with bad prices
          staleReason = ErrorCode.InvalidPrice
<<<<<<< HEAD
        } else if (position.maxStaleness.gt(Number128.ZERO) && balanceAge.gt(position.maxStaleness)) {
=======
        } else if (position.maxStaleness.gt(Number192.ZERO) && balanceAge.gt(position.maxStaleness)) {
>>>>>>> 1fdf49ea
          // outdated balance
          staleReason = ErrorCode.OutdatedBalance
        } else if (priceQuoteAge.gt(MAX_PRICE_QUOTE_AGE)) {
          staleReason = ErrorCode.OutdatedPrice
        } else {
          staleReason = undefined
        }
      }

      if (kind === PositionKind.NoValue) {
      } else if (kind === PositionKind.Claim) {
        if (staleReason === undefined || includeStalePositions) {
          if (
<<<<<<< HEAD
            position.balance.gt(Number128.ZERO) &&
=======
            position.balance.gt(Number192.ZERO) &&
>>>>>>> 1fdf49ea
            (position.flags & AdapterPositionFlags.PastDue) === AdapterPositionFlags.PastDue
          ) {
            pastDue = true
          }

          exposure = exposure.add(new BN(position.value))
          requiredCollateral = requiredCollateral.add(position.requiredCollateralValue())
        }
        if (staleReason !== undefined) {
          claimErrorList.push([position.token, staleReason])
        }
      } else if (kind === PositionKind.Deposit) {
        if (staleReason === undefined || includeStalePositions) {
          weightedCollateral = weightedCollateral.add(position.collateralValue())
        }
        if (staleReason !== undefined) {
          staleCollateralList.push([position.token, staleReason])
        }
      }
    }

    const effectiveCollateral = weightedCollateral.sub(exposure)

    return {
      exposure,
      pastDue,
      requiredCollateral,
      weightedCollateral,
      effectiveCollateral,
      get availableCollateral(): BN {
        return effectiveCollateral.sub(requiredCollateral)
      },
      staleCollateralList,
      claimErrorList
    }
  }

  /**
   * Loads all tokens in the users wallet.
   * Provides an array and a map of tokens mapped by pool.
   *
   * @static
   * @param {MarginPrograms} programs
   * @param {Address} owner
   * @return {Promise<MarginWalletTokens>}
   * @memberof MarginAccount
   */
  static async loadTokens(programs: MarginPrograms, owner: Address): Promise<MarginWalletTokens> {
    const poolConfigs = Object.values(programs.config.pools)

    const ownerAddress = translateAddress(owner)

    const all = await AssociatedToken.loadMultipleOrNative({
      connection: programs.margin.provider.connection,
      owner: ownerAddress
    })

    // Build out the map
    const map: Record<string, AssociatedToken> = {}
    for (let i = 0; i < poolConfigs.length; i++) {
      const poolConfig = poolConfigs[i]
      const tokenConfig = programs.config.tokens[poolConfig.symbol]

      // Find the associated token pubkey
      const mint = translateAddress(poolConfig.tokenMint)
      const associatedTokenOrNative = mint.equals(NATIVE_MINT)
        ? ownerAddress
        : AssociatedToken.derive(mint, ownerAddress)

      // Find the associated token from the loadMultiple query
      let token = all.find(token => token.address.equals(associatedTokenOrNative))
      if (token === undefined) {
        token = AssociatedToken.zeroAux(associatedTokenOrNative, tokenConfig.decimals)
      }

      // Add it to the map
      map[poolConfig.symbol] = token
    }
    return { all, map }
  }

  static async exists(programs: MarginPrograms, owner: Address, seed: number): Promise<boolean> {
    const ownerPubkey = translateAddress(owner)
    const { marginAccount } = this.derive(programs, ownerPubkey, seed)
    const info = await programs.margin.provider.connection.getAccountInfo(marginAccount)
    return !!info
  }

  async exists(): Promise<boolean> {
    return await MarginAccount.exists(this.programs, this.owner, this.seed)
  }

  /** Create the margin account. If no seed is provided, one will be located. */
  static async createAccount({
    programs,
    provider,
    owner,
    seed,
    pools,
    walletTokens
  }: {
    programs: MarginPrograms
    provider: AnchorProvider
    owner: Address
    seed?: number
    pools?: Record<MarginPools, Pool>
    walletTokens?: MarginWalletTokens
  }) {
    if (seed === undefined) {
      seed = await this.getUnusedAccountSeed({ programs, provider, owner })
    }
    const marginAccount = new MarginAccount(programs, provider, owner, seed, pools, walletTokens)
    await marginAccount.createAccount()
    return marginAccount
  }

  /**
   * Searches for a margin account that does not exist yet and returns its seed.
   *
   * @static
   * @param {{
   *     programs: MarginPrograms
   *     provider: AnchorProvider
   *     owner: Address
   *   }}
   * @memberof MarginAccount
   */
  static async getUnusedAccountSeed({
    programs,
    provider,
    owner
  }: {
    programs: MarginPrograms
    provider: AnchorProvider
    owner: Address
  }) {
    let accounts = await MarginAccount.loadAllByOwner({ programs, provider, owner })
    accounts = accounts.sort((a, b) => a.seed - b.seed)
    // Return any gap found in account seeds
    for (let i = 0; i < accounts.length; i++) {
      const seed = accounts[i].seed
      if (seed !== i) {
        return seed
      }
    }

    // Return +1
    return accounts.length
  }

  /** Create the margin account using it's owner and seed. */
  async createAccount() {
    const ix: TransactionInstruction[] = []
    await this.withCreateAccount(ix)
    if (ix.length > 0) {
      return await this.provider.sendAndConfirm(new Transaction().add(...ix))
    }
  }

  /** Get instruction to create the account */
  async withCreateAccount(instructions: TransactionInstruction[]): Promise<void> {
    if (!(await this.exists())) {
      const ix = await this.programs.margin.methods
        .createAccount(this.seed)
        .accounts({
          owner: this.owner,
          payer: this.provider.wallet.publicKey,
          marginAccount: this.address,
          systemProgram: SystemProgram.programId
        })
        .instruction()
      instructions.push(ix)
    }
  }

  //Deposit
  /// Transaction to deposit tokens into a margin account
  ///
  /// # Params
  ///
  /// `token_mint` - The address of the mint for the tokens being deposited
  /// `source` - The token account that the deposit will be transfered from. Can also point to the wallet to automatically wrap SOL
  /// `amount` - The amount of tokens to deposit
  async deposit(marginPool: Pool, source: Address, amount: BN) {
    assert(marginPool)
    assert(source)
    assert(amount)

    await this.createAccount()
    await sleep(2000)
    await this.refresh()
    const position = await this.getOrCreatePosition(marginPool.addresses.depositNoteMint)
    assert(position)

    const instructions: TransactionInstruction[] = []
    source = await AssociatedToken.withWrapIfNativeMint(
      instructions,
      this.provider,
      this.provider.wallet.publicKey,
      marginPool.tokenMint,
      source,
      amount
    )

    await marginPool.withDeposit({
      instructions: instructions,
      depositor: this.owner,
      source,
      destination: position.address,
      amount
    })
    await this.withUpdatePositionBalance({ instructions, position })
    return await this.provider.sendAndConfirm(new Transaction().add(...instructions))
  }

  //TODO Withdraw
  async getOrCreatePosition(tokenMint: Address) {
    assert(this.info)
    const tokenMintAddress = translateAddress(tokenMint)

    for (let i = 0; i < this.positions.length; i++) {
      const position = this.positions[i]
      if (position.token.equals(tokenMintAddress)) {
        return position
      }
    }

    await this.registerPosition(tokenMintAddress)
    await this.refresh()

    for (let i = 0; i < this.positions.length; i++) {
      const position = this.positions[i]
      if (position.token.equals(tokenMintAddress)) {
        return position
      }
    }

    throw new Error("Unable to register position.")
  }

  async updateAllPositionBalances() {
    const instructions: TransactionInstruction[] = []
    await this.withUpdateAllPositionBalances({ instructions })
    await this.provider.sendAndConfirm(new Transaction().add(...instructions))
  }

  async withUpdateAllPositionBalances({ instructions }: { instructions: TransactionInstruction[] }) {
    for (const position of this.positions) {
      await this.withUpdatePositionBalance({ instructions, position })
    }
  }

  async updatePositionBalance({ position }: { position: AccountPosition }) {
    const instructions: TransactionInstruction[] = []
    await this.withUpdatePositionBalance({ instructions, position })
    return await this.provider.sendAndConfirm(new Transaction().add(...instructions))
  }

  /// Get instruction to update the accounting for assets in
  /// the custody of the margin account.
  ///
  /// # Params
  ///
  /// `account` - The account address that has had a balance change
  async withUpdatePositionBalance({
    instructions,
    position
  }: {
    instructions: TransactionInstruction[]
    position: AccountPosition
  }): Promise<void> {
    const instruction = await this.programs.margin.methods
      .updatePositionBalance()
      .accounts({
        marginAccount: this.address,
        tokenAccount: position.address
      })
      .instruction()
    instructions.push(instruction)
  }

  async registerPosition(tokenMint: Address): Promise<TransactionSignature> {
    const tokenMintAddress = translateAddress(tokenMint)
    const ix: TransactionInstruction[] = []
    await this.withRegisterPosition(ix, tokenMintAddress)
    return await this.provider.sendAndConfirm(new Transaction().add(...ix))
  }

  /// Get instruction to register new position
  ///
  /// # Params
  ///
  /// `token_mint` - The mint for the relevant token for the position
  /// `token_oracle` - The oracle account with price information on the token
  ///
  /// # Returns
  ///
  /// Returns the instruction, and the address of the token account to be
  /// created for the position.
  async withRegisterPosition(instructions: TransactionInstruction[], tokenMint: Address): Promise<PublicKey> {
    const tokenAccount = findDerivedAccount(this.programs.config.marginProgramId, this.address, tokenMint)
    const metadata = findDerivedAccount(this.programs.config.metadataProgramId, tokenMint)

    const ix = await this.programs.margin.methods
      .registerPosition()
      .accounts({
        authority: this.owner,
        payer: this.provider.wallet.publicKey,
        marginAccount: this.address,
        positionTokenMint: tokenMint,
        metadata,
        tokenAccount,
        tokenProgram: TOKEN_PROGRAM_ID,
        rent: SYSVAR_RENT_PUBKEY,
        systemProgram: SystemProgram.programId
      })
      .instruction()
    instructions.push(ix)
    return tokenAccount
  }

  async closeAccount() {
    const ix: TransactionInstruction[] = []
    await this.withCloseAccount(ix)
    try {
      return await this.provider.sendAndConfirm(new Transaction().add(...ix))
    } catch (err) {
      console.log(err)
      throw err
    }
  }

  /// Get instruction to close an account
  ///
  /// # Params
  ///
  async withCloseAccount(instructions: TransactionInstruction[]): Promise<void> {
    const ix = await this.programs.margin.methods
      .closeAccount()
      .accounts({
        owner: this.owner,
        receiver: this.provider.wallet.publicKey,
        marginAccount: this.address
      })
      .instruction()
    instructions.push(ix)
  }

  async closePosition(position: AccountPosition) {
    const ix: TransactionInstruction[] = []
    await this.withClosePosition(ix, position)
    try {
      return await this.provider.sendAndConfirm(new Transaction().add(...ix))
    } catch (err) {
      console.log(err)
      throw err
    }
  }

  /// Get instruction to close a position
  ///
  /// # Params
  ///
  /// `token_account` - The address of the token account for the position being closed
  async withClosePosition(instructions: TransactionInstruction[], position: AccountPosition): Promise<void> {
    //const authority = findDerivedAccount(this.programs.config.controlProgramId)

    const ix = await this.programs.margin.methods
      .closePosition()
      .accounts({
        authority: this.owner,
        receiver: this.provider.wallet.publicKey,
        marginAccount: this.address,
        positionTokenMint: position.token,
        tokenAccount: position.address,
        tokenProgram: TOKEN_PROGRAM_ID
      })
      .instruction()
    instructions.push(ix)
  }

  async withAdapterInvoke({
    instructions,
    adapterProgram,
    adapterMetadata,
    adapterInstruction
  }: {
    instructions: TransactionInstruction[]
    adapterProgram: Address
    adapterMetadata: Address
    adapterInstruction: TransactionInstruction
  }): Promise<void> {
    const ix = await this.programs.margin.methods
      .adapterInvoke(
        adapterInstruction.keys.slice(1).map(accountMeta => {
          return { isSigner: false, isWritable: accountMeta.isWritable }
        }),
        adapterInstruction.data
      )
      .accounts({
        owner: this.owner,
        marginAccount: this.address,
        adapterProgram,
        adapterMetadata
      })
      .remainingAccounts(
        adapterInstruction.keys.slice(1).map(accountMeta => {
          return {
            pubkey: accountMeta.pubkey,
            isSigner: false,
            isWritable: accountMeta.isWritable
          }
        })
      )
      .instruction()
    instructions.push(ix)
  }

  async withAccountingInvoke({
    instructions,
    adapterProgram,
    adapterMetadata,
    adapterInstruction
  }: {
    instructions: TransactionInstruction[]
    adapterProgram: Address
    adapterMetadata: Address
    adapterInstruction: TransactionInstruction
  }): Promise<void> {
    const ix = await this.programs.margin.methods
      .accountingInvoke(
        adapterInstruction.keys.slice(1).map(accountMeta => {
          return { isSigner: false, isWritable: accountMeta.isWritable }
        }),
        adapterInstruction.data
      )
      .accounts({
        marginAccount: this.address,
        adapterProgram,
        adapterMetadata
      })
      .remainingAccounts(
        adapterInstruction.keys.slice(1).map(accountMeta => {
          return {
            pubkey: accountMeta.pubkey,
            isSigner: false,
            isWritable: accountMeta.isWritable
          }
        })
      )
      .instruction()
    instructions.push(ix)
  }
}<|MERGE_RESOLUTION|>--- conflicted
+++ resolved
@@ -22,7 +22,6 @@
 } from "./state"
 import { MarginPrograms } from "./marginClient"
 import { findDerivedAccount } from "../utils/pda"
-<<<<<<< HEAD
 import {
   AssociatedToken,
   bnToNumber,
@@ -33,9 +32,6 @@
   numberToBn,
   TokenAmount
 } from ".."
-=======
-import { AssociatedToken, bnToNumber, getTimestamp, MarginPools, Number192, TokenAmount } from ".."
->>>>>>> 1fdf49ea
 import { MarginPoolConfig, MarginTokenConfig } from "./config"
 import { sleep } from "../utils/util"
 import { AccountPosition, PriceInfo } from "./accountPosition"
@@ -405,7 +401,6 @@
   }
 
   getSummary(): AccountSummary {
-<<<<<<< HEAD
     let collateralValue = Number128.ZERO
 
     for (const position of this.positions) {
@@ -413,18 +408,6 @@
       if (kind === PositionKind.Deposit) {
         collateralValue.add(position.value)
       }
-=======
-    let depositedValue = 0
-    let borrowedValue = 0
-    let totalBuyingPower = 0
-
-    const positions = Object.values(this.poolPositions)
-    for (let i = 0; i < positions.length; i++) {
-      const position = positions[i]
-      depositedValue += position.depositBalance.tokens * (position.pool?.tokenPrice ?? 0)
-      borrowedValue += position.loanBalance.tokens * (position.pool?.tokenPrice ?? 0)
-      totalBuyingPower += position.buyingPower.tokens
->>>>>>> 1fdf49ea
     }
 
     const exposureNumber = bnToNumber(this.valuation.exposure)
@@ -500,15 +483,9 @@
     const timestamp = getTimestamp()
 
     let pastDue = false
-<<<<<<< HEAD
     let exposure = Number128.ZERO
     let requiredCollateral = Number128.ZERO
     let weightedCollateral = Number128.ZERO
-=======
-    let exposure = Number192.ZERO
-    let requiredCollateral = Number192.ZERO
-    let weightedCollateral = Number192.ZERO
->>>>>>> 1fdf49ea
     let staleCollateralList: [PublicKey, ErrorCode][] = []
     let claimErrorList: [PublicKey, ErrorCode][] = []
 
@@ -525,11 +502,7 @@
         if (position.price.isValid != POS_PRICE_VALID) {
           // collateral with bad prices
           staleReason = ErrorCode.InvalidPrice
-<<<<<<< HEAD
         } else if (position.maxStaleness.gt(Number128.ZERO) && balanceAge.gt(position.maxStaleness)) {
-=======
-        } else if (position.maxStaleness.gt(Number192.ZERO) && balanceAge.gt(position.maxStaleness)) {
->>>>>>> 1fdf49ea
           // outdated balance
           staleReason = ErrorCode.OutdatedBalance
         } else if (priceQuoteAge.gt(MAX_PRICE_QUOTE_AGE)) {
@@ -543,11 +516,7 @@
       } else if (kind === PositionKind.Claim) {
         if (staleReason === undefined || includeStalePositions) {
           if (
-<<<<<<< HEAD
             position.balance.gt(Number128.ZERO) &&
-=======
-            position.balance.gt(Number192.ZERO) &&
->>>>>>> 1fdf49ea
             (position.flags & AdapterPositionFlags.PastDue) === AdapterPositionFlags.PastDue
           ) {
             pastDue = true
