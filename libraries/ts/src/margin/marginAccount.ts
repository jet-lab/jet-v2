import assert from "assert"
import { Address, AnchorProvider, BN, ProgramAccount, translateAddress } from "@project-serum/anchor"
import { NATIVE_MINT, TOKEN_PROGRAM_ID } from "@solana/spl-token"
import {
  AccountMeta,
  GetProgramAccountsFilter,
  MemcmpFilter,
  PublicKey,
  SystemProgram,
  SYSVAR_RENT_PUBKEY,
  Transaction,
  TransactionInstruction,
  TransactionSignature
} from "@solana/web3.js"
import { Pool } from "./pool/pool"
import {
  AccountPositionList,
  AccountPositionListLayout,
  AdapterPositionFlags,
  ErrorCode,
  LiquidationData,
  MarginAccountData,
  PositionKind
} from "./state"
import { MarginPrograms } from "./marginClient"
import { findDerivedAccount } from "../utils/pda"
<<<<<<< HEAD
import { AssociatedToken, bigIntToBn, bnToNumber, getTimestamp, MarginPools, Number192, TokenAmount } from ".."
import { Number128 } from "../utils/number128"
=======
import {
  AssociatedToken,
  bigIntToBn,
  bnToNumber,
  getTimestamp,
  MarginPools,
  Number128,
  Number192,
  numberToBn,
  TokenAmount
} from ".."
>>>>>>> 4c3c47ca
import { MarginPoolConfig, MarginTokenConfig } from "./config"
import { AccountPosition, PriceInfo } from "./accountPosition"

export interface MarginAccountAddresses {
  marginAccount: PublicKey
  owner: PublicKey
}

export interface MarginPositionAddresses {
  account: PublicKey
  tokenAccount: PublicKey
  tokenMint: PublicKey
  tokenMetadata: PublicKey
}

export type TradeAction = "deposit" | "withdraw" | "borrow" | "repay" | "swap" | "transfer"
export interface PoolPosition {
  poolConfig: MarginPoolConfig
  tokenConfig: MarginTokenConfig
  pool?: Pool
  depositPosition: AccountPosition | undefined
  depositBalance: TokenAmount
  depositValue: number
  loanPosition: AccountPosition | undefined
  loanBalance: TokenAmount
  loanValue: number
  maxTradeAmounts: Record<TradeAction, TokenAmount>
  buyingPower: TokenAmount
}

export interface AccountSummary {
  depositedValue: number
  borrowedValue: number
  accountBalance: number
  availableCollateral: number
  /** @deprecated use riskIndicator */
  cRatio: number
  /** @deprecated use riskIndicator */
  minCRatio: number
}

export interface Valuation {
  exposure: Number128
  requiredCollateral: Number128
  requiredSetupCollateral: Number128
  weightedCollateral: Number128
  effectiveCollateral: Number128
  availableCollateral: Number128
  availableSetupCollateral: Number128
  staleCollateralList: [PublicKey, ErrorCode][]
  pastDue: boolean
  claimErrorList: [PublicKey, ErrorCode][]
}

export interface MarginWalletTokens {
  all: AssociatedToken[]
  map: Record<MarginPools, AssociatedToken>
}

export class MarginAccount {
  static readonly SEED_MAX_VALUE = 65535
  static readonly RISK_WARNING_LEVEL = 0.7
  static readonly RISK_CRITICAL_LEVEL = 0.9
  static readonly RISK_LIQUIDATION_LEVEL = 1
  static readonly SETUP_LEVERAGE_FRACTION = Number128.fromDecimal(new BN(75), -2)

  info?: {
    marginAccount: MarginAccountData
    liquidationData?: LiquidationData
    positions: AccountPositionList
  }

  addresses: MarginAccountAddresses
  positions: AccountPosition[]
  valuation: Valuation
  poolPositions: Record<MarginPools, PoolPosition>
  summary: AccountSummary

  get address() {
    return this.addresses.marginAccount
  }
  get owner() {
    return this.addresses.owner
  }
  get liquidator() {
    return this.info?.marginAccount.liquidator
  }
  get liquidaton() {
    return this.info?.marginAccount.liquidation
  }
  /** A number where 1 and above is subject to liquidation and 0 is no leverage. */
  get riskIndicator() {
    const requiredCollateral = this.valuation.requiredCollateral.asNumber()
    const effectiveCollateral = this.valuation.effectiveCollateral.asNumber()
    return effectiveCollateral === 0 ? 0 : requiredCollateral / effectiveCollateral
  }

  /**
   * Creates an instance of margin account.
   * @param {MarginPrograms} programs
   * @param {Provider} provider The provider and wallet that can sign for this margin account
   * @param {Address} owner
   * @param {number} seed
   * @memberof MarginAccount
   */
  constructor(
    public programs: MarginPrograms,
    public provider: AnchorProvider,
    owner: Address,
    public seed: number,
    public pools?: Record<MarginPools, Pool>,
    public walletTokens?: MarginWalletTokens
  ) {
    this.pools = pools
    this.walletTokens = walletTokens
    this.addresses = MarginAccount.derive(programs, owner, seed)
    this.positions = this.getPositions()
    this.valuation = this.getValuation(true)
    this.poolPositions = this.getAllPoolPositions()
    this.summary = this.getSummary()
  }

  /**
   * Derive margin account PDA from owner address and seed
   *
   * @private
   * @static
   * @param {Address} marginProgramId
   * @param {Address} owner
   * @param {number} seed
   * @return {PublicKey}
   * @memberof MarginAccount
   */
  static derive(programs: MarginPrograms, owner: Address, seed: number): MarginAccountAddresses {
    if (seed > this.SEED_MAX_VALUE || seed < 0) {
      console.log(`Seed is not within the range: 0 <= seed <= ${this.SEED_MAX_VALUE}.`)
    }
    const ownerAddress = translateAddress(owner)
    const buffer = Buffer.alloc(2)
    buffer.writeUInt16LE(seed)
    const marginAccount = findDerivedAccount(programs.config.marginProgramId, owner, buffer)

    return { marginAccount, owner: ownerAddress }
  }

  static deriveLiquidation(programs: MarginPrograms, marginAccount: MarginAccount, liquidator: Address) {
    return findDerivedAccount(programs.config.marginProgramId, marginAccount.address, liquidator)
  }

  static deriveTokenMetadata(programs: MarginPrograms, tokenMint: Address) {
    const tokenMintAddress = translateAddress(tokenMint)
    return findDerivedAccount(programs.config.metadataProgramId, tokenMintAddress)
  }

  /**
   *
   * @param {MarginPrograms} programs
   * @param {AnchorProvider} provider The provider and wallet that can sign for this margin account
   * @param {Address} owner
   * @param {number} seed
   * @returns {Promise<MarginAccount>}
   */
  static async load({
    programs,
    provider,
    pools,
    walletTokens,
    owner,
    seed
  }: {
    programs: MarginPrograms
    provider: AnchorProvider
    pools?: Record<MarginPools, Pool>
    walletTokens?: MarginWalletTokens
    owner: Address
    seed: number
  }): Promise<MarginAccount> {
    const marginAccount = new MarginAccount(programs, provider, owner, seed, pools, walletTokens)
    await marginAccount.refresh()
    return marginAccount
  }

  /**
   * Load all margin accounts for a wallet with an optional filter.
   *
   * @static
   * @param {({
   *     programs: MarginPrograms
   *     provider: AnchorProvider
   *     pools?: Record<MarginPools, Pool>
   *     walletTokens?: MarginWalletTokens
   *     filters?: GetProgramAccountsFilter[] | Buffer
   *   })} {
   *     programs,
   *     provider,
   *     pools,
   *     walletTokens,
   *     filters
   *   }
   * @return {Promise<MarginAccount[]>}
   * @memberof MarginAccount
   */
  static async loadAllByOwner({
    programs,
    provider,
    pools,
    walletTokens,
    owner,
    filters
  }: {
    programs: MarginPrograms
    provider: AnchorProvider
    pools?: Record<MarginPools, Pool>
    walletTokens?: MarginWalletTokens
    owner: Address
    filters?: GetProgramAccountsFilter[]
  }): Promise<MarginAccount[]> {
    const ownerFilter: MemcmpFilter = {
      memcmp: {
        offset: 16,
        bytes: owner.toString()
      }
    }
    filters ??= []
    filters.push(ownerFilter)
    const infos: ProgramAccount<MarginAccountData>[] = await programs.margin.account.marginAccount.all(filters)
    const marginAccounts: MarginAccount[] = []
    for (let i = 0; i < infos.length; i++) {
      const { account } = infos[i]
      const seed = bnToNumber(new BN(account.userSeed, undefined, "le"))
      const marginAccount = new MarginAccount(programs, provider, account.owner, seed, pools, walletTokens)
      await marginAccount.refresh()
      marginAccounts.push(marginAccount)
    }
    return marginAccounts
  }

  async refresh() {
    const marginAccount = await this.programs.margin.account.marginAccount.fetchNullable(this.address)
    const positions = marginAccount ? AccountPositionListLayout.decode(new Uint8Array(marginAccount.positions)) : null
    if (!marginAccount || !positions) {
      this.info = undefined
    } else {
      // Account is being liquidated
      let liquidationData: LiquidationData | undefined = undefined
      if (!marginAccount.liquidation.equals(PublicKey.default)) {
        liquidationData =
          (await this.programs.margin.account.liquidation.fetchNullable(marginAccount.liquidation)) ?? undefined
      }
      this.info = {
        marginAccount,
        liquidationData,
        positions
      }
    }
    this.positions = this.getPositions()
    this.valuation = this.getValuation(true)
    this.poolPositions = this.getAllPoolPositions()
    this.summary = this.getSummary()
  }

  getAllPoolPositions(): Record<MarginPools, PoolPosition> {
    const positions: Record<string, PoolPosition> = {}
    const poolConfigs = Object.values(this.programs.config.pools)

    for (let i = 0; i < poolConfigs.length; i++) {
      const poolConfig = poolConfigs[i]
      const tokenConfig = this.programs.config.tokens[poolConfig.symbol]
      const pool = this.pools?.[poolConfig.symbol]
      if (!pool) {
        continue
      }

      // Deposits
      const depositNotePosition = this.getPosition(pool.addresses.depositNoteMint)
      const depositBalanceNotes = Number192.from(depositNotePosition?.balance ?? new BN(0))
      const depositBalance = depositBalanceNotes.mul(pool.depositNoteExchangeRate()).asTokenAmount(pool.decimals)
      const depositValue = depositNotePosition?.value ?? 0

      // Loans
      const loanNotePosition = this.getPosition(pool.addresses.loanNoteMint)
      const loanBalanceNotes = Number192.from(loanNotePosition?.balance ?? new BN(0))
      const loanBalance = loanBalanceNotes.mul(pool.loanNoteExchangeRate()).asTokenAmount(pool.decimals)
      const loanValue = loanNotePosition?.value ?? 0

      // Max trade amounts
      const maxTradeAmounts = this.getMaxTradeAmounts(pool, depositBalance, loanBalance)

      // Buying power
      // FIXME
      const buyingPower = TokenAmount.zero(pool.decimals)

      positions[poolConfig.symbol] = {
        poolConfig,
        tokenConfig,
        pool,
        depositPosition: depositNotePosition,
        loanPosition: loanNotePosition,
        depositBalance,
        depositValue,
        loanBalance,
        loanValue,
        maxTradeAmounts,
        buyingPower
      }
    }

    return positions
  }

  getMaxTradeAmounts(
    pool: Pool,
    depositBalance: TokenAmount,
    loanBalance: TokenAmount
  ): Record<TradeAction, TokenAmount> {
    const zero = TokenAmount.zero(pool.decimals)
    if (!pool.info) {
      return {
        deposit: zero,
        withdraw: zero,
        borrow: zero,
        repay: zero,
        swap: zero,
        transfer: zero
      }
    }

    const walletAmount = pool.symbol && this.walletTokens?.map[pool.symbol].amount
    const feeCover = new TokenAmount(new BN(20000000), pool.decimals)

    // Max deposit
    let deposit = walletAmount ?? zero
    // If depositing SOL, maximum input should still cover fees
    if (pool.address.equals(NATIVE_MINT)) {
      deposit = TokenAmount.max(deposit.sub(feeCover), zero)
    }

    const priceExponent = pool.info.tokenPriceOracle.exponent
    const priceComponent = bigIntToBn(pool.info.tokenPriceOracle.aggregate.priceComponent)
    const tokenPrice = Number128.fromDecimal(priceComponent, priceExponent)
    const lamportPrice = tokenPrice.div(Number128.fromDecimal(new BN(1), pool.decimals))

    const depositNoteValueModifier =
      this.getPosition(pool.addresses.depositNoteMint)?.valueModifier ?? pool.depositNoteMetadata.valueModifier
    const loanNoteValueModifier =
      this.getPosition(pool.addresses.loanNoteMint)?.valueModifier ?? pool.loanNoteMetadata.valueModifier

    // Max withdraw
    let withdraw = this.valuation.availableSetupCollateral
      .div(depositNoteValueModifier)
      .div(lamportPrice)
      .asTokenAmount(pool.decimals)
    withdraw = TokenAmount.min(withdraw, depositBalance)
    withdraw = TokenAmount.min(withdraw, pool.vaultTokens)
    withdraw = TokenAmount.max(withdraw, zero)

    // Max borrow
    let borrow = this.valuation.availableSetupCollateral
      .div(Number128.ONE.add(Number128.ONE.div(MarginAccount.SETUP_LEVERAGE_FRACTION.mul(loanNoteValueModifier))))
      .div(lamportPrice)
      .asTokenAmount(pool.decimals)
    borrow = TokenAmount.min(borrow, pool.vaultTokens)
    borrow = TokenAmount.max(borrow, zero)

    // Max repay
    let repay = walletAmount ? TokenAmount.min(loanBalance, walletAmount) : loanBalance
    // If repaying SOL, maximum input should still cover fees
    if (pool.address.equals(NATIVE_MINT)) {
      repay = TokenAmount.max(repay.sub(feeCover), zero)
    }

    // Max swap
    const swap = withdraw

    // Max transfer
    const transfer = withdraw

    return {
      deposit,
      withdraw,
      borrow,
      repay,
      swap,
      transfer
    }
  }

  getSummary(): AccountSummary {
    let collateralValue = Number128.ZERO

    for (const position of this.positions) {
      const kind = position.kind
      if (kind === PositionKind.Deposit) {
        collateralValue = collateralValue.add(position.valueRaw)
      }
    }

    const exposureNumber = this.valuation.exposure.asNumber()
    const cRatio = exposureNumber === 0 ? Infinity : collateralValue.asNumber() / exposureNumber
    const minCRatio = exposureNumber === 0 ? 1 : 1 + this.valuation.effectiveCollateral.asNumber() / exposureNumber
    const depositedValue = collateralValue.asNumber()
    const borrowedValue = this.valuation.exposure.asNumber()
    const accountBalance = collateralValue.sub(this.valuation.exposure).asNumber()

    return {
      depositedValue,
      borrowedValue,
      accountBalance,
      availableCollateral: 0, // FIXME: total collateral * collateral weight - total claims
      cRatio,
      minCRatio
    }
  }

  /** Get the list of positions on this account */
  getPositions() {
    return (this.info?.positions.positions ?? [])
      .filter(position => !position.address.equals(PublicKey.default))
      .map(info => {
        const price = this.getPositionPrice(info.token)
        return new AccountPosition({ info, price })
      })
  }

  getPosition(mint: Address) {
    const mintAddress = translateAddress(mint)

    for (let i = 0; i < this.positions.length; i++) {
      const position = this.positions[i]
      if (position.token.equals(mintAddress)) {
        return position
      }
    }
  }

  setPositionBalance(mint: PublicKey, account: PublicKey, balance: BN) {
    const position = this.getPosition(mint)

    if (!position || !position.address.equals(account)) {
      return
    }

    position.setBalance(balance)

    return position
  }

  getPositionPrice(mint: PublicKey) {
    // FIXME: make thiis more extensible
    let price: PriceInfo | undefined
    if (this.pools) {
      price = Pool.getPrice(mint, Object.values(this.pools))
    }
    return price
  }

  setPositionPrice(mint: PublicKey, price: PriceInfo) {
    this.getPosition(mint)?.setPrice(price)
  }

  /** Check if the given address is an authority for this margin account */
  hasAuthority(authority: PublicKey) {
    return authority.equals(this.owner) || this.liquidator?.equals(authority)
  }

  getValuation(includeStalePositions: boolean): Valuation {
    const timestamp = getTimestamp()

    let pastDue = false
    let exposure = Number128.ZERO
    let requiredCollateral = Number128.ZERO
    let requiredSetupCollateral = Number128.ZERO
    let weightedCollateral = Number128.ZERO
    const staleCollateralList: [PublicKey, ErrorCode][] = []
    const claimErrorList: [PublicKey, ErrorCode][] = []

    const constants = this.programs.margin.idl.constants
    const MAX_PRICE_QUOTE_AGE = new BN(constants.find(constant => constant.name === "MAX_PRICE_QUOTE_AGE")?.value ?? 0)
    const POS_PRICE_VALID = 1

    for (const position of this.positions) {
      const kind = position.kind
      let staleReason: ErrorCode | undefined
      {
        const balanceAge = timestamp.sub(position.balanceTimestamp)
        const priceQuoteAge = timestamp.sub(position.price.timestamp)
        if (position.price.isValid != POS_PRICE_VALID) {
          // collateral with bad prices
          staleReason = ErrorCode.InvalidPrice
        } else if (position.maxStaleness.gt(new BN(0)) && balanceAge.gt(position.maxStaleness)) {
          // outdated balance
          staleReason = ErrorCode.OutdatedBalance
        } else if (priceQuoteAge.gt(MAX_PRICE_QUOTE_AGE)) {
          staleReason = ErrorCode.OutdatedPrice
        } else {
          staleReason = undefined
        }
      }

      if (kind === PositionKind.NoValue) {
        // FIXME
      } else if (kind === PositionKind.Claim) {
        if (staleReason === undefined || includeStalePositions) {
          if (
            position.balance.gt(new BN(0)) &&
            (position.flags & AdapterPositionFlags.PastDue) === AdapterPositionFlags.PastDue
          ) {
            pastDue = true
          }

          exposure = exposure.add(position.valueRaw)
          requiredCollateral = requiredCollateral.add(position.requiredCollateralValue())
          requiredSetupCollateral = requiredSetupCollateral.add(
            position.requiredCollateralValue(MarginAccount.SETUP_LEVERAGE_FRACTION)
          )
        }
        if (staleReason !== undefined) {
          claimErrorList.push([position.token, staleReason])
        }
      } else if (kind === PositionKind.Deposit) {
        if (staleReason === undefined || includeStalePositions) {
          weightedCollateral = weightedCollateral.add(position.collateralValue())
        }
        if (staleReason !== undefined) {
          staleCollateralList.push([position.token, staleReason])
        }
      }
    }

    const effectiveCollateral = weightedCollateral.sub(exposure)

    return {
      exposure,
      pastDue,
      requiredCollateral,
      requiredSetupCollateral,
      weightedCollateral,
      effectiveCollateral,
      get availableCollateral(): Number128 {
        return effectiveCollateral.sub(requiredCollateral)
      },
      get availableSetupCollateral(): Number128 {
        return effectiveCollateral.sub(requiredSetupCollateral)
      },
      staleCollateralList,
      claimErrorList
    }
  }

  /**
   * Loads all tokens in the users wallet.
   * Provides an array and a map of tokens mapped by pool.
   *
   * @static
   * @param {MarginPrograms} programs
   * @param {Address} owner
   * @return {Promise<MarginWalletTokens>}
   * @memberof MarginAccount
   */
  static async loadTokens(programs: MarginPrograms, owner: Address): Promise<MarginWalletTokens> {
    const poolConfigs = Object.values(programs.config.pools)

    const ownerAddress = translateAddress(owner)

    const all = await AssociatedToken.loadMultipleOrNative({
      connection: programs.margin.provider.connection,
      owner: ownerAddress
    })

    // Build out the map
    const map: Record<string, AssociatedToken> = {}
    for (let i = 0; i < poolConfigs.length; i++) {
      const poolConfig = poolConfigs[i]
      const tokenConfig = programs.config.tokens[poolConfig.symbol]

      // Find the associated token pubkey
      const mint = translateAddress(poolConfig.tokenMint)
      const associatedTokenOrNative = mint.equals(NATIVE_MINT)
        ? ownerAddress
        : AssociatedToken.derive(mint, ownerAddress)

      // Find the associated token from the loadMultiple query
      let token = all.find(token => token.address.equals(associatedTokenOrNative))
      if (token === undefined) {
        token = AssociatedToken.zeroAux(associatedTokenOrNative, tokenConfig.decimals)
      }

      // Add it to the map
      map[poolConfig.symbol] = token
    }
    return { all, map }
  }

  static async exists(programs: MarginPrograms, owner: Address, seed: number): Promise<boolean> {
    const ownerPubkey = translateAddress(owner)
    const { marginAccount } = this.derive(programs, ownerPubkey, seed)
    const info = await programs.margin.provider.connection.getAccountInfo(marginAccount)
    return !!info
  }

  async exists(): Promise<boolean> {
    return await MarginAccount.exists(this.programs, this.owner, this.seed)
  }

  /** Create the margin account. If no seed is provided, one will be located. */
  static async createAccount({
    programs,
    provider,
    owner,
    seed,
    pools,
    walletTokens
  }: {
    programs: MarginPrograms
    provider: AnchorProvider
    owner: Address
    seed?: number
    pools?: Record<MarginPools, Pool>
    walletTokens?: MarginWalletTokens
  }) {
    if (seed === undefined) {
      seed = await this.getUnusedAccountSeed({ programs, provider, owner })
    }
    const marginAccount = new MarginAccount(programs, provider, owner, seed, pools, walletTokens)
    await marginAccount.createAccount()
    return marginAccount
  }

  /**
   * Searches for a margin account that does not exist yet and returns its seed.
   *
   * @static
   * @param {{
   *     programs: MarginPrograms
   *     provider: AnchorProvider
   *     owner: Address
   *   }}
   * @memberof MarginAccount
   */
  static async getUnusedAccountSeed({
    programs,
    provider,
    owner
  }: {
    programs: MarginPrograms
    provider: AnchorProvider
    owner: Address
  }) {
    let accounts = await MarginAccount.loadAllByOwner({ programs, provider, owner })
    accounts = accounts.sort((a, b) => a.seed - b.seed)
    // Return any gap found in account seeds
    for (let i = 0; i < accounts.length; i++) {
      const seed = accounts[i].seed
      if (seed !== i) {
        return seed
      }
    }

    // Return +1
    return accounts.length
  }

  /** Create the margin account using it's owner and seed. */
  async createAccount() {
    const ix: TransactionInstruction[] = []
    await this.withCreateAccount(ix)
    if (ix.length > 0) {
      return await this.provider.sendAndConfirm(new Transaction().add(...ix))
    }
  }

  /** Get instruction to create the account */
  async withCreateAccount(instructions: TransactionInstruction[]): Promise<void> {
    if (!(await this.exists())) {
      const ix = await this.programs.margin.methods
        .createAccount(this.seed)
        .accounts({
          owner: this.owner,
          payer: this.provider.wallet.publicKey,
          marginAccount: this.address,
          systemProgram: SystemProgram.programId
        })
        .instruction()
      instructions.push(ix)
    }
  }

  async getOrCreatePosition(tokenMint: Address) {
    assert(this.info)
    const tokenMintAddress = translateAddress(tokenMint)
    for (let i = 0; i < this.positions.length; i++) {
      const position = this.positions[i]
      if (position.token.equals(tokenMintAddress)) {
        return position.address
      }
    }
    await this.registerPosition(tokenMintAddress)
    await this.refresh()
    for (let i = 0; i < this.positions.length; i++) {
      const position = this.positions[i]
      if (position.token.equals(tokenMintAddress)) {
        return position.address
      }
    }
    throw new Error("Unable to register position.")
  }

  async withGetOrCreatePosition({
    positionTokenMint,
    instructions
  }: {
    positionTokenMint: Address,
    instructions: TransactionInstruction[]
  }) {
    assert(this.info)
    const tokenMintAddress = translateAddress(positionTokenMint)

    for (let i = 0; i < this.positions.length; i++) {
      const position = this.positions[i]
      if (position.token.equals(tokenMintAddress)) {
        return position.address
      }
    }

    return await this.withRegisterPosition(instructions, tokenMintAddress)
  }

  async updateAllPositionBalances() {
    const instructions: TransactionInstruction[] = []
    await this.withUpdateAllPositionBalances({ instructions })
    await this.provider.sendAndConfirm(new Transaction().add(...instructions))
  }

  async withUpdateAllPositionBalances({ instructions }: { instructions: TransactionInstruction[] }) {
    for (const position of this.positions) {
      await this.withUpdatePositionBalance({ instructions, position: position.address })
    }
  }

  async updatePositionBalance({ position }: { position: AccountPosition }) {
    const instructions: TransactionInstruction[] = []
    await this.withUpdatePositionBalance({ instructions, position: position.address })
    return await this.provider.sendAndConfirm(new Transaction().add(...instructions))
  }

  /// Get instruction to update the accounting for assets in
  /// the custody of the margin account.
  ///
  /// # Params
  ///
  /// `account` - The account address that has had a balance change
  async withUpdatePositionBalance({
    instructions,
    position
  }: {
    instructions: TransactionInstruction[]
    position: Address
  }): Promise<void> {
    const instruction = await this.programs.margin.methods
      .updatePositionBalance()
      .accounts({
        marginAccount: this.address,
        tokenAccount: position
      })
      .instruction()
    instructions.push(instruction)
  }

  async registerPosition(tokenMint: Address): Promise<TransactionSignature> {
    const tokenMintAddress = translateAddress(tokenMint)
    const ix: TransactionInstruction[] = []
    await this.withRegisterPosition(ix, tokenMintAddress)
    return await this.provider.sendAndConfirm(new Transaction().add(...ix))
  }

  /// Get instruction to register new position
  ///
  /// # Params
  ///
  /// `token_mint` - The mint for the relevant token for the position
  /// `token_oracle` - The oracle account with price information on the token
  ///
  /// # Returns
  ///
  /// Returns the instruction, and the address of the token account to be
  /// created for the position.
  async withRegisterPosition(instructions: TransactionInstruction[], positionTokenMint: Address): Promise<PublicKey> {
    const tokenAccount = findDerivedAccount(this.programs.config.marginProgramId, this.address, positionTokenMint)
    const metadata = findDerivedAccount(this.programs.config.metadataProgramId, positionTokenMint)

    const ix = await this.programs.margin.methods
      .registerPosition()
      .accounts({
        authority: this.owner,
        payer: this.provider.wallet.publicKey,
        marginAccount: this.address,
        positionTokenMint: positionTokenMint,
        metadata,
        tokenAccount,
        tokenProgram: TOKEN_PROGRAM_ID,
        rent: SYSVAR_RENT_PUBKEY,
        systemProgram: SystemProgram.programId
      })
      .instruction()
    instructions.push(ix)
    return tokenAccount
  }

  async closeAccount() {
    const ix: TransactionInstruction[] = []
    await this.withCloseAccount(ix)
    await this.sendAndConfirm(ix)
  }

  /// Get instruction to close an account
  ///
  /// # Params
  ///
  async withCloseAccount(instructions: TransactionInstruction[]): Promise<void> {
    const ix = await this.programs.margin.methods
      .closeAccount()
      .accounts({
        owner: this.owner,
        receiver: this.provider.wallet.publicKey,
        marginAccount: this.address
      })
      .instruction()
    instructions.push(ix)
  }

  async closePosition(position: AccountPosition) {
    const ix: TransactionInstruction[] = []
    await this.withClosePosition(ix, position)
    await this.sendAndConfirm(ix)
  }

  /// Get instruction to close a position
  ///
  /// # Params
  ///
  /// `token_account` - The address of the token account for the position being closed
  async withClosePosition(instructions: TransactionInstruction[], position: AccountPosition): Promise<void> {
    //const authority = findDerivedAccount(this.programs.config.controlProgramId)

    const ix = await this.programs.margin.methods
      .closePosition()
      .accounts({
        authority: this.owner,
        receiver: this.provider.wallet.publicKey,
        marginAccount: this.address,
        positionTokenMint: position.token,
        tokenAccount: position.address,
        tokenProgram: TOKEN_PROGRAM_ID
      })
      .instruction()
    instructions.push(ix)
  }

  async stopLiquidation() {
    const ix: TransactionInstruction[] = []
    await this.withStopLiquidation(ix)
    return await this.sendAndConfirm(ix)
  }

  /// Get instruction to close stop a liquidation
  ///
  /// # Params
  ///
  async withStopLiquidation(instructions: TransactionInstruction[]): Promise<void> {
    const ix = await this.programs.margin.methods
      .liquidateEnd()
      .accounts({
        authority: this.owner,
        marginAccount: this.address,
        liquidation: this.liquidaton
      })
      .instruction()
    instructions.push(ix)
  }

  // Get the remaining time on a liquidation
  getRemainingLiquidationTime() {
    return this.info?.liquidationData?.startTime && Date.now() / 1000 - this.info?.liquidationData?.startTime.toNumber()
  }

  async withAdapterInvoke({
    instructions,
    adapterProgram,
    adapterMetadata,
    adapterInstruction
  }: {
    instructions: TransactionInstruction[]
    adapterProgram: Address
    adapterMetadata: Address
    adapterInstruction: TransactionInstruction
  }): Promise<void> {
    const ix = await this.programs.margin.methods
      .adapterInvoke(adapterInstruction.data)
      .accounts({
        owner: this.owner,
        marginAccount: this.address,
        adapterProgram,
        adapterMetadata
      })
      .remainingAccounts(this.invokeAccounts(adapterInstruction))
      .instruction()
    instructions.push(ix)
  }

  async withAccountingInvoke({
    instructions,
    adapterProgram,
    adapterMetadata,
    adapterInstruction
  }: {
    instructions: TransactionInstruction[]
    adapterProgram: Address
    adapterMetadata: Address
    adapterInstruction: TransactionInstruction
  }): Promise<void> {
    const ix = await this.programs.margin.methods
      .accountingInvoke(adapterInstruction.data)
      .accounts({
        marginAccount: this.address,
        adapterProgram,
        adapterMetadata
      })
      .remainingAccounts(this.invokeAccounts(adapterInstruction))
      .instruction()
    instructions.push(ix)
  }

  // prepares arguments for adapterInvoke, accountInvoke, or liquidatorInvoke
  invokeAccounts(adapterInstruction: TransactionInstruction): AccountMeta[] {
    const accounts: AccountMeta[] = []
    for (const acc of adapterInstruction.keys) {
      let isSigner = false
      if (acc.pubkey != this.address) {
        isSigner = acc.isSigner
      }
      accounts.push({
        pubkey: acc.pubkey,
        isSigner: isSigner,
        isWritable: acc.isWritable
      })
    }

    return accounts
  }

  async sendAndConfirm(instructions: TransactionInstruction[]) {
    try {
      return await this.provider.sendAndConfirm(new Transaction().add(...instructions))
    } catch (err) {
      console.log(err)
      throw err
    }
  }
}<|MERGE_RESOLUTION|>--- conflicted
+++ resolved
@@ -24,22 +24,8 @@
 } from "./state"
 import { MarginPrograms } from "./marginClient"
 import { findDerivedAccount } from "../utils/pda"
-<<<<<<< HEAD
 import { AssociatedToken, bigIntToBn, bnToNumber, getTimestamp, MarginPools, Number192, TokenAmount } from ".."
 import { Number128 } from "../utils/number128"
-=======
-import {
-  AssociatedToken,
-  bigIntToBn,
-  bnToNumber,
-  getTimestamp,
-  MarginPools,
-  Number128,
-  Number192,
-  numberToBn,
-  TokenAmount
-} from ".."
->>>>>>> 4c3c47ca
 import { MarginPoolConfig, MarginTokenConfig } from "./config"
 import { AccountPosition, PriceInfo } from "./accountPosition"
 
@@ -751,7 +737,7 @@
     positionTokenMint,
     instructions
   }: {
-    positionTokenMint: Address,
+    positionTokenMint: Address
     instructions: TransactionInstruction[]
   }) {
     assert(this.info)
