import assert from "assert"
import { Address, AnchorProvider, BN, ProgramAccount, translateAddress } from "@project-serum/anchor"
import { NATIVE_MINT, TOKEN_PROGRAM_ID } from "@solana/spl-token"
import {
  GetProgramAccountsFilter,
  MemcmpFilter,
  PublicKey,
  SystemProgram,
  SYSVAR_RENT_PUBKEY,
  Transaction,
  TransactionInstruction,
  TransactionSignature
} from "@solana/web3.js"
import { Pool } from "./pool/pool"
import {
  AccountPositionList,
  AccountPositionListLayout,
  AdapterPositionFlags,
  ErrorCode,
  MarginAccountData,
  PositionKind
} from "./state"
import { MarginPrograms } from "./marginClient"
import { findDerivedAccount } from "../utils/pda"
<<<<<<< HEAD
import { AssociatedToken, bnToNumber, getTimestamp, MarginPools, Number192, PoolTokenChange, TokenAmount } from ".."
=======
import {
  AssociatedToken,
  bnToNumber,
  getTimestamp,
  MarginPools,
  Number128,
  Number192,
  numberToBn,
  PoolAmount,
  TokenAmount
} from ".."
>>>>>>> fbf1a1f3
import { MarginPoolConfig, MarginTokenConfig } from "./config"
import { sleep } from "../utils/util"
import { AccountPosition, PriceInfo } from "./accountPosition"

export interface MarginAccountAddresses {
  marginAccount: PublicKey
  owner: PublicKey
}

export interface MarginPositionAddresses {
  account: PublicKey
  tokenAccount: PublicKey
  tokenMint: PublicKey
  tokenMetadata: PublicKey
}

export type TradeAction = "deposit" | "withdraw" | "borrow" | "repay" | "swap" | "transfer"
export interface PoolPosition {
  poolConfig: MarginPoolConfig
  tokenConfig: MarginTokenConfig
  pool?: Pool
  depositNotePosition: AccountPosition | undefined
  loanNotePosition: AccountPosition | undefined
  depositBalance: TokenAmount
  depositBalanceNotes: BN
  depositValue: number
  loanBalance: TokenAmount
  loanBalanceNotes: BN
  loanValue: number
  maxTradeAmounts: Record<TradeAction, TokenAmount>
  buyingPower: TokenAmount
}

export interface AccountSummary {
  depositedValue: number
  borrowedValue: number
  accountBalance: number
  availableCollateral: number
  cRatio: number
  minCRatio: number
}

export interface Valuation {
  exposure: BN
  requiredCollateral: BN
  weightedCollateral: BN
  effectiveCollateral: BN
  availableCollateral: BN
  staleCollateralList: [PublicKey, ErrorCode][]
  pastDue: boolean
  claimErrorList: [PublicKey, ErrorCode][]
}

export interface Valuation {
  exposure: BN
  requiredCollateral: BN
  weightedCollateral: BN
  effectiveCollateral: BN
  availableCollateral: BN
  staleCollateralList: [PublicKey, ErrorCode][]
  pastDue: boolean
  claimErrorList: [PublicKey, ErrorCode][]
}

export interface MarginWalletTokens {
  all: AssociatedToken[]
  map: Record<MarginPools, AssociatedToken>
}

export class MarginAccount {
  static readonly SEED_MAX_VALUE = 65535
  info?: {
    marginAccount: MarginAccountData
    positions: AccountPositionList
  }

  addresses: MarginAccountAddresses
  positions: AccountPosition[]
  valuation: Valuation
  poolPositions: Record<MarginPools, PoolPosition>
  summary: AccountSummary

  get address() {
    return this.addresses.marginAccount
  }
  get owner() {
    return this.addresses.owner
  }
  get liquidator() {
    return this.info?.marginAccount.liquidator
  }

  /**
   * Creates an instance of margin account.
   * @param {MarginPrograms} programs
   * @param {Provider} provider The provider and wallet that can sign for this margin account
   * @param {Address} owner
   * @param {number} seed
   * @memberof MarginAccount
   */
  constructor(
    public programs: MarginPrograms,
    public provider: AnchorProvider,
    owner: Address,
    public seed: number,
    public pools?: Record<MarginPools, Pool>,
    public walletTokens?: MarginWalletTokens
  ) {
    this.pools = pools
    this.walletTokens = walletTokens
    this.addresses = MarginAccount.derive(programs, owner, seed)
    this.positions = this.getPositions()
    this.valuation = this.getValuation(true)
    this.poolPositions = this.getAllPoolPositions()
    this.summary = this.getSummary()
  }

  /**
   * Derive margin account PDA from owner address and seed
   *
   * @private
   * @static
   * @param {Address} marginProgramId
   * @param {Address} owner
   * @param {number} seed
   * @return {PublicKey}
   * @memberof MarginAccount
   */
  static derive(programs: MarginPrograms, owner: Address, seed: number): MarginAccountAddresses {
    if (seed > this.SEED_MAX_VALUE || seed < 0) {
      console.log(`Seed is not within the range: 0 <= seed <= ${this.SEED_MAX_VALUE}.`)
    }
    const ownerAddress = translateAddress(owner)
    const buffer = Buffer.alloc(2)
    buffer.writeUInt16LE(seed)
    const marginAccount = findDerivedAccount(programs.config.marginProgramId, owner, buffer)

    return { marginAccount, owner: ownerAddress }
  }

  static deriveLiquidation(programs: MarginPrograms, marginAccount: MarginAccount, liquidator: Address) {
    return findDerivedAccount(programs.config.marginProgramId, marginAccount.address, liquidator)
  }

  static deriveTokenMetadata(programs: MarginPrograms, tokenMint: Address) {
    const tokenMintAddress = translateAddress(tokenMint)
    return findDerivedAccount(programs.config.metadataProgramId, tokenMintAddress)
  }

  /**
   *
   * @param {MarginPrograms} programs
   * @param {AnchorProvider} provider The provider and wallet that can sign for this margin account
   * @param {Address} owner
   * @param {number} seed
   * @returns {Promise<MarginAccount>}
   */
  static async load({
    programs,
    provider,
    pools,
    walletTokens,
    owner,
    seed
  }: {
    programs: MarginPrograms
    provider: AnchorProvider
    pools?: Record<MarginPools, Pool>
    walletTokens?: MarginWalletTokens
    owner: Address
    seed: number
  }): Promise<MarginAccount> {
    const marginAccount = new MarginAccount(programs, provider, owner, seed, pools, walletTokens)
    await marginAccount.refresh()
    return marginAccount
  }

  /**
   * Load all margin accounts for a wallet with an optional filter.
   *
   * @static
   * @param {({
   *     programs: MarginPrograms
   *     provider: AnchorProvider
   *     pools?: Record<MarginPools, Pool>
   *     walletTokens?: MarginWalletTokens
   *     filters?: GetProgramAccountsFilter[] | Buffer
   *   })} {
   *     programs,
   *     provider,
   *     pools,
   *     walletTokens,
   *     filters
   *   }
   * @return {Promise<MarginAccount[]>}
   * @memberof MarginAccount
   */
  static async loadAllByOwner({
    programs,
    provider,
    pools,
    walletTokens,
    owner,
    filters
  }: {
    programs: MarginPrograms
    provider: AnchorProvider
    pools?: Record<MarginPools, Pool>
    walletTokens?: MarginWalletTokens
    owner: Address
    filters?: GetProgramAccountsFilter[]
  }): Promise<MarginAccount[]> {
    const ownerFilter: MemcmpFilter = {
      memcmp: {
        offset: 16,
        bytes: owner.toString()
      }
    }
    filters ??= []
    filters.push(ownerFilter)
    const infos: ProgramAccount<MarginAccountData>[] = await programs.margin.account.marginAccount.all(filters)
    const marginAccounts: MarginAccount[] = []
    for (let i = 0; i < infos.length; i++) {
      const { account } = infos[i]
      const seed = bnToNumber(new BN(account.userSeed, undefined, "le"))
      const marginAccount = new MarginAccount(programs, provider, account.owner, seed, pools, walletTokens)
      await marginAccount.refresh()
      marginAccounts.push(marginAccount)
    }
    return marginAccounts
  }

  async refresh() {
    const marginAccount = await this.programs.margin.account.marginAccount.fetchNullable(this.address)
    const positions = marginAccount ? AccountPositionListLayout.decode(new Uint8Array(marginAccount.positions)) : null
    if (!marginAccount || !positions) {
      this.info = undefined
    } else {
      this.info = {
        marginAccount,
        positions
      }
    }
    this.positions = this.getPositions()
    this.valuation = this.getValuation(true)
    this.poolPositions = this.getAllPoolPositions()
    this.summary = this.getSummary()
  }

  getAllPoolPositions(): Record<MarginPools, PoolPosition> {
    const positions: Record<string, PoolPosition> = {}
    const poolConfigs = Object.values(this.programs.config.pools)

    for (let i = 0; i < poolConfigs.length; i++) {
      const poolConfig = poolConfigs[i]
      const tokenConfig = this.programs.config.tokens[poolConfig.symbol]
      const pool = this.pools?.[poolConfig.symbol]
      if (!pool) {
        continue
      }

      const totalValueLessFees = pool.depositedTokens.add(pool.borrowedTokens).sub(pool.uncollectedFees).lamports

      // Deposits
      const poolDepositNotes = pool.info?.marginPool.depositNotes ?? Number192.ZERO
      const depositNotePosition = this.getPosition(pool.addresses.depositNoteMint)
      const depositBalanceNotes = depositNotePosition?.balance ?? Number192.ZERO
      const depositTokenBalance = poolDepositNotes.isZero()
        ? Number192.ZERO
        : totalValueLessFees.mul(depositBalanceNotes).div(poolDepositNotes)
      const depositBalance = TokenAmount.lamports(depositTokenBalance, pool.decimals)
      const depositValue = depositNotePosition?.value ?? 0

      // Loans
      const poolLoanNotes = pool.info?.marginPool.loanNotes ?? Number192.ZERO
      const poolBorrowedTokens = pool.borrowedTokens.lamports
      const loanNotePosition = this.getPosition(pool.addresses.loanNoteMint)
      const loanBalanceNotes = loanNotePosition?.balance ?? Number192.ZERO
      const loanTokenBalance = poolLoanNotes.isZero()
        ? Number192.ZERO
        : poolBorrowedTokens.mul(loanBalanceNotes).div(poolLoanNotes)
      const loanBalance = TokenAmount.lamports(loanTokenBalance, pool.decimals)
      const loanValue = loanNotePosition?.value ?? 0

      // Max trade amounts
      const maxTradeAmounts = this.getMaxTradeAmounts(pool, depositBalance, loanBalance)

      // Buying power
      // FIXME
      const buyingPower = TokenAmount.zero(pool.decimals)

      positions[poolConfig.symbol] = {
        poolConfig,
        tokenConfig,
        pool,
        depositNotePosition,
        loanNotePosition,
        depositBalance,
        depositBalanceNotes,
        depositValue,
        loanBalance,
        loanBalanceNotes,
        loanValue,
        maxTradeAmounts,
        buyingPower
      }
    }

    return positions
  }

  getMaxTradeAmounts(
    pool: Pool,
    depositBalance: TokenAmount,
    loanBalance: TokenAmount
  ): Record<TradeAction, TokenAmount> {
    if (!pool.info) {
      const zero = TokenAmount.zero(pool.decimals)
      return {
        deposit: zero,
        withdraw: zero,
        borrow: zero,
        repay: zero,
        swap: zero,
        transfer: zero
      }
    }

    const walletAmount = pool.symbol && this.walletTokens?.map[pool.symbol].amount

    // Max deposit
    const deposit = walletAmount ?? TokenAmount.zero(pool.decimals)

    // Max withdraw
    const withdrawableLamports = pool.depositNoteMetadata
      .getRequiredCollateralValue(this.valuation.availableCollateral)
      .mul(Number128.ONE)
      .div(numberToBn(pool.tokenPrice * 10 ** Number128.PRECISION))

    let withdraw = TokenAmount.min(depositBalance, pool.borrowedTokens)
    withdraw = TokenAmount.min(withdraw, TokenAmount.lamports(Number128.asBn(withdrawableLamports, 0), pool.decimals))
    withdraw = TokenAmount.max(withdraw, TokenAmount.zero(pool.decimals))

    // Max borrow
    let borrowLamports = pool.loanNoteMetadata
      .getCollateralValue(this.valuation.availableCollateral)
      .mul(Number128.ONE)
      .div(numberToBn(pool.tokenPrice * 10 ** Number128.PRECISION))
    let borrow: TokenAmount = TokenAmount.min(
      TokenAmount.lamports(Number128.asBn(borrowLamports, 0), pool.decimals),
      pool.depositedTokens
    )
    borrow = TokenAmount.max(borrow, TokenAmount.zero(pool.decimals))

    // Max repay
    let repay = walletAmount ? TokenAmount.min(loanBalance, walletAmount) : loanBalance

    // Max swap
    const swap = withdraw

    // Max transfer
    const transfer = withdraw

    return {
      deposit,
      withdraw,
      borrow,
      repay,
      swap,
      transfer
    }
  }

  getSummary(): AccountSummary {
    let collateralValue = Number128.ZERO

    for (const position of this.positions) {
      let kind = position.kind
      if (kind === PositionKind.Deposit) {
        collateralValue = collateralValue.add(position.valueRaw)
      }
    }

    const exposureNumber = bnToNumber(this.valuation.exposure)
    const cRatio = exposureNumber === 0 ? Infinity : bnToNumber(collateralValue) / exposureNumber
    const minCRatio =
      exposureNumber === 0 ? Infinity : 1 + bnToNumber(this.valuation.effectiveCollateral) / exposureNumber
    const depositedValue = bnToNumber(Number128.asBn(collateralValue, -5)) / 100000
    const borrowedValue = bnToNumber(Number128.asBn(this.valuation.exposure, -5)) / 100000

    return {
      depositedValue,
      borrowedValue,
      accountBalance: depositedValue - borrowedValue,
      availableCollateral: 0, // FIXME: total collateral * collateral weight - total claims
      cRatio,
      minCRatio
    }
  }

  /** Get the list of positions on this account */
  getPositions() {
    return (this.info?.positions.positions ?? [])
      .filter(position => !position.address.equals(PublicKey.default))
      .map(info => {
        const price = this.getPositionPrice(info.token)
        return new AccountPosition({ info, price })
      })
  }

  getPosition(mint: Address) {
    const mintAddress = translateAddress(mint)

    for (let i = 0; i < this.positions.length; i++) {
      const position = this.positions[i]
      if (position.token.equals(mintAddress)) {
        return position
      }
    }
  }

  setPositionBalance(mint: PublicKey, account: PublicKey, balance: BN) {
    const position = this.getPosition(mint)

    if (!position || !position.address.equals(account)) {
      return
    }

    position.setBalance(balance)

    return position
  }

  getPositionPrice(mint: PublicKey) {
    // FIXME: make thiis more extensible
    let price: PriceInfo | undefined
    if (this.pools) {
      price = Pool.getPrice(mint, Object.values(this.pools))
    }
    return price
  }

  setPositionPrice(mint: PublicKey, price: PriceInfo) {
    this.getPosition(mint)?.setPrice(price)
  }

  /** Check if the given address is an authority for this margin account */
  hasAuthority(authority: PublicKey) {
    return authority.equals(this.owner) || this.liquidator?.equals(authority)
  }

  getValuation(includeStalePositions: boolean): Valuation {
    const timestamp = getTimestamp()

    let pastDue = false
    let exposure = Number128.ZERO
    let requiredCollateral = Number128.ZERO
    let weightedCollateral = Number128.ZERO
    let staleCollateralList: [PublicKey, ErrorCode][] = []
    let claimErrorList: [PublicKey, ErrorCode][] = []

    const constants = this.programs.margin.idl.constants
    const MAX_PRICE_QUOTE_AGE = new BN(constants.find(constant => constant.name === "MAX_PRICE_QUOTE_AGE")?.value ?? 0)
    const POS_PRICE_VALID = 1

    for (const position of this.positions) {
      let kind = position.kind
      let staleReason: ErrorCode | undefined
      {
        let balanceAge = timestamp.sub(position.balanceTimestamp)
        let priceQuoteAge = timestamp.sub(position.price.timestamp)
        if (position.price.isValid != POS_PRICE_VALID) {
          // collateral with bad prices
          staleReason = ErrorCode.InvalidPrice
        } else if (position.maxStaleness.gt(Number128.ZERO) && balanceAge.gt(position.maxStaleness)) {
          // outdated balance
          staleReason = ErrorCode.OutdatedBalance
        } else if (priceQuoteAge.gt(MAX_PRICE_QUOTE_AGE)) {
          staleReason = ErrorCode.OutdatedPrice
        } else {
          staleReason = undefined
        }
      }

      if (kind === PositionKind.NoValue) {
      } else if (kind === PositionKind.Claim) {
        if (staleReason === undefined || includeStalePositions) {
          if (
            position.balance.gt(Number128.ZERO) &&
            (position.flags & AdapterPositionFlags.PastDue) === AdapterPositionFlags.PastDue
          ) {
            pastDue = true
          }

          exposure = exposure.add(new BN(position.valueRaw))
          requiredCollateral = requiredCollateral.add(position.requiredCollateralValue())
        }
        if (staleReason !== undefined) {
          claimErrorList.push([position.token, staleReason])
        }
      } else if (kind === PositionKind.Deposit) {
        if (staleReason === undefined || includeStalePositions) {
          weightedCollateral = weightedCollateral.add(position.collateralValue())
        }
        if (staleReason !== undefined) {
          staleCollateralList.push([position.token, staleReason])
        }
      }
    }

    const effectiveCollateral = weightedCollateral.sub(exposure)

    return {
      exposure,
      pastDue,
      requiredCollateral,
      weightedCollateral,
      effectiveCollateral,
      get availableCollateral(): BN {
        return effectiveCollateral.sub(requiredCollateral)
      },
      staleCollateralList,
      claimErrorList
    }
  }

  /**
   * Loads all tokens in the users wallet.
   * Provides an array and a map of tokens mapped by pool.
   *
   * @static
   * @param {MarginPrograms} programs
   * @param {Address} owner
   * @return {Promise<MarginWalletTokens>}
   * @memberof MarginAccount
   */
  static async loadTokens(programs: MarginPrograms, owner: Address): Promise<MarginWalletTokens> {
    const poolConfigs = Object.values(programs.config.pools)

    const ownerAddress = translateAddress(owner)

    const all = await AssociatedToken.loadMultipleOrNative({
      connection: programs.margin.provider.connection,
      owner: ownerAddress
    })

    // Build out the map
    const map: Record<string, AssociatedToken> = {}
    for (let i = 0; i < poolConfigs.length; i++) {
      const poolConfig = poolConfigs[i]
      const tokenConfig = programs.config.tokens[poolConfig.symbol]

      // Find the associated token pubkey
      const mint = translateAddress(poolConfig.tokenMint)
      const associatedTokenOrNative = mint.equals(NATIVE_MINT)
        ? ownerAddress
        : AssociatedToken.derive(mint, ownerAddress)

      // Find the associated token from the loadMultiple query
      let token = all.find(token => token.address.equals(associatedTokenOrNative))
      if (token === undefined) {
        token = AssociatedToken.zeroAux(associatedTokenOrNative, tokenConfig.decimals)
      }

      // Add it to the map
      map[poolConfig.symbol] = token
    }
    return { all, map }
  }

  static async exists(programs: MarginPrograms, owner: Address, seed: number): Promise<boolean> {
    const ownerPubkey = translateAddress(owner)
    const { marginAccount } = this.derive(programs, ownerPubkey, seed)
    const info = await programs.margin.provider.connection.getAccountInfo(marginAccount)
    return !!info
  }

  async exists(): Promise<boolean> {
    return await MarginAccount.exists(this.programs, this.owner, this.seed)
  }

  /** Create the margin account. If no seed is provided, one will be located. */
  static async createAccount({
    programs,
    provider,
    owner,
    seed,
    pools,
    walletTokens
  }: {
    programs: MarginPrograms
    provider: AnchorProvider
    owner: Address
    seed?: number
    pools?: Record<MarginPools, Pool>
    walletTokens?: MarginWalletTokens
  }) {
    if (seed === undefined) {
      seed = await this.getUnusedAccountSeed({ programs, provider, owner })
    }
    const marginAccount = new MarginAccount(programs, provider, owner, seed, pools, walletTokens)
    await marginAccount.createAccount()
    return marginAccount
  }

  /**
   * Searches for a margin account that does not exist yet and returns its seed.
   *
   * @static
   * @param {{
   *     programs: MarginPrograms
   *     provider: AnchorProvider
   *     owner: Address
   *   }}
   * @memberof MarginAccount
   */
  static async getUnusedAccountSeed({
    programs,
    provider,
    owner
  }: {
    programs: MarginPrograms
    provider: AnchorProvider
    owner: Address
  }) {
    let accounts = await MarginAccount.loadAllByOwner({ programs, provider, owner })
    accounts = accounts.sort((a, b) => a.seed - b.seed)
    // Return any gap found in account seeds
    for (let i = 0; i < accounts.length; i++) {
      const seed = accounts[i].seed
      if (seed !== i) {
        return seed
      }
    }

    // Return +1
    return accounts.length
  }

  /** Create the margin account using it's owner and seed. */
  async createAccount() {
    const ix: TransactionInstruction[] = []
    await this.withCreateAccount(ix)
    if (ix.length > 0) {
      return await this.provider.sendAndConfirm(new Transaction().add(...ix))
    }
  }

  /** Get instruction to create the account */
  async withCreateAccount(instructions: TransactionInstruction[]): Promise<void> {
    if (!(await this.exists())) {
      const ix = await this.programs.margin.methods
        .createAccount(this.seed)
        .accounts({
          owner: this.owner,
          payer: this.provider.wallet.publicKey,
          marginAccount: this.address,
          systemProgram: SystemProgram.programId
        })
        .instruction()
      instructions.push(ix)
    }
  }

  //Deposit
  /// Transaction to deposit tokens into a margin account
  ///
  /// # Params
  ///
  /// `token_mint` - The address of the mint for the tokens being deposited
  /// `source` - The token account that the deposit will be transfered from. Can also point to the wallet to automatically wrap SOL
  /// `change` - The amount of tokens to deposit
  async deposit(marginPool: Pool, source: Address, change: PoolTokenChange) {
    assert(marginPool)
    assert(source)
    assert(change)

    await this.createAccount()
    await sleep(2000)
    await this.refresh()
    const position = await this.getOrCreatePosition(marginPool.addresses.depositNoteMint)
    assert(position)

    const instructions: TransactionInstruction[] = []
    source = await AssociatedToken.withWrapIfNativeMint(
      instructions,
      this.provider,
      this.provider.wallet.publicKey,
      marginPool.tokenMint,
      source,
      change.value
    )

    await marginPool.withDeposit({
      instructions: instructions,
      depositor: this.owner,
      source,
      destination: position.address,
      change
    })
    await this.withUpdatePositionBalance({ instructions, position })
    return await this.provider.sendAndConfirm(new Transaction().add(...instructions))
  }

  //TODO Withdraw
  async getOrCreatePosition(tokenMint: Address) {
    assert(this.info)
    const tokenMintAddress = translateAddress(tokenMint)

    for (let i = 0; i < this.positions.length; i++) {
      const position = this.positions[i]
      if (position.token.equals(tokenMintAddress)) {
        return position
      }
    }

    await this.registerPosition(tokenMintAddress)
    await this.refresh()

    for (let i = 0; i < this.positions.length; i++) {
      const position = this.positions[i]
      if (position.token.equals(tokenMintAddress)) {
        return position
      }
    }

    throw new Error("Unable to register position.")
  }

  async updateAllPositionBalances() {
    const instructions: TransactionInstruction[] = []
    await this.withUpdateAllPositionBalances({ instructions })
    await this.provider.sendAndConfirm(new Transaction().add(...instructions))
  }

  async withUpdateAllPositionBalances({ instructions }: { instructions: TransactionInstruction[] }) {
    for (const position of this.positions) {
      await this.withUpdatePositionBalance({ instructions, position })
    }
  }

  async updatePositionBalance({ position }: { position: AccountPosition }) {
    const instructions: TransactionInstruction[] = []
    await this.withUpdatePositionBalance({ instructions, position })
    return await this.provider.sendAndConfirm(new Transaction().add(...instructions))
  }

  /// Get instruction to update the accounting for assets in
  /// the custody of the margin account.
  ///
  /// # Params
  ///
  /// `account` - The account address that has had a balance change
  async withUpdatePositionBalance({
    instructions,
    position
  }: {
    instructions: TransactionInstruction[]
    position: AccountPosition
  }): Promise<void> {
    const instruction = await this.programs.margin.methods
      .updatePositionBalance()
      .accounts({
        marginAccount: this.address,
        tokenAccount: position.address
      })
      .instruction()
    instructions.push(instruction)
  }

  async registerPosition(tokenMint: Address): Promise<TransactionSignature> {
    const tokenMintAddress = translateAddress(tokenMint)
    const ix: TransactionInstruction[] = []
    await this.withRegisterPosition(ix, tokenMintAddress)
    return await this.provider.sendAndConfirm(new Transaction().add(...ix))
  }

  /// Get instruction to register new position
  ///
  /// # Params
  ///
  /// `token_mint` - The mint for the relevant token for the position
  /// `token_oracle` - The oracle account with price information on the token
  ///
  /// # Returns
  ///
  /// Returns the instruction, and the address of the token account to be
  /// created for the position.
  async withRegisterPosition(instructions: TransactionInstruction[], tokenMint: Address): Promise<PublicKey> {
    const tokenAccount = findDerivedAccount(this.programs.config.marginProgramId, this.address, tokenMint)
    const metadata = findDerivedAccount(this.programs.config.metadataProgramId, tokenMint)

    const ix = await this.programs.margin.methods
      .registerPosition()
      .accounts({
        authority: this.owner,
        payer: this.provider.wallet.publicKey,
        marginAccount: this.address,
        positionTokenMint: tokenMint,
        metadata,
        tokenAccount,
        tokenProgram: TOKEN_PROGRAM_ID,
        rent: SYSVAR_RENT_PUBKEY,
        systemProgram: SystemProgram.programId
      })
      .instruction()
    instructions.push(ix)
    return tokenAccount
  }

  async closeAccount() {
    const ix: TransactionInstruction[] = []
    await this.withCloseAccount(ix)
    try {
      return await this.provider.sendAndConfirm(new Transaction().add(...ix))
    } catch (err) {
      console.log(err)
      throw err
    }
  }

  /// Get instruction to close an account
  ///
  /// # Params
  ///
  async withCloseAccount(instructions: TransactionInstruction[]): Promise<void> {
    const ix = await this.programs.margin.methods
      .closeAccount()
      .accounts({
        owner: this.owner,
        receiver: this.provider.wallet.publicKey,
        marginAccount: this.address
      })
      .instruction()
    instructions.push(ix)
  }

  async closePosition(position: AccountPosition) {
    const ix: TransactionInstruction[] = []
    await this.withClosePosition(ix, position)
    try {
      return await this.provider.sendAndConfirm(new Transaction().add(...ix))
    } catch (err) {
      console.log(err)
      throw err
    }
  }

  /// Get instruction to close a position
  ///
  /// # Params
  ///
  /// `token_account` - The address of the token account for the position being closed
  async withClosePosition(instructions: TransactionInstruction[], position: AccountPosition): Promise<void> {
    //const authority = findDerivedAccount(this.programs.config.controlProgramId)

    const ix = await this.programs.margin.methods
      .closePosition()
      .accounts({
        authority: this.owner,
        receiver: this.provider.wallet.publicKey,
        marginAccount: this.address,
        positionTokenMint: position.token,
        tokenAccount: position.address,
        tokenProgram: TOKEN_PROGRAM_ID
      })
      .instruction()
    instructions.push(ix)
  }

  async withAdapterInvoke({
    instructions,
    adapterProgram,
    adapterMetadata,
    adapterInstruction
  }: {
    instructions: TransactionInstruction[]
    adapterProgram: Address
    adapterMetadata: Address
    adapterInstruction: TransactionInstruction
  }): Promise<void> {
    const ix = await this.programs.margin.methods
      .adapterInvoke(
        adapterInstruction.keys.slice(1).map(accountMeta => {
          return { isSigner: false, isWritable: accountMeta.isWritable }
        }),
        adapterInstruction.data
      )
      .accounts({
        owner: this.owner,
        marginAccount: this.address,
        adapterProgram,
        adapterMetadata
      })
      .remainingAccounts(
        adapterInstruction.keys.slice(1).map(accountMeta => {
          return {
            pubkey: accountMeta.pubkey,
            isSigner: false,
            isWritable: accountMeta.isWritable
          }
        })
      )
      .instruction()
    instructions.push(ix)
  }

  async withAccountingInvoke({
    instructions,
    adapterProgram,
    adapterMetadata,
    adapterInstruction
  }: {
    instructions: TransactionInstruction[]
    adapterProgram: Address
    adapterMetadata: Address
    adapterInstruction: TransactionInstruction
  }): Promise<void> {
    const ix = await this.programs.margin.methods
      .accountingInvoke(
        adapterInstruction.keys.slice(1).map(accountMeta => {
          return { isSigner: false, isWritable: accountMeta.isWritable }
        }),
        adapterInstruction.data
      )
      .accounts({
        marginAccount: this.address,
        adapterProgram,
        adapterMetadata
      })
      .remainingAccounts(
        adapterInstruction.keys.slice(1).map(accountMeta => {
          return {
            pubkey: accountMeta.pubkey,
            isSigner: false,
            isWritable: accountMeta.isWritable
          }
        })
      )
      .instruction()
    instructions.push(ix)
  }
}<|MERGE_RESOLUTION|>--- conflicted
+++ resolved
@@ -22,9 +22,6 @@
 } from "./state"
 import { MarginPrograms } from "./marginClient"
 import { findDerivedAccount } from "../utils/pda"
-<<<<<<< HEAD
-import { AssociatedToken, bnToNumber, getTimestamp, MarginPools, Number192, PoolTokenChange, TokenAmount } from ".."
-=======
 import {
   AssociatedToken,
   bnToNumber,
@@ -33,10 +30,9 @@
   Number128,
   Number192,
   numberToBn,
-  PoolAmount,
+  PoolTokenChange,
   TokenAmount
 } from ".."
->>>>>>> fbf1a1f3
 import { MarginPoolConfig, MarginTokenConfig } from "./config"
 import { sleep } from "../utils/util"
 import { AccountPosition, PriceInfo } from "./accountPosition"
