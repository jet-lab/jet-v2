--- conflicted
+++ resolved
@@ -53,10 +53,7 @@
   loanBalance: TokenAmount
   loanValue: number
   maxTradeAmounts: Record<PoolAction, TokenAmount>
-<<<<<<< HEAD
-=======
   liquidationEndingCollateral: TokenAmount
->>>>>>> cd2e140a
   buyingPower: TokenAmount
 }
 
@@ -121,11 +118,7 @@
     return this.info?.marginAccount.liquidation
   }
   get isBeingLiquidated() {
-<<<<<<< HEAD
-    return this.info?.marginAccount.liquidation !== undefined
-=======
     return !this.info?.marginAccount.liquidation.equals(PublicKey.default)
->>>>>>> cd2e140a
   }
   /** A number where 1 and above is subject to liquidation and 0 is no leverage. */
   get riskIndicator() {
