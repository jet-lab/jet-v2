--- conflicted
+++ resolved
@@ -15,11 +15,7 @@
 import { AccountPosition, AccountPositionList, AccountPositionListLayout, MarginAccountData } from "./state"
 import { MarginPrograms } from "./marginClient"
 import { findDerivedAccount } from "../utils/pda"
-<<<<<<< HEAD
 import { AssociatedToken, bnToNumber, MarginPools, TokenAmount, ZERO_BN } from ".."
-=======
-import { AssociatedToken, bnToNumber, MarginPools, ZERO_BN } from ".."
->>>>>>> dc53ea67
 import { MarginPoolConfig, MarginTokenConfig } from "./config"
 import { sleep } from "../utils/util"
 
@@ -57,7 +53,7 @@
   accountBalance: number
   availableCollateral: number
   cRatio: number
-  leverage: number,
+  leverage: number
   totalBuyingPower: number
 }
 
@@ -283,40 +279,23 @@
       const maxTradeAmounts = this.getMaxTradeAmounts(pool, depositBalance, loanBalance)
 
       // Buying power
-      const buyingPower = (depositBalance.muln(pool.tokenPrice).muln(pool.maxLeverage)).sub(loanBalance.muln(pool.tokenPrice))
-
-<<<<<<< HEAD
-=======
-      const aBigNumber = 92831134235933
-
-      // FIXME: Calculate these fields. Stop using 0 or aBigNumber
->>>>>>> dc53ea67
+      const buyingPower = depositBalance
+        .muln(pool.tokenPrice)
+        .muln(pool.maxLeverage)
+        .sub(loanBalance.muln(pool.tokenPrice))
+
       positions[poolConfig.symbol] = {
         poolConfig,
         tokenConfig,
         pool,
         depositNotePositionInfo,
         loanNotePositionInfo,
-<<<<<<< HEAD
         depositBalance,
         depositBalanceNotes,
         loanBalance,
         loanBalanceNotes,
         maxTradeAmounts,
         buyingPower
-=======
-        depositBalance: 0,
-        depositBalanceNotes: depositNotePositionInfo?.balance ?? ZERO_BN,
-        loanBalance: 0,
-        loanBalanceNotes: loanNotePositionInfo?.balance ?? ZERO_BN,
-        maxDepositAmount: aBigNumber,
-        maxWithdrawAmount: aBigNumber,
-        maxBorrowAmount: aBigNumber,
-        maxRepayAmount: aBigNumber,
-        maxSwapAmount: aBigNumber,
-        maxTransferAmount: aBigNumber,
-        buyingPower: 0
->>>>>>> dc53ea67
       }
     }
 
@@ -377,7 +356,7 @@
   getSummary(): AccountSummary {
     let depositedValue = 0
     let borrowedValue = 0
-    let totalBuyingPower = 0;
+    let totalBuyingPower = 0
 
     const positions = Object.values(this.positions)
     for (let i = 0; i < positions.length; i++) {
