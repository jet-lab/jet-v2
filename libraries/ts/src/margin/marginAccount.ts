--- conflicted
+++ resolved
@@ -22,9 +22,6 @@
 } from "./state"
 import { MarginPrograms } from "./marginClient"
 import { findDerivedAccount } from "../utils/pda"
-<<<<<<< HEAD
-import { AssociatedToken, bnToNumber, getTimestamp, MarginPools, Number192, PoolAmount, TokenAmount } from ".."
-=======
 import {
   AssociatedToken,
   bnToNumber,
@@ -33,9 +30,9 @@
   Number128,
   Number192,
   numberToBn,
+  PoolAmount,
   TokenAmount
 } from ".."
->>>>>>> 2f0d710f
 import { MarginPoolConfig, MarginTokenConfig } from "./config"
 import { sleep } from "../utils/util"
 import { AccountPosition, PriceInfo } from "./accountPosition"
