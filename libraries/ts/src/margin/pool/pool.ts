import { Address, BN, translateAddress } from "@project-serum/anchor"
import { parsePriceData, PriceData, PriceStatus } from "@pythnetwork/client"
import { Mint, TOKEN_PROGRAM_ID } from "@solana/spl-token"
<<<<<<< HEAD
import { ConfirmOptions, PublicKey, SystemProgram, Transaction, TransactionInstruction, SYSVAR_RENT_PUBKEY } from "@solana/web3.js"
=======
import { PublicKey, Transaction, TransactionInstruction } from "@solana/web3.js"
>>>>>>> 2f0d710f
import { assert } from "chai"
import { AssociatedToken, bigIntToBn } from "../../token"
import { TokenAmount } from "../../token/tokenAmount"
import { MarginAccount } from "../marginAccount"
import { MarginPrograms } from "../marginClient"
import { MarginPoolConfigData, MarginPoolData } from "./state"
import { MarginPoolConfig, MarginPools, MarginTokenConfig } from "../config"
import { PoolAmount } from "./poolAmount"
import { TokenMetadata } from "../metadata/state"
<<<<<<< HEAD
import { findDerivedAccount } from "../../utils/pda"

type TokenKindNonCollateral = { nonCollateral: Record<string, never> }
type TokenKindCollateral = { collateral: Record<string, never> }
type TokenKindClaim = { claim: Record<string, never> }

export type TokenKind = TokenKindNonCollateral | TokenKindCollateral | TokenKindClaim
=======
import { AccountPosition, PriceInfo } from "../accountPosition"
import { Number192 } from "../../utils"
import { PositionTokenMetadata } from "../positionTokenMetadata"
>>>>>>> 2f0d710f

export interface MarginPoolAddresses {
  /** The pool's token mint i.e. BTC or SOL mint address*/
  tokenMint: PublicKey
  marginPool: PublicKey
  vault: PublicKey
  depositNoteMint: PublicKey
  loanNoteMint: PublicKey
  marginPoolAdapterMetadata: PublicKey
  tokenMetadata: PublicKey
  depositNoteMetadata: PublicKey
  loanNoteMetadata: PublicKey
  controlAuthority: PublicKey
}

export interface PriceResult {
  tokenPrice: number
  depositNotePrice: BN
  depositNoteConf: BN
  depositNoteTwap: BN
  loanNotePrice: BN
  loanNoteConf: BN
  loanNoteTwap: BN
}

export class Pool {
  address: PublicKey
  depositNoteMetadata: PositionTokenMetadata
  loanNoteMetadata: PositionTokenMetadata

  get name(): string | undefined {
    return this.tokenConfig?.name
  }
  get symbol(): MarginPools | undefined {
    return this.poolConfig?.symbol
  }
  get depositedTokens(): TokenAmount {
    return this.info?.vault.amount ?? TokenAmount.zero(this.decimals)
  }
  get borrowedTokensRaw(): BN {
    if (!this.info) {
      return Number192.ZERO
    }
    return new BN(this.info.marginPool.borrowedTokens, "le")
  }
  get borrowedTokens(): TokenAmount {
    if (!this.info) {
      return TokenAmount.zero(this.decimals)
    }
    const lamports = this.borrowedTokensRaw.div(Number192.ONE)
    return TokenAmount.lamports(lamports, this.decimals)
  }
  get totalValueRaw(): BN {
    return this.borrowedTokensRaw.add(Number192.from(this.depositedTokens.lamports))
  }
  get totalValue(): TokenAmount {
    return TokenAmount.lamports(this.totalValueRaw.div(Number192.ONE), this.decimals)
  }
  get uncollectedFeesRaw(): BN {
    return this.info ? new BN(this.info.marginPool.uncollectedFees, "le") : Number192.ZERO
  }
  get uncollectedFees(): TokenAmount {
    if (!this.info) {
      return TokenAmount.zero(this.decimals)
    }
    const lamports = this.uncollectedFeesRaw.div(Number192.ONE)
    return TokenAmount.lamports(lamports, this.decimals)
  }
  get utilizationRate(): number {
    return this.totalValue.tokens === 0 ? 0 : this.borrowedTokens.tokens / this.totalValue.tokens
  }
  get depositCcRate(): number {
    return this.info ? Pool.getCcRate(this.info.marginPool.config, this.utilizationRate) : 0
  }
  get depositApy(): number {
    return Pool.getDepositApy(this.depositCcRate, this.utilizationRate)
  }
  get borrowApr(): number {
    return Pool.getBorrowApr(this.depositCcRate, this.info?.marginPool.config.managementFeeRate ?? 0)
  }
  get tokenPrice(): number {
    return this.info?.tokenPriceOracle.price ?? 0
  }
  private _prices: PriceResult
  get depositNotePrice(): PriceInfo {
    return {
      value: this._prices.depositNotePrice,
      exponent: this.info?.tokenPriceOracle.exponent ?? 0,
      timestamp: bigIntToBn(this.info?.tokenPriceOracle.timestamp),
      isValid: Number(this.info ? this.info.tokenPriceOracle.status === PriceStatus.Trading : false)
    }
  }

  get loanNotePrice(): PriceInfo {
    return {
      value: this._prices.loanNotePrice,
      exponent: this.info?.tokenPriceOracle.exponent ?? 0,
      timestamp: bigIntToBn(this.info?.tokenPriceOracle.timestamp),
      isValid: Number(this.info ? this.info.tokenPriceOracle.status === PriceStatus.Trading : false)
    }
  }

  get decimals(): number {
    return this.tokenConfig?.decimals ?? this.info?.tokenMint.decimals ?? 0
  }
  get precision(): number {
    return this.tokenConfig?.precision ?? 0
  }

  public info?: {
    marginPool: MarginPoolData
    tokenMint: Mint
    vault: AssociatedToken
    depositNoteMint: Mint
    loanNoteMint: Mint
    tokenPriceOracle: PriceData
    tokenMetadata: TokenMetadata
  }
  /**
   * Creates a Margin Pool
   * @param programs
   * @param tokenMint
   * @param addresses
   * @param poolConfig
   * @param tokenConfig
   */
  constructor(
    public programs: MarginPrograms,
    public tokenMint: Address,
    public addresses: MarginPoolAddresses,
    public poolConfig?: MarginPoolConfig,
    public tokenConfig?: MarginTokenConfig
  ) {
    this.address = addresses.marginPool
    this.depositNoteMetadata = new PositionTokenMetadata({ programs, tokenMint: addresses.depositNoteMint })
    this.loanNoteMetadata = new PositionTokenMetadata({ programs, tokenMint: addresses.loanNoteMint })
    this._prices = this.calculatePrices(this.info?.tokenPriceOracle)
  }

  async refresh() {
    const [
      marginPoolInfo,
      poolTokenMintInfo,
      vaultMintInfo,
      depositNoteMintInfo,
      loanNoteMintInfo,
      tokenMetadataInfo,
      depositNoteMetadataInfo,
      loanNoteMetadataInfo
    ] = await this.programs.marginPool.provider.connection.getMultipleAccountsInfo([
      this.addresses.marginPool,
      this.addresses.tokenMint,
      this.addresses.vault,
      this.addresses.depositNoteMint,
      this.addresses.loanNoteMint,
      this.addresses.tokenMetadata,
      this.addresses.depositNoteMetadata,
      this.addresses.loanNoteMetadata
    ])

    if (
      !marginPoolInfo ||
      !poolTokenMintInfo ||
      !vaultMintInfo ||
      !depositNoteMintInfo ||
      !loanNoteMintInfo ||
      !tokenMetadataInfo ||
      !depositNoteMetadataInfo ||
      !loanNoteMetadataInfo
    ) {
      this.info = undefined
    } else {
      const marginPool = this.programs.marginPool.coder.accounts.decode<MarginPoolData>(
        "marginPool",
        marginPoolInfo.data
      )
      const tokenMint = AssociatedToken.decodeMint(poolTokenMintInfo, this.addresses.tokenMint)
      const oracleInfo = await this.programs.marginPool.provider.connection.getAccountInfo(marginPool.tokenPriceOracle)
      if (!oracleInfo) {
        throw "Pyth oracle does not exist but a margin pool does. The margin pool is incorrectly configured."
      }
      this.info = {
        marginPool,
        tokenMint,
        vault: AssociatedToken.decodeAccount(vaultMintInfo, this.addresses.vault, tokenMint.decimals),
        depositNoteMint: AssociatedToken.decodeMint(depositNoteMintInfo, this.addresses.depositNoteMint),
        loanNoteMint: AssociatedToken.decodeMint(loanNoteMintInfo, this.addresses.loanNoteMint),
        tokenPriceOracle: parsePriceData(oracleInfo.data),
        tokenMetadata: this.programs.metadata.coder.accounts.decode<TokenMetadata>(
          "tokenMetadata",
          tokenMetadataInfo.data
        )
      }
    }

    this.depositNoteMetadata.decode(depositNoteMetadataInfo)
    this.loanNoteMetadata.decode(loanNoteMetadataInfo)
    this._prices = this.calculatePrices(this.info?.tokenPriceOracle)
  }

  /****************************
   * Program Implementation
   ****************************/

  calculatePrices(pythPrice: PriceData | undefined): PriceResult {
    if (
      !pythPrice ||
      pythPrice.status !== PriceStatus.Trading ||
      pythPrice.price === undefined ||
      pythPrice.confidence === undefined
    ) {
      return {
        tokenPrice: 0,
        depositNotePrice: Number192.ZERO,
        depositNoteConf: Number192.ZERO,
        depositNoteTwap: Number192.ZERO,
        loanNotePrice: Number192.ZERO,
        loanNoteConf: Number192.ZERO,
        loanNoteTwap: Number192.ZERO
      }
    }

    const priceValue = Number192.fromDecimal(bigIntToBn(pythPrice.aggregate.priceComponent), pythPrice.exponent)
    const confValue = Number192.fromDecimal(bigIntToBn(pythPrice.aggregate.confidenceComponent), pythPrice.exponent)
    const twapValue = Number192.fromDecimal(bigIntToBn(pythPrice.emaPrice.valueComponent), pythPrice.exponent)

    const depositNoteExchangeRate = this.depositNoteExchangeRate()
    const loanNoteExchangeRate = this.loanNoteExchangeRate()

    const depositNotePrice = Number192.asU64Rounded(
      priceValue.mul(depositNoteExchangeRate).div(Number192.ONE),
      pythPrice.exponent
    )
    const depositNoteConf = Number192.asU64Rounded(
      confValue.mul(depositNoteExchangeRate).div(Number192.ONE),
      pythPrice.exponent
    )
    const depositNoteTwap = Number192.asU64Rounded(
      twapValue.mul(depositNoteExchangeRate).div(Number192.ONE),
      pythPrice.exponent
    )
    const loanNotePrice = Number192.asU64Rounded(
      priceValue.mul(loanNoteExchangeRate).div(Number192.ONE),
      pythPrice.exponent
    )
    const loanNoteConf = Number192.asU64Rounded(
      confValue.mul(loanNoteExchangeRate).div(Number192.ONE),
      pythPrice.exponent
    )
    const loanNoteTwap = Number192.asU64Rounded(
      twapValue.mul(loanNoteExchangeRate).div(Number192.ONE),
      pythPrice.exponent
    )
    return {
      tokenPrice: pythPrice.price,
      depositNotePrice,
      depositNoteConf,
      depositNoteTwap,
      loanNotePrice,
      loanNoteConf,
      loanNoteTwap
    }
  }

  depositNoteExchangeRate() {
    if (!this.info) {
      return new BN(0)
    }

    const one = new BN(1)
    const depositNotes = BN.max(one, this.info.marginPool.depositNotes)
    const totalValue = BN.max(Number192.ONE, this.totalValueRaw)
    return totalValue.sub(this.uncollectedFeesRaw).mul(Number192.ONE).div(Number192.from(depositNotes))
  }

  loanNoteExchangeRate() {
    if (!this.info) {
      return new BN(0)
    }

    const one = new BN(1)
    const loanNotes = BN.max(one, this.info.marginPool.loanNotes)
    const totalBorrowed = BN.max(Number192.ONE, this.borrowedTokensRaw)
    return totalBorrowed.mul(Number192.ONE).div(Number192.from(loanNotes))
  }

  /**
   * Linear interpolation between (x0, y0) and (x1, y1)
   * @param x
   * @param x0
   * @param x1
   * @param y0
   * @param y1
   * @returns
   */
  static interpolate = (x: number, x0: number, x1: number, y0: number, y1: number): number => {
    assert(x >= x0)
    assert(x <= x1)

    return y0 + ((x - x0) * (y1 - y0)) / (x1 - x0)
  }
  /**
   * Continous Compounding Rate
   * @param reserveConfig
   * @param utilRate
   * @returns
   */
  static getCcRate(reserveConfig: MarginPoolConfigData, utilRate: number): number {
    const basisPointFactor = 10000
    const util1 = reserveConfig.utilizationRate1 / basisPointFactor
    const util2 = reserveConfig.utilizationRate2 / basisPointFactor
    const borrow0 = reserveConfig.borrowRate0 / basisPointFactor
    const borrow1 = reserveConfig.borrowRate1 / basisPointFactor
    const borrow2 = reserveConfig.borrowRate2 / basisPointFactor
    const borrow3 = reserveConfig.borrowRate3 / basisPointFactor

    if (utilRate <= util1) {
      return this.interpolate(utilRate, 0, util1, borrow0, borrow1)
    } else if (utilRate <= util2) {
      return this.interpolate(utilRate, util1, util2, borrow1, borrow2)
    } else {
      return this.interpolate(utilRate, util2, 1, borrow2, borrow3)
    }
  }

  /** Borrow rate
   */
  static getBorrowApr(ccRate: number, fee: number): number {
    const basisPointFactor = 10000
    fee = fee / basisPointFactor
    const secondsPerYear: number = 365 * 24 * 60 * 60
    const rt = ccRate / secondsPerYear

    return Math.log1p((1 + fee) * Math.expm1(rt)) * secondsPerYear
  }

  /** Deposit rate
   */
  static getDepositApy(ccRate: number, utilRatio: number): number {
    const secondsPerYear: number = 365 * 24 * 60 * 60
    const rt = ccRate / secondsPerYear

    return Math.log1p(Math.expm1(rt)) * secondsPerYear * utilRatio
  }

  getPrice(mint: PublicKey) {
    if (mint.equals(this.addresses.depositNoteMint)) {
      return this.depositNotePrice
    } else if (mint.equals(this.addresses.loanNoteMint)) {
      return this.loanNotePrice
    }
  }

  static getPrice(mint: PublicKey, pools: Pool[]): PriceInfo | undefined {
    for (const pool of pools) {
      const price = pool.getPrice(mint)
      if (price) {
        return price
      }
    }
  }

  /****************************
   * Transactionss
   ****************************/

  /// Instruction to deposit tokens into the pool in exchange for deposit notes
  ///
  /// # Params
  ///
  /// `depositor` - The authority for the source tokens
  /// `source` - The token account that has the tokens to be deposited
  /// `destination` - The token account to send notes representing the deposit
  /// `amount` - The amount of tokens to be deposited
  async deposit({ marginAccount, source, amount }: { marginAccount: MarginAccount; source: Address; amount: number }) {
    await marginAccount.refresh()
    const position = await marginAccount.getOrCreatePosition(this.addresses.depositNoteMint)
    assert(position)

    const instructions: TransactionInstruction[] = []

    await this.withDeposit({
      instructions,
      depositor: marginAccount.address,
      source,
      destination: position.address,
      amount: new BN(amount)
    })
    await marginAccount.withUpdatePositionBalance({ instructions, position })

    return await marginAccount.provider.sendAndConfirm(new Transaction().add(...instructions))
  }

  async withDeposit({
    instructions,
    depositor,
    source,
    destination,
    amount
  }: {
    instructions: TransactionInstruction[]
    depositor: Address
    source: Address
    destination: Address
    amount: BN
  }): Promise<void> {
    const ix = await this.programs.marginPool.methods
      .deposit(amount)
      .accounts({
        marginPool: this.address,
        vault: this.addresses.vault,
        depositNoteMint: this.addresses.depositNoteMint,
        depositor,
        source,
        destination,
        tokenProgram: TOKEN_PROGRAM_ID
      })
      .instruction()
    instructions.push(ix)
  }

  // async refreshAllPoolPositions(
  //   connection: Connection,
  //   marginAccount: MarginAccount,
  // ) {
  //   // we need to get the positions
  //   //
  // }

  async refreshPosition(marginAccount: MarginAccount) {
    const instructions: TransactionInstruction[] = []
    await this.withMarginRefreshPosition({ instructions, marginAccount })
    return await marginAccount.provider.sendAndConfirm(new Transaction().add(...instructions))
  }

  async withMarginRefreshPosition({
    instructions,
    marginAccount
  }: {
    instructions: TransactionInstruction[]
    marginAccount: MarginAccount
  }): Promise<void> {
    assert(marginAccount)
    assert(this.info, "Must refresh the pool once.")
    await marginAccount.withAccountingInvoke({
      instructions: instructions,
      adapterProgram: this.programs.config.marginPoolProgramId,
      adapterMetadata: this.addresses.marginPoolAdapterMetadata,
      adapterInstruction: await this.programs.marginPool.methods
        .marginRefreshPosition()
        .accounts({
          marginAccount: marginAccount.address,
          marginPool: this.address,
          tokenPriceOracle: this.info.tokenMetadata.pythPrice
        })
        .instruction()
    })
  }

  async withMarginRefreshAllPositions({
    instructions,
    pools,
    marginAccount
  }: {
    instructions: TransactionInstruction[]
    pools: Pool[]
    marginAccount: MarginAccount
  }) {
    for (const pool of pools) {
      await pool.withMarginRefreshPosition({ instructions, marginAccount })
    }
  }

  async marginBorrow({ marginAccount, pools, amount }: { marginAccount: MarginAccount; pools: Pool[]; amount: BN }) {
    await marginAccount.refresh()
    const depositPosition = await marginAccount.getOrCreatePosition(this.addresses.depositNoteMint)
    assert(depositPosition)

    const loanPosition = await this.getOrCreateLoanPosition(marginAccount)
    assert(loanPosition)

    const instructions: TransactionInstruction[] = []
    await this.withMarginRefreshAllPositions({ instructions, pools, marginAccount })
    await marginAccount.withUpdateAllPositionBalances({ instructions })
    await this.withMarginBorrow({
      instructions,
      marginAccount,
      depositPosition,
      loanPosition,
      amount
    })
    try {
      return await marginAccount.provider.sendAndConfirm(new Transaction().add(...instructions))
    } catch (err) {
      console.log(err)
      throw err
    }
  }

  async getOrCreateLoanPosition(marginAccount: MarginAccount) {
    let [loanNoteAccount, registerLoanIx] = await this.makeRegisterLoanInstruction(marginAccount)
    return await marginAccount.getOrCreateUnownedPosition(
      [registerLoanIx],
      this.addresses.loanNoteMint,
      loanNoteAccount
    )
  }

  /// Instruction to borrow tokens using a margin account
  ///
  /// # Params
  ///
  /// `instructions` - The array to append instuctions to.
  /// `marginAccount` - The account being borrowed against
  /// `deposit_account` - The account to receive the notes for the borrowed tokens
  /// `loan_account` - The account to receive the notes representing the debt
  /// `amount` - The amount of tokens to be borrowed
  async withMarginBorrow({
    instructions,
    marginAccount,
    depositPosition,
    loanPosition,
    amount
  }: {
    instructions: TransactionInstruction[]
    marginAccount: MarginAccount
    depositPosition: AccountPosition
    loanPosition: AccountPosition
    amount: BN
  }): Promise<void> {
    assert(marginAccount)
    assert(depositPosition)
    assert(loanPosition)
    await marginAccount.withAdapterInvoke({
      instructions,
      adapterProgram: this.programs.config.marginPoolProgramId,
      adapterMetadata: this.addresses.marginPoolAdapterMetadata,
      adapterInstruction: await this.programs.marginPool.methods
        .marginBorrow(amount)
        .accounts({
          marginAccount: marginAccount.address,
          marginPool: this.address,
          loanNoteMint: this.addresses.loanNoteMint,
          depositNoteMint: this.addresses.depositNoteMint,
          loanAccount: loanPosition.address,
          depositAccount: depositPosition.address,
          tokenProgram: TOKEN_PROGRAM_ID
        })
        .instruction()
    })
  }

  /// Instruction to repay tokens owed by a margin account
  ///
  /// # Params
  ///
  /// `margin_scratch` - The scratch account for the margin system
  /// `margin_account` - The account with the loan to be repaid
  /// `deposit_account` - The account with notes to repay the loan
  /// `loan_account` - The account with the loan debt to be reduced
  /// `amount` - The amount to be repaid
  async marginRepay({
    marginAccount,
    pools,
    amount
  }: {
    marginAccount: MarginAccount
    pools: Pool[]
    amount: PoolAmount
  }) {
    await marginAccount.refresh()
    const deposit_position = await marginAccount.getOrCreatePosition(this.addresses.depositNoteMint)
    assert(deposit_position)

    const loan_position = await this.getOrCreateLoanPosition(marginAccount)
    assert(loan_position)

    const instructions: TransactionInstruction[] = []
    await marginAccount.withUpdateAllPositionBalances({ instructions })
    await this.withMarginRefreshAllPositions({ instructions, pools, marginAccount })
    await marginAccount.withAdapterInvoke({
      instructions,
      adapterProgram: this.programs.config.marginPoolProgramId,
      adapterMetadata: this.addresses.marginPoolAdapterMetadata,
      adapterInstruction: await this.makeMarginRepayInstruction({
        marginAccount: marginAccount.address,
        deposit_account: deposit_position.address,
        loan_account: loan_position.address,
        amount
      })
    })

    // Automatically close the position once the loan is repaid.
    if (amount.value.eq(loan_position.balance)) {
      //TODO
      //await marginAccount.withUpdatePositionBalance(ix, loan_position.address)
      //await marginAccount.withClosePosition(ix, loan_position)
    }

    try {
      return await marginAccount.provider.sendAndConfirm(new Transaction().add(...instructions))
    } catch (err) {
      console.log(err)
      throw err
    }
  }

  async makeMarginRepayInstruction({
    marginAccount,
    deposit_account,
    loan_account,
    amount
  }: {
    marginAccount: Address
    deposit_account: Address
    loan_account: Address
    amount: PoolAmount
  }): Promise<TransactionInstruction> {
    return await this.programs.marginPool.methods
      .marginRepay(amount.toRpcArg())
      .accounts({
        marginAccount: marginAccount,
        marginPool: this.address,
        loanNoteMint: this.addresses.loanNoteMint,
        depositNoteMint: this.addresses.depositNoteMint,
        loanAccount: loan_account,
        depositAccount: deposit_account,
        tokenProgram: TOKEN_PROGRAM_ID
      })
      .instruction()
  }

  /// Instruction to withdraw tokens from the pool in exchange for deposit notes
  /// (owned by a margin account)
  ///
  /// # Params
  ///
  /// `margin_account` - The margin account with the deposit to be withdrawn
  /// `source` - The token account that has the deposit notes to be exchanged
  /// `destination` - The token account to send the withdrawn deposit
  /// `amount` - The amount of the deposit
  async marginWithdraw({
    marginAccount,
    destination,
    amount
  }: {
    marginAccount: MarginAccount
    destination: Address
    amount: PoolAmount
  }) {
    const destinationAddress = translateAddress(destination)

    // FIXME: can be getPosition
    const { address: source } = await marginAccount.getOrCreatePosition(this.addresses.depositNoteMint)

    const isDestinationNative = AssociatedToken.isNative(marginAccount.owner, this.tokenMint, destinationAddress)

    let marginWithdrawDestination: PublicKey
    if (isDestinationNative) {
      marginWithdrawDestination = AssociatedToken.derive(this.tokenMint, marginAccount.owner)
    } else {
      marginWithdrawDestination = destinationAddress
    }

    const instructions: TransactionInstruction[] = []
    await marginAccount.withUpdateAllPositionBalances({ instructions })

    await AssociatedToken.withCreate(instructions, marginAccount.provider, marginAccount.owner, this.tokenMint)
    await marginAccount.withAdapterInvoke({
      instructions,
      adapterProgram: this.programs.config.marginPoolProgramId,
      adapterMetadata: this.addresses.marginPoolAdapterMetadata,
      adapterInstruction: await this.makeMarginWithdrawInstruction({
        marginAccount: marginAccount.address,
        source,
        destination: marginWithdrawDestination,
        amount
      })
    })

    if (isDestinationNative) {
      AssociatedToken.withClose(instructions, marginAccount.owner, this.tokenMint, destinationAddress)
    }

    return await marginAccount.provider.sendAndConfirm(new Transaction().add(...instructions))
  }

  async makeMarginWithdrawInstruction({
    marginAccount,
    source,
    destination,
    amount
  }: {
    marginAccount: Address
    source: Address
    destination: Address
    amount: PoolAmount
  }): Promise<TransactionInstruction> {
    return await this.programs.marginPool.methods
      .withdraw(amount.toRpcArg())
      .accounts({
        depositor: marginAccount,
        marginPool: this.address,
        vault: this.addresses.vault,
        depositNoteMint: this.addresses.depositNoteMint,
        source,
        destination,
        tokenProgram: TOKEN_PROGRAM_ID
      })
      .instruction()
  }

<<<<<<< HEAD
  async makeRegisterLoanInstruction(marginAccount: MarginAccount): Promise<[Address, TransactionInstruction]> {
    const loanNoteAccount = findDerivedAccount(
      this.programs.config.marginPoolProgramId,
      marginAccount.address,
      this.addresses.loanNoteMint
    )
    return [
      loanNoteAccount,
      await this.programs.marginPool.methods
        .registerLoan()
        .accounts({
          marginAccount: marginAccount.address,
          marginPool: this.address,
          loanNoteMint: this.addresses.loanNoteMint,
          loanNoteAccount: loanNoteAccount,
          payer: marginAccount.provider.wallet.publicKey,
          tokenProgram: TOKEN_PROGRAM_ID,
          systemProgram: SystemProgram.programId,
          rent: SYSVAR_RENT_PUBKEY
        })
        .instruction()
    ]
  }

=======
>>>>>>> 2f0d710f
  async closePosition({ marginAccount, destination }: { marginAccount: MarginAccount; destination: Address }) {
    await marginAccount.refresh()

    const position = await marginAccount.getPosition(this.addresses.depositNoteMint)

    if (position) {
<<<<<<< HEAD
      if (position.balance.gt(ZERO_BN)) {
=======
      if (position.balance.gt(Number192.ZERO)) {
>>>>>>> 2f0d710f
        const destinationAddress = translateAddress(destination)

        const isDestinationNative = AssociatedToken.isNative(marginAccount.owner, this.tokenMint, destinationAddress)

        let marginWithdrawDestination: PublicKey
        if (!isDestinationNative) {
          marginWithdrawDestination = destinationAddress
        } else {
          marginWithdrawDestination = AssociatedToken.derive(this.tokenMint, marginAccount.owner)
        }

        const instructions: TransactionInstruction[] = []

        await marginAccount.withUpdatePositionBalance({ instructions, position })

        await AssociatedToken.withCreate(instructions, marginAccount.provider, marginAccount.owner, this.tokenMint)
        await marginAccount.withAdapterInvoke({
          instructions: instructions,
          adapterProgram: this.programs.config.marginPoolProgramId,
          adapterMetadata: this.addresses.marginPoolAdapterMetadata,
          adapterInstruction: await this.makeMarginWithdrawInstruction({
            marginAccount: marginAccount.address,
            source: position.address,
            destination: marginWithdrawDestination,
            amount: PoolAmount.notes(position.balance)
          })
        })

        if (isDestinationNative) {
          AssociatedToken.withClose(instructions, marginAccount.owner, this.tokenMint, destinationAddress)
        }

        try {
          await marginAccount.provider.sendAndConfirm(new Transaction().add(...instructions))
        } catch (err) {
          console.log(err)
          throw err
        }

        await marginAccount.refresh()
      }

      await marginAccount.closePosition(position)
    }
  }
}<|MERGE_RESOLUTION|>--- conflicted
+++ resolved
@@ -1,11 +1,7 @@
 import { Address, BN, translateAddress } from "@project-serum/anchor"
 import { parsePriceData, PriceData, PriceStatus } from "@pythnetwork/client"
 import { Mint, TOKEN_PROGRAM_ID } from "@solana/spl-token"
-<<<<<<< HEAD
 import { ConfirmOptions, PublicKey, SystemProgram, Transaction, TransactionInstruction, SYSVAR_RENT_PUBKEY } from "@solana/web3.js"
-=======
-import { PublicKey, Transaction, TransactionInstruction } from "@solana/web3.js"
->>>>>>> 2f0d710f
 import { assert } from "chai"
 import { AssociatedToken, bigIntToBn } from "../../token"
 import { TokenAmount } from "../../token/tokenAmount"
@@ -15,19 +11,16 @@
 import { MarginPoolConfig, MarginPools, MarginTokenConfig } from "../config"
 import { PoolAmount } from "./poolAmount"
 import { TokenMetadata } from "../metadata/state"
-<<<<<<< HEAD
 import { findDerivedAccount } from "../../utils/pda"
+import { AccountPosition, PriceInfo } from "../accountPosition"
+import { Number192 } from "../../utils"
+import { PositionTokenMetadata } from "../positionTokenMetadata"
 
 type TokenKindNonCollateral = { nonCollateral: Record<string, never> }
 type TokenKindCollateral = { collateral: Record<string, never> }
 type TokenKindClaim = { claim: Record<string, never> }
 
 export type TokenKind = TokenKindNonCollateral | TokenKindCollateral | TokenKindClaim
-=======
-import { AccountPosition, PriceInfo } from "../accountPosition"
-import { Number192 } from "../../utils"
-import { PositionTokenMetadata } from "../positionTokenMetadata"
->>>>>>> 2f0d710f
 
 export interface MarginPoolAddresses {
   /** The pool's token mint i.e. BTC or SOL mint address*/
@@ -740,7 +733,6 @@
       .instruction()
   }
 
-<<<<<<< HEAD
   async makeRegisterLoanInstruction(marginAccount: MarginAccount): Promise<[Address, TransactionInstruction]> {
     const loanNoteAccount = findDerivedAccount(
       this.programs.config.marginPoolProgramId,
@@ -765,19 +757,13 @@
     ]
   }
 
-=======
->>>>>>> 2f0d710f
   async closePosition({ marginAccount, destination }: { marginAccount: MarginAccount; destination: Address }) {
     await marginAccount.refresh()
 
     const position = await marginAccount.getPosition(this.addresses.depositNoteMint)
 
     if (position) {
-<<<<<<< HEAD
-      if (position.balance.gt(ZERO_BN)) {
-=======
       if (position.balance.gt(Number192.ZERO)) {
->>>>>>> 2f0d710f
         const destinationAddress = translateAddress(destination)
 
         const isDestinationNative = AssociatedToken.isNative(marginAccount.owner, this.tokenMint, destinationAddress)
