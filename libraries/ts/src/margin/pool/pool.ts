--- conflicted
+++ resolved
@@ -352,7 +352,12 @@
       loanPosition,
       amount
     })
-    return await marginAccount.provider.sendAndConfirm(new Transaction().add(...instructions))
+    try {
+      return await marginAccount.provider.sendAndConfirm(new Transaction().add(...instructions))
+    } catch (err) {
+      console.log(err)
+      throw err
+    }
   }
 
   /// Instruction to borrow tokens using a margin account
@@ -439,7 +444,6 @@
       })
     })
 
-<<<<<<< HEAD
     // Automatically close the position once the loan is repaid.
     if (amount.value.eq(loan_position.balance)) {
       //TODO
@@ -448,14 +452,11 @@
     }
 
     try {
-      return await marginAccount.provider.sendAndConfirm(new Transaction().add(...ix))
+      return await marginAccount.provider.sendAndConfirm(new Transaction().add(...instructions))
     } catch (err) {
       console.log(err)
       throw err
     }
-=======
-    return await marginAccount.provider.sendAndConfirm(new Transaction().add(...instructions))
->>>>>>> d75e1750
   }
 
   async makeMarginRepayInstruction({
@@ -501,28 +502,13 @@
     destination: Address
     amount: PoolAmount
   }) {
-    const position = await marginAccount.getPosition(this.addresses.depositNoteMint)
-
-    if (position) {
-      const destinationAddress = translateAddress(destination)
-
-      const isDestinationNative = AssociatedToken.isNative(marginAccount.owner, this.tokenMint, destinationAddress)
-
-<<<<<<< HEAD
-      let marginWithdrawDestination: PublicKey
-      if (!isDestinationNative) {
-        marginWithdrawDestination = destinationAddress
-      } else {
-        marginWithdrawDestination = AssociatedToken.derive(this.tokenMint, marginAccount.owner)
-      }
-
-      const ix: TransactionInstruction[] = []
-
-      await AssociatedToken.withCreate(ix, marginAccount.provider, marginAccount.owner, this.tokenMint)
-      await this.withAdapterInvoke({
-        instructions: ix,
-        owner: marginAccount.owner,
-=======
+    const destinationAddress = translateAddress(destination)
+
+    // FIXME: can be getPosition
+    const { address: source } = await marginAccount.getOrCreatePosition(this.addresses.depositNoteMint)
+
+    const isDestinationNative = AssociatedToken.isNative(marginAccount.owner, this.tokenMint, destinationAddress)
+
     let marginWithdrawDestination: PublicKey
     if (isDestinationNative) {
       marginWithdrawDestination = AssociatedToken.derive(this.tokenMint, marginAccount.owner)
@@ -539,37 +525,18 @@
       adapterProgram: this.programs.config.marginPoolProgramId,
       adapterMetadata: this.addresses.marginPoolAdapterMetadata,
       adapterInstruction: await this.makeMarginWithdrawInstruction({
->>>>>>> d75e1750
         marginAccount: marginAccount.address,
-        adapterProgram: this.programs.config.marginPoolProgramId,
-        adapterMetadata: this.addresses.marginPoolAdapterMetadata,
-        adapterInstruction: await this.makeMarginWithdrawInstruction({
-          marginAccount: marginAccount.address,
-          source: position.address,
-          destination: marginWithdrawDestination,
-          amount
-        })
+        source,
+        destination: marginWithdrawDestination,
+        amount
       })
-
-<<<<<<< HEAD
-      if (isDestinationNative) {
-        AssociatedToken.withClose(ix, marginAccount.owner, this.tokenMint, destinationAddress)
-      }
-
-      try {
-        return await marginAccount.provider.sendAndConfirm(new Transaction().add(...ix))
-      } catch (err) {
-        console.log(err)
-        throw err
-      }
-    }
-=======
+    })
+
     if (isDestinationNative) {
       AssociatedToken.withClose(instructions, marginAccount.owner, this.tokenMint, destinationAddress)
     }
 
     return await marginAccount.provider.sendAndConfirm(new Transaction().add(...instructions))
->>>>>>> d75e1750
   }
 
   async makeMarginWithdrawInstruction({
@@ -596,22 +563,8 @@
       })
       .instruction()
   }
-<<<<<<< HEAD
 
   async closePosition({ marginAccount, destination }: { marginAccount: MarginAccount; destination: Address }) {
-    await marginAccount.refresh()
-    if (marginAccount.info) {
-      const length = Number(marginAccount.info.positions.length)
-      for (let i = 0; i < length; i++) {
-        console.log(
-          `${i} = ${JSON.stringify(marginAccount.info.positions.positions[i])}, ${Number(
-            marginAccount.info.positions.positions[i].balance
-          )}`
-        )
-      }
-    }
-    console.log("")
-
     await marginAccount.refresh()
 
     const position = await marginAccount.getPosition(this.addresses.depositNoteMint)
@@ -629,15 +582,13 @@
           marginWithdrawDestination = AssociatedToken.derive(this.tokenMint, marginAccount.owner)
         }
 
-        const ix: TransactionInstruction[] = []
-
-        await marginAccount.withUpdatePositionBalance(ix, position.address)
-
-        await AssociatedToken.withCreate(ix, marginAccount.provider, marginAccount.owner, this.tokenMint)
-        await this.withAdapterInvoke({
-          instructions: ix,
-          owner: marginAccount.owner,
-          marginAccount: marginAccount.address,
+        const instructions: TransactionInstruction[] = []
+
+        await marginAccount.withUpdatePositionBalance({ instructions, position })
+
+        await AssociatedToken.withCreate(instructions, marginAccount.provider, marginAccount.owner, this.tokenMint)
+        await marginAccount.withAdapterInvoke({
+          instructions: instructions,
           adapterProgram: this.programs.config.marginPoolProgramId,
           adapterMetadata: this.addresses.marginPoolAdapterMetadata,
           adapterInstruction: await this.makeMarginWithdrawInstruction({
@@ -649,11 +600,11 @@
         })
 
         if (isDestinationNative) {
-          AssociatedToken.withClose(ix, marginAccount.owner, this.tokenMint, destinationAddress)
+          AssociatedToken.withClose(instructions, marginAccount.owner, this.tokenMint, destinationAddress)
         }
 
         try {
-          await marginAccount.provider.sendAndConfirm(new Transaction().add(...ix))
+          await marginAccount.provider.sendAndConfirm(new Transaction().add(...instructions))
         } catch (err) {
           console.log(err)
           throw err
@@ -665,47 +616,4 @@
       await marginAccount.closePosition(position)
     }
   }
-
-  async withAdapterInvoke({
-    instructions,
-    owner,
-    marginAccount,
-    adapterProgram,
-    adapterMetadata,
-    adapterInstruction
-  }: {
-    instructions: TransactionInstruction[]
-    owner: Address
-    marginAccount: Address
-    adapterProgram: Address
-    adapterMetadata: Address
-    adapterInstruction: TransactionInstruction
-  }): Promise<void> {
-    const ix = await this.programs.margin.methods
-      .adapterInvoke(
-        adapterInstruction.keys.slice(1).map(accountMeta => {
-          return { isSigner: false, isWritable: accountMeta.isWritable }
-        }),
-        adapterInstruction.data
-      )
-      .accounts({
-        owner,
-        marginAccount,
-        adapterProgram,
-        adapterMetadata
-      })
-      .remainingAccounts(
-        adapterInstruction.keys.slice(1).map(accountMeta => {
-          return {
-            pubkey: accountMeta.pubkey,
-            isSigner: false,
-            isWritable: accountMeta.isWritable
-          }
-        })
-      )
-      .instruction()
-    instructions.push(ix)
-  }
-=======
->>>>>>> d75e1750
 }