import { Address, BN, translateAddress } from "@project-serum/anchor"
import { parsePriceData, PriceData, PriceStatus } from "@pythnetwork/client"
import { Mint, TOKEN_PROGRAM_ID } from "@solana/spl-token"
import { PublicKey, SystemProgram, Transaction, TransactionInstruction, SYSVAR_RENT_PUBKEY } from "@solana/web3.js"
import { assert } from "chai"
import { AssociatedToken, bigIntToBn } from "../../token"
import { TokenAmount } from "../../token/tokenAmount"
import { MarginAccount } from "../marginAccount"
import { MarginPrograms } from "../marginClient"
import { MarginPoolConfigData, MarginPoolData } from "./state"
import { MarginPoolConfig, MarginPools, MarginTokenConfig } from "../config"
import { PoolTokenChange } from "./poolTokenChange"
import { TokenMetadata } from "../metadata/state"
import { findDerivedAccount } from "../../utils/pda"
import { AccountPosition, PriceInfo } from "../accountPosition"
import { Number192, sleep } from "../../utils"
import { PositionTokenMetadata } from "../positionTokenMetadata"

export interface MarginPoolAddresses {
  /** The pool's token mint i.e. BTC or SOL mint address*/
  tokenMint: PublicKey
  marginPool: PublicKey
  vault: PublicKey
  depositNoteMint: PublicKey
  loanNoteMint: PublicKey
  marginPoolAdapterMetadata: PublicKey
  tokenMetadata: PublicKey
  depositNoteMetadata: PublicKey
  loanNoteMetadata: PublicKey
  controlAuthority: PublicKey
}

export interface PriceResult {
  tokenPrice: number
  depositNotePrice: BN
  depositNoteConf: BN
  depositNoteTwap: BN
  loanNotePrice: BN
  loanNoteConf: BN
  loanNoteTwap: BN
}

export class Pool {
  address: PublicKey
  depositNoteMetadata: PositionTokenMetadata
  loanNoteMetadata: PositionTokenMetadata

  get name(): string | undefined {
    return this.tokenConfig?.name
  }
  get symbol(): MarginPools | undefined {
    return this.poolConfig?.symbol
  }
  get depositedTokens(): TokenAmount {
    return this.info?.vault.amount ?? TokenAmount.zero(this.decimals)
  }
  get borrowedTokensRaw(): BN {
    if (!this.info) {
      return Number192.ZERO
    }
    return new BN(this.info.marginPool.borrowedTokens, "le")
  }
  get borrowedTokens(): TokenAmount {
    if (!this.info) {
      return TokenAmount.zero(this.decimals)
    }
    const lamports = this.borrowedTokensRaw.div(Number192.ONE)
    return TokenAmount.lamports(lamports, this.decimals)
  }
  get totalValueRaw(): BN {
    return this.borrowedTokensRaw.add(Number192.from(this.depositedTokens.lamports))
  }
  get totalValue(): TokenAmount {
    return TokenAmount.lamports(this.totalValueRaw.div(Number192.ONE), this.decimals)
  }
  get uncollectedFeesRaw(): BN {
    return this.info ? new BN(this.info.marginPool.uncollectedFees, "le") : Number192.ZERO
  }
  get uncollectedFees(): TokenAmount {
    if (!this.info) {
      return TokenAmount.zero(this.decimals)
    }
    const lamports = this.uncollectedFeesRaw.div(Number192.ONE)
    return TokenAmount.lamports(lamports, this.decimals)
  }
  get utilizationRate(): number {
    return this.totalValue.tokens === 0 ? 0 : this.borrowedTokens.tokens / this.totalValue.tokens
  }
  get depositCcRate(): number {
    return this.info ? Pool.getCcRate(this.info.marginPool.config, this.utilizationRate) : 0
  }
  get depositApy(): number {
    return Pool.getDepositApy(this.depositCcRate, this.utilizationRate)
  }
  get borrowApr(): number {
    return Pool.getBorrowApr(this.depositCcRate, this.info?.marginPool.config.managementFeeRate ?? 0)
  }
  get tokenPrice(): number {
    return this.info?.tokenPriceOracle.price ?? 0
  }
  private _prices: PriceResult
  get depositNotePrice(): PriceInfo {
    return {
      value: this._prices.depositNotePrice,
      exponent: this.info?.tokenPriceOracle.exponent ?? 0,
      timestamp: bigIntToBn(this.info?.tokenPriceOracle.timestamp),
      isValid: Number(this.info ? this.info.tokenPriceOracle.status === PriceStatus.Trading : false)
    }
  }

  get loanNotePrice(): PriceInfo {
    return {
      value: this._prices.loanNotePrice,
      exponent: this.info?.tokenPriceOracle.exponent ?? 0,
      timestamp: bigIntToBn(this.info?.tokenPriceOracle.timestamp),
      isValid: Number(this.info ? this.info.tokenPriceOracle.status === PriceStatus.Trading : false)
    }
  }

  get decimals(): number {
    return this.tokenConfig?.decimals ?? this.info?.tokenMint.decimals ?? 0
  }
  get precision(): number {
    return this.tokenConfig?.precision ?? 0
  }

  public info?: {
    marginPool: MarginPoolData
    tokenMint: Mint
    vault: AssociatedToken
    depositNoteMint: Mint
    loanNoteMint: Mint
    tokenPriceOracle: PriceData
    tokenMetadata: TokenMetadata
  }
  /**
   * Creates a Margin Pool
   * @param programs
   * @param tokenMint
   * @param addresses
   * @param poolConfig
   * @param tokenConfig
   */
  constructor(
    public programs: MarginPrograms,
    public tokenMint: Address,
    public addresses: MarginPoolAddresses,
    public poolConfig?: MarginPoolConfig,
    public tokenConfig?: MarginTokenConfig
  ) {
    this.address = addresses.marginPool
    this.depositNoteMetadata = new PositionTokenMetadata({ programs, tokenMint: addresses.depositNoteMint })
    this.loanNoteMetadata = new PositionTokenMetadata({ programs, tokenMint: addresses.loanNoteMint })
    this._prices = this.calculatePrices(this.info?.tokenPriceOracle)
  }

  async refresh() {
    const [
      marginPoolInfo,
      poolTokenMintInfo,
      vaultMintInfo,
      depositNoteMintInfo,
      loanNoteMintInfo,
      tokenMetadataInfo,
      depositNoteMetadataInfo,
      loanNoteMetadataInfo
    ] = await this.programs.marginPool.provider.connection.getMultipleAccountsInfo([
      this.addresses.marginPool,
      this.addresses.tokenMint,
      this.addresses.vault,
      this.addresses.depositNoteMint,
      this.addresses.loanNoteMint,
      this.addresses.tokenMetadata,
      this.addresses.depositNoteMetadata,
      this.addresses.loanNoteMetadata
    ])

    if (
      !marginPoolInfo ||
      !poolTokenMintInfo ||
      !vaultMintInfo ||
      !depositNoteMintInfo ||
      !loanNoteMintInfo ||
      !tokenMetadataInfo ||
      !depositNoteMetadataInfo ||
      !loanNoteMetadataInfo
    ) {
      this.info = undefined
    } else {
      const marginPool = this.programs.marginPool.coder.accounts.decode<MarginPoolData>(
        "marginPool",
        marginPoolInfo.data
      )
      const tokenMint = AssociatedToken.decodeMint(poolTokenMintInfo, this.addresses.tokenMint)
      const oracleInfo = await this.programs.marginPool.provider.connection.getAccountInfo(marginPool.tokenPriceOracle)
      if (!oracleInfo) {
        throw "Pyth oracle does not exist but a margin pool does. The margin pool is incorrectly configured."
      }
      this.info = {
        marginPool,
        tokenMint,
        vault: AssociatedToken.decodeAccount(vaultMintInfo, this.addresses.vault, tokenMint.decimals),
        depositNoteMint: AssociatedToken.decodeMint(depositNoteMintInfo, this.addresses.depositNoteMint),
        loanNoteMint: AssociatedToken.decodeMint(loanNoteMintInfo, this.addresses.loanNoteMint),
        tokenPriceOracle: parsePriceData(oracleInfo.data),
        tokenMetadata: this.programs.metadata.coder.accounts.decode<TokenMetadata>(
          "tokenMetadata",
          tokenMetadataInfo.data
        )
      }
    }

    this.depositNoteMetadata.decode(depositNoteMetadataInfo)
    this.loanNoteMetadata.decode(loanNoteMetadataInfo)
    this._prices = this.calculatePrices(this.info?.tokenPriceOracle)
  }

  /****************************
   * Program Implementation
   ****************************/

  calculatePrices(pythPrice: PriceData | undefined): PriceResult {
    if (
      !pythPrice ||
      pythPrice.status !== PriceStatus.Trading ||
      pythPrice.price === undefined ||
      pythPrice.confidence === undefined
    ) {
      return {
        tokenPrice: 0,
        depositNotePrice: Number192.ZERO,
        depositNoteConf: Number192.ZERO,
        depositNoteTwap: Number192.ZERO,
        loanNotePrice: Number192.ZERO,
        loanNoteConf: Number192.ZERO,
        loanNoteTwap: Number192.ZERO
      }
    }

    const priceValue = Number192.fromDecimal(bigIntToBn(pythPrice.aggregate.priceComponent), pythPrice.exponent)
    const confValue = Number192.fromDecimal(bigIntToBn(pythPrice.aggregate.confidenceComponent), pythPrice.exponent)
    const twapValue = Number192.fromDecimal(bigIntToBn(pythPrice.emaPrice.valueComponent), pythPrice.exponent)

    const depositNoteExchangeRate = this.depositNoteExchangeRate()
    const loanNoteExchangeRate = this.loanNoteExchangeRate()

    const depositNotePrice = Number192.asU64Rounded(
      priceValue.mul(depositNoteExchangeRate).div(Number192.ONE),
      pythPrice.exponent
    )
    const depositNoteConf = Number192.asU64Rounded(
      confValue.mul(depositNoteExchangeRate).div(Number192.ONE),
      pythPrice.exponent
    )
    const depositNoteTwap = Number192.asU64Rounded(
      twapValue.mul(depositNoteExchangeRate).div(Number192.ONE),
      pythPrice.exponent
    )
    const loanNotePrice = Number192.asU64Rounded(
      priceValue.mul(loanNoteExchangeRate).div(Number192.ONE),
      pythPrice.exponent
    )
    const loanNoteConf = Number192.asU64Rounded(
      confValue.mul(loanNoteExchangeRate).div(Number192.ONE),
      pythPrice.exponent
    )
    const loanNoteTwap = Number192.asU64Rounded(
      twapValue.mul(loanNoteExchangeRate).div(Number192.ONE),
      pythPrice.exponent
    )
    return {
      tokenPrice: pythPrice.price,
      depositNotePrice,
      depositNoteConf,
      depositNoteTwap,
      loanNotePrice,
      loanNoteConf,
      loanNoteTwap
    }
  }

  depositNoteExchangeRate() {
    if (!this.info) {
      return new BN(0)
    }

    const one = new BN(1)
    const depositNotes = BN.max(one, this.info.marginPool.depositNotes)
    const totalValue = BN.max(Number192.ONE, this.totalValueRaw)
    return totalValue.sub(this.uncollectedFeesRaw).mul(Number192.ONE).div(Number192.from(depositNotes))
  }

  loanNoteExchangeRate() {
    if (!this.info) {
      return new BN(0)
    }

    const one = new BN(1)
    const loanNotes = BN.max(one, this.info.marginPool.loanNotes)
    const totalBorrowed = BN.max(Number192.ONE, this.borrowedTokensRaw)
    return totalBorrowed.mul(Number192.ONE).div(Number192.from(loanNotes))
  }

  /**
   * Linear interpolation between (x0, y0) and (x1, y1)
   * @param x
   * @param x0
   * @param x1
   * @param y0
   * @param y1
   * @returns
   */
  static interpolate = (x: number, x0: number, x1: number, y0: number, y1: number): number => {
    assert(x >= x0)
    assert(x <= x1)

    return y0 + ((x - x0) * (y1 - y0)) / (x1 - x0)
  }
  /**
   * Continous Compounding Rate
   * @param reserveConfig
   * @param utilRate
   * @returns
   */
  static getCcRate(reserveConfig: MarginPoolConfigData, utilRate: number): number {
    const basisPointFactor = 10000
    const util1 = reserveConfig.utilizationRate1 / basisPointFactor
    const util2 = reserveConfig.utilizationRate2 / basisPointFactor
    const borrow0 = reserveConfig.borrowRate0 / basisPointFactor
    const borrow1 = reserveConfig.borrowRate1 / basisPointFactor
    const borrow2 = reserveConfig.borrowRate2 / basisPointFactor
    const borrow3 = reserveConfig.borrowRate3 / basisPointFactor

    if (utilRate <= util1) {
      return this.interpolate(utilRate, 0, util1, borrow0, borrow1)
    } else if (utilRate <= util2) {
      return this.interpolate(utilRate, util1, util2, borrow1, borrow2)
    } else {
      return this.interpolate(utilRate, util2, 1, borrow2, borrow3)
    }
  }

  /** Borrow rate
   */
  static getBorrowApr(ccRate: number, fee: number): number {
    const basisPointFactor = 10000
    fee = fee / basisPointFactor
    const secondsPerYear: number = 365 * 24 * 60 * 60
    const rt = ccRate / secondsPerYear

    return Math.log1p((1 + fee) * Math.expm1(rt)) * secondsPerYear
  }

  /** Deposit rate
   */
  static getDepositApy(ccRate: number, utilRatio: number): number {
    const secondsPerYear: number = 365 * 24 * 60 * 60
    const rt = ccRate / secondsPerYear

    return Math.log1p(Math.expm1(rt)) * secondsPerYear * utilRatio
  }

  getPrice(mint: PublicKey) {
    if (mint.equals(this.addresses.depositNoteMint)) {
      return this.depositNotePrice
    } else if (mint.equals(this.addresses.loanNoteMint)) {
      return this.loanNotePrice
    }
  }

  static getPrice(mint: PublicKey, pools: Pool[]): PriceInfo | undefined {
    for (const pool of pools) {
      const price = pool.getPrice(mint)
      if (price) {
        return price
      }
    }
  }

  /****************************
   * Transactionss
   ****************************/

  async marginRefreshAllPositionPrices({ pools, marginAccount }: { pools: Pool[]; marginAccount: MarginAccount }) {
    const instructions: TransactionInstruction[] = []
    for (const pool of pools) {
      await pool.withMarginRefreshPositionPrice({ instructions, marginAccount })
    }
    await marginAccount.provider.sendAndConfirm(new Transaction().add(...instructions))
  }

  async marginRefreshPositionPrice(marginAccount: MarginAccount) {
    const instructions: TransactionInstruction[] = []
    await this.withMarginRefreshPositionPrice({ instructions, marginAccount })
    return await marginAccount.provider.sendAndConfirm(new Transaction().add(...instructions))
  }

  async withMarginRefreshAllPositionPrices({
    instructions,
    pools,
    marginAccount
  }: {
    instructions: TransactionInstruction[]
    pools: Pool[]
    marginAccount: MarginAccount
  }) {
    for (const pool of pools) {
      await pool.withMarginRefreshPositionPrice({ instructions, marginAccount })
    }
  }

  async withMarginRefreshPositionPrice({
    instructions,
    marginAccount
  }: {
    instructions: TransactionInstruction[]
    marginAccount: MarginAccount
  }): Promise<void> {
    assert(marginAccount)
    assert(this.info, "Must refresh the pool once.")
    await marginAccount.withAccountingInvoke({
      instructions: instructions,
      adapterProgram: this.programs.config.marginPoolProgramId,
      adapterMetadata: this.addresses.marginPoolAdapterMetadata,
      adapterInstruction: await this.programs.marginPool.methods
        .marginRefreshPosition()
        .accounts({
          marginAccount: marginAccount.address,
          marginPool: this.address,
          tokenPriceOracle: this.info.tokenMetadata.pythPrice
        })
        .instruction()
    })
  }

  /**
   * Transaction to deposit tokens into the pool
   *
   * @param `marginAccount` - The margin account that will receive the deposit.
   * @param `change` - The amount of tokens to be deposited in lamports.
   * @param `source` - (Optional) The token account that the deposit will be transfered from. The wallet balance or associated token account will be used if unspecified.
   */
  async deposit({ marginAccount, change, source }: { marginAccount: MarginAccount; change: PoolTokenChange; source?: Address }) {
    assert(marginAccount)
    assert(change)

    await marginAccount.createAccount()
    await sleep(2000)
    await marginAccount.refresh()
    const position = await marginAccount.getOrCreatePosition(this.addresses.depositNoteMint)
    assert(position)

    const instructions: TransactionInstruction[] = []
    source ??= await AssociatedToken.withCreateOrWrapIfNativeMint(
      instructions,
      marginAccount.provider,
      this.tokenMint,
      change.value
    )

    await this.withDeposit({
      instructions: instructions,
      depositor: marginAccount.owner,
      source,
      destination: position.address,
      change,
    })
    await marginAccount.withUpdatePositionBalance({ instructions, position })
    return await marginAccount.provider.sendAndConfirm(new Transaction().add(...instructions))
  }

  async withDeposit({
    instructions,
    depositor,
    source,
    destination,
    change
  }: {
    instructions: TransactionInstruction[]
    depositor: Address
    source: Address
    destination: Address
    change: PoolTokenChange
  }): Promise<void> {
    const ix = await this.programs.marginPool.methods
      .deposit(change.toRpcArg())
      .accounts({
        marginPool: this.address,
        vault: this.addresses.vault,
        depositNoteMint: this.addresses.depositNoteMint,
        depositor,
        source,
        destination,
        tokenProgram: TOKEN_PROGRAM_ID
      })
      .instruction()
    instructions.push(ix)
  }

  async marginBorrow({ marginAccount, pools, change }: { marginAccount: MarginAccount; pools: Pool[]; change: PoolTokenChange }) {
    await marginAccount.refresh()
    const instructions: TransactionInstruction[] = []

    const depositPosition = await marginAccount.getOrCreatePosition(this.addresses.depositNoteMint)
    assert(depositPosition)

    const loanNoteAccount = await this.withGetOrCreateLoanPosition(instructions, marginAccount)
    await this.withMarginRefreshAllPositionPrices({ instructions, pools, marginAccount })
    await marginAccount.withUpdateAllPositionBalances({ instructions })
    await this.withMarginBorrow({
      instructions,
      marginAccount,
      depositPosition,
<<<<<<< HEAD
      loanPosition,
      change
=======
      loanNoteAccount,
      amount
>>>>>>> a9139c1f
    })
    await marginAccount.sendAndConfirm(instructions)
  }

  async withGetOrCreateLoanPosition(
    instructions: TransactionInstruction[],
    marginAccount: MarginAccount
  ): Promise<Address> {
    let account = marginAccount.getPosition(this.addresses.loanNoteMint)
    if (account) {
      return account.address
    }
    return await this.withRegisterLoan(instructions, marginAccount)
  }

  /// Instruction to borrow tokens using a margin account
  ///
  /// # Params
  ///
  /// `instructions` - The array to append instuctions to.
  /// `marginAccount` - The account being borrowed against
  /// `deposit_account` - The account to receive the notes for the borrowed tokens
  /// `loan_account` - The account to receive the notes representing the debt
  /// `change` - The amount of tokens to be borrowed as a `PoolTokenChange`
  async withMarginBorrow({
    instructions,
    marginAccount,
    depositPosition,
<<<<<<< HEAD
    loanPosition,
    change
=======
    loanNoteAccount,
    amount
>>>>>>> a9139c1f
  }: {
    instructions: TransactionInstruction[]
    marginAccount: MarginAccount
    depositPosition: AccountPosition
<<<<<<< HEAD
    loanPosition: AccountPosition
    change: PoolTokenChange
=======
    loanNoteAccount: Address
    amount: BN
>>>>>>> a9139c1f
  }): Promise<void> {
    assert(marginAccount)
    assert(depositPosition)
    assert(loanNoteAccount)
    await marginAccount.withAdapterInvoke({
      instructions,
      adapterProgram: this.programs.config.marginPoolProgramId,
      adapterMetadata: this.addresses.marginPoolAdapterMetadata,
      adapterInstruction: await this.programs.marginPool.methods
        .marginBorrow(change.toRpcArg())
        .accounts({
          marginAccount: marginAccount.address,
          marginPool: this.address,
          loanNoteMint: this.addresses.loanNoteMint,
          depositNoteMint: this.addresses.depositNoteMint,
          loanAccount: loanNoteAccount,
          depositAccount: depositPosition.address,
          tokenProgram: TOKEN_PROGRAM_ID
        })
        .instruction()
    })
  }

  /// Instruction to repay tokens owed by a margin account
  ///
  /// # Params
  ///
  /// `margin_scratch` - The scratch account for the margin system
  /// `margin_account` - The account with the loan to be repaid
  /// `deposit_account` - The account with notes to repay the loan
  /// `loan_account` - The account with the loan debt to be reduced
  /// `change` - The amount to be repaid
  async marginRepay({
    marginAccount,
    pools,
    change
  }: {
    marginAccount: MarginAccount
    pools: Pool[]
    change: PoolTokenChange
  }) {
    await marginAccount.refresh()
    const deposit_position = await marginAccount.getOrCreatePosition(this.addresses.depositNoteMint)
    assert(deposit_position)

    const instructions: TransactionInstruction[] = []
    const loanNoteAccount = await this.withGetOrCreateLoanPosition(instructions, marginAccount)

    await marginAccount.withUpdateAllPositionBalances({ instructions })
    await this.withMarginRefreshAllPositionPrices({ instructions, pools, marginAccount })
    await marginAccount.withAdapterInvoke({
      instructions,
      adapterProgram: this.programs.config.marginPoolProgramId,
      adapterMetadata: this.addresses.marginPoolAdapterMetadata,
      adapterInstruction: await this.makeMarginRepayInstruction({
        marginAccount: marginAccount.address,
        deposit_account: deposit_position.address,
<<<<<<< HEAD
        loan_account: loan_position.address,
        change
=======
        loan_account: loanNoteAccount,
        amount
>>>>>>> a9139c1f
      })
    })

    // Automatically close the position once the loan is repaid.
<<<<<<< HEAD
    if (change.value.eq(loan_position.balance)) {
      //TODO
      //await marginAccount.withUpdatePositionBalance(ix, loan_position.address)
      //await marginAccount.withClosePosition(ix, loan_position)
    }
=======
    // this doesn't work because it compares notes to tokens
    // let loanPosition = marginAccount.getPosition(this.addresses.loanNoteMint)
    // if (loanPosition && amount.value.eq(loanPosition.balance)) {
    //   await this.withCloseLoan(instructions, marginAccount)
    // }
>>>>>>> a9139c1f

    try {
      return await marginAccount.provider.sendAndConfirm(new Transaction().add(...instructions))
    } catch (err) {
      console.log(err)
      throw err
    }
  }

  async makeMarginRepayInstruction({
    marginAccount,
    deposit_account,
    loan_account,
    change
  }: {
    marginAccount: Address
    deposit_account: Address
    loan_account: Address
    change: PoolTokenChange
  }): Promise<TransactionInstruction> {
    return await this.programs.marginPool.methods
      .marginRepay(change.toRpcArg())
      .accounts({
        marginAccount: marginAccount,
        marginPool: this.address,
        loanNoteMint: this.addresses.loanNoteMint,
        depositNoteMint: this.addresses.depositNoteMint,
        loanAccount: loan_account,
        depositAccount: deposit_account,
        tokenProgram: TOKEN_PROGRAM_ID
      })
      .instruction()
  }

  /// Instruction to withdraw tokens from the pool.
  ///
  /// # Params
  ///
  /// `margin_account` - The margin account with the deposit to be withdrawn
  /// `change` - The amount to withdraw.
  /// `destination` - (Optional) The token account to send the withdrawn deposit
  async marginWithdraw({
    marginAccount,
    pools,
    change,
    destination
  }: {
    marginAccount: MarginAccount
    pools: Pool[]
    change: PoolTokenChange
    destination?: Address
  }) {
    // FIXME: can be getPosition
    const { address: source } = await marginAccount.getOrCreatePosition(this.addresses.depositNoteMint)

    const preInstructions: TransactionInstruction[] = []
    const instructions: TransactionInstruction[] = []
    const postInstructions: TransactionInstruction[] = []

    let marginWithdrawDestination =
      destination ??
      (await AssociatedToken.withCreateOrUnwrapIfNativeMint(
        preInstructions,
        postInstructions,
        marginAccount.provider,
        this.tokenMint
      ))

    await this.withMarginRefreshAllPositionPrices({ instructions, pools, marginAccount })
    await marginAccount.withUpdateAllPositionBalances({ instructions })
    await marginAccount.withAdapterInvoke({
      instructions,
      adapterProgram: this.programs.config.marginPoolProgramId,
      adapterMetadata: this.addresses.marginPoolAdapterMetadata,
      adapterInstruction: await this.makeMarginWithdrawInstruction({
        marginAccount: marginAccount.address,
        source,
        destination: marginWithdrawDestination,
        change
      })
    })

    return await marginAccount.provider.sendAndConfirm(
      new Transaction().add(...[...preInstructions, ...instructions, ...postInstructions])
    )
  }

  async makeMarginWithdrawInstruction({
    marginAccount,
    source,
    destination,
    change
  }: {
    marginAccount: Address
    source: Address
    destination: Address
    change: PoolTokenChange
  }): Promise<TransactionInstruction> {
    return await this.programs.marginPool.methods
      .withdraw(change.toRpcArg())
      .accounts({
        depositor: marginAccount,
        marginPool: this.address,
        vault: this.addresses.vault,
        depositNoteMint: this.addresses.depositNoteMint,
        source,
        destination,
        tokenProgram: TOKEN_PROGRAM_ID
      })
      .instruction()
  }

  async withRegisterLoan(instructions: TransactionInstruction[], marginAccount: MarginAccount): Promise<Address> {
    const loanNoteAccount = findDerivedAccount(
      this.programs.config.marginPoolProgramId,
      marginAccount.address,
      this.addresses.loanNoteMint
    )
    await marginAccount.withAdapterInvoke({
      instructions: instructions,
      adapterProgram: this.programs.config.marginPoolProgramId,
      adapterMetadata: this.addresses.marginPoolAdapterMetadata,
      adapterInstruction: await this.programs.marginPool.methods
        .registerLoan()
        .accounts({
          marginAccount: marginAccount.address,
          positionTokenMetadata: this.addresses.loanNoteMetadata,
          marginPool: this.address,
          loanNoteMint: this.addresses.loanNoteMint,
          loanNoteAccount: loanNoteAccount,
          payer: marginAccount.provider.wallet.publicKey,
          tokenProgram: TOKEN_PROGRAM_ID,
          systemProgram: SystemProgram.programId,
          rent: SYSVAR_RENT_PUBKEY
        })
        .instruction()
    })
    return loanNoteAccount
  }

  async withCloseLoan(instructions: TransactionInstruction[], marginAccount: MarginAccount) {
    const loanNoteAccount = findDerivedAccount(
      this.programs.config.marginPoolProgramId,
      marginAccount.address,
      this.addresses.loanNoteMint
    )
    await marginAccount.withAdapterInvoke({
      instructions: instructions,
      adapterProgram: this.programs.config.marginPoolProgramId,
      adapterMetadata: this.addresses.marginPoolAdapterMetadata,
      adapterInstruction: await this.programs.marginPool.methods
        .closeLoan()
        .accounts({
          marginAccount: marginAccount.address,
          marginPool: this.address,
          loanNoteMint: this.addresses.loanNoteMint,
          loanNoteAccount: loanNoteAccount,
          beneficiary: marginAccount.provider.wallet.publicKey,
          tokenProgram: TOKEN_PROGRAM_ID
        })
        .instruction()
    })
  }

  // only closes deposit
  async closePosition({ marginAccount, destination }: { marginAccount: MarginAccount; destination: Address }) {
    await marginAccount.refresh()

    const position = marginAccount.getPosition(this.addresses.depositNoteMint)

    if (position) {
      if (position.balance.gt(Number192.ZERO)) {
        const destinationAddress = translateAddress(destination)

        const isDestinationNative = AssociatedToken.isNative(marginAccount.owner, this.tokenMint, destinationAddress)

        let marginWithdrawDestination: PublicKey
        if (!isDestinationNative) {
          marginWithdrawDestination = destinationAddress
        } else {
          marginWithdrawDestination = AssociatedToken.derive(this.tokenMint, marginAccount.owner)
        }

        const instructions: TransactionInstruction[] = []

        await marginAccount.withUpdatePositionBalance({ instructions, position })

        await AssociatedToken.withCreate(instructions, marginAccount.provider, marginAccount.owner, this.tokenMint)
        await marginAccount.withAdapterInvoke({
          instructions: instructions,
          adapterProgram: this.programs.config.marginPoolProgramId,
          adapterMetadata: this.addresses.marginPoolAdapterMetadata,
          adapterInstruction: await this.makeMarginWithdrawInstruction({
            marginAccount: marginAccount.address,
            source: position.address,
            destination: marginWithdrawDestination,
            change: PoolTokenChange.setTo(0),
          })
        })

        if (isDestinationNative) {
          AssociatedToken.withClose(instructions, marginAccount.owner, this.tokenMint, destinationAddress)
        }

        try {
          await marginAccount.provider.sendAndConfirm(new Transaction().add(...instructions))
        } catch (err) {
          console.log(err)
          throw err
        }

        await marginAccount.refresh()
      }

      await marginAccount.closePosition(position)
    }
  }
}<|MERGE_RESOLUTION|>--- conflicted
+++ resolved
@@ -511,13 +511,8 @@
       instructions,
       marginAccount,
       depositPosition,
-<<<<<<< HEAD
-      loanPosition,
-      change
-=======
       loanNoteAccount,
       amount
->>>>>>> a9139c1f
     })
     await marginAccount.sendAndConfirm(instructions)
   }
@@ -546,24 +541,14 @@
     instructions,
     marginAccount,
     depositPosition,
-<<<<<<< HEAD
-    loanPosition,
-    change
-=======
     loanNoteAccount,
     amount
->>>>>>> a9139c1f
   }: {
     instructions: TransactionInstruction[]
     marginAccount: MarginAccount
     depositPosition: AccountPosition
-<<<<<<< HEAD
-    loanPosition: AccountPosition
-    change: PoolTokenChange
-=======
     loanNoteAccount: Address
     amount: BN
->>>>>>> a9139c1f
   }): Promise<void> {
     assert(marginAccount)
     assert(depositPosition)
@@ -621,30 +606,17 @@
       adapterInstruction: await this.makeMarginRepayInstruction({
         marginAccount: marginAccount.address,
         deposit_account: deposit_position.address,
-<<<<<<< HEAD
-        loan_account: loan_position.address,
-        change
-=======
         loan_account: loanNoteAccount,
         amount
->>>>>>> a9139c1f
       })
     })
 
     // Automatically close the position once the loan is repaid.
-<<<<<<< HEAD
-    if (change.value.eq(loan_position.balance)) {
-      //TODO
-      //await marginAccount.withUpdatePositionBalance(ix, loan_position.address)
-      //await marginAccount.withClosePosition(ix, loan_position)
-    }
-=======
     // this doesn't work because it compares notes to tokens
     // let loanPosition = marginAccount.getPosition(this.addresses.loanNoteMint)
     // if (loanPosition && amount.value.eq(loanPosition.balance)) {
     //   await this.withCloseLoan(instructions, marginAccount)
     // }
->>>>>>> a9139c1f
 
     try {
       return await marginAccount.provider.sendAndConfirm(new Transaction().add(...instructions))
