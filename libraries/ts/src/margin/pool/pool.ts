import { Address, BN, translateAddress } from "@project-serum/anchor"
import { parsePriceData, PriceData, PriceStatus } from "@pythnetwork/client"
import { Mint, TOKEN_PROGRAM_ID } from "@solana/spl-token"
import { PublicKey, SystemProgram, Transaction, TransactionInstruction, SYSVAR_RENT_PUBKEY } from "@solana/web3.js"
import { assert } from "chai"
import { AssociatedToken, bigIntToBn, TokenAddress, TokenFormat } from "../../token"
import { TokenAmount } from "../../token/tokenAmount"
import { MarginAccount } from "../marginAccount"
import { MarginPrograms } from "../marginClient"
import { MarginPoolConfigData, MarginPoolData } from "./state"
import { MarginPoolConfig, MarginPools, MarginTokenConfig } from "../config"
import { PoolAmount } from "./poolAmount"
import { TokenMetadata } from "../metadata/state"
import { findDerivedAccount } from "../../utils/pda"
import { AccountPosition, PriceInfo } from "../accountPosition"
import { chunks, Number192, sendAll, sleep } from "../../utils"
import { PositionTokenMetadata } from "../positionTokenMetadata"

export interface MarginPoolAddresses {
  /** The pool's token mint i.e. BTC or SOL mint address*/
  tokenMint: PublicKey
  marginPool: PublicKey
  vault: PublicKey
  depositNoteMint: PublicKey
  loanNoteMint: PublicKey
  marginPoolAdapterMetadata: PublicKey
  tokenMetadata: PublicKey
  depositNoteMetadata: PublicKey
  loanNoteMetadata: PublicKey
  controlAuthority: PublicKey
}

export interface PriceResult {
  tokenPrice: number
  depositNotePrice: BN
  depositNoteConf: BN
  depositNoteTwap: BN
  loanNotePrice: BN
  loanNoteConf: BN
  loanNoteTwap: BN
}

export class Pool {
  address: PublicKey
  depositNoteMetadata: PositionTokenMetadata
  loanNoteMetadata: PositionTokenMetadata

  get name(): string | undefined {
    return this.tokenConfig?.name
  }
  get symbol(): MarginPools | undefined {
    return this.poolConfig?.symbol
  }
  get depositedTokens(): TokenAmount {
    return this.info?.vault.amount ?? TokenAmount.zero(this.decimals)
  }
  get borrowedTokensRaw(): BN {
    if (!this.info) {
      return Number192.ZERO
    }
    return new BN(this.info.marginPool.borrowedTokens, "le")
  }
  get borrowedTokens(): TokenAmount {
    if (!this.info) {
      return TokenAmount.zero(this.decimals)
    }
    const lamports = this.borrowedTokensRaw.div(Number192.ONE)
    return TokenAmount.lamports(lamports, this.decimals)
  }
  get totalValueRaw(): BN {
    return this.borrowedTokensRaw.add(Number192.from(this.depositedTokens.lamports))
  }
  get totalValue(): TokenAmount {
    return TokenAmount.lamports(this.totalValueRaw.div(Number192.ONE), this.decimals)
  }
  get uncollectedFeesRaw(): BN {
    return this.info ? new BN(this.info.marginPool.uncollectedFees, "le") : Number192.ZERO
  }
  get uncollectedFees(): TokenAmount {
    if (!this.info) {
      return TokenAmount.zero(this.decimals)
    }
    const lamports = this.uncollectedFeesRaw.div(Number192.ONE)
    return TokenAmount.lamports(lamports, this.decimals)
  }
  get utilizationRate(): number {
    return this.totalValue.tokens === 0 ? 0 : this.borrowedTokens.tokens / this.totalValue.tokens
  }
  get depositCcRate(): number {
    return this.info ? Pool.getCcRate(this.info.marginPool.config, this.utilizationRate) : 0
  }
  get depositApy(): number {
    return Pool.getDepositApy(this.depositCcRate, this.utilizationRate)
  }
  get borrowApr(): number {
    return Pool.getBorrowApr(this.depositCcRate, this.info?.marginPool.config.managementFeeRate ?? 0)
  }
  get tokenPrice(): number {
    return this.info?.tokenPriceOracle.price ?? 0
  }
  private _prices: PriceResult
  get depositNotePrice(): PriceInfo {
    return {
      value: this._prices.depositNotePrice,
      exponent: this.info?.tokenPriceOracle.exponent ?? 0,
      timestamp: bigIntToBn(this.info?.tokenPriceOracle.timestamp),
      isValid: Number(this.info ? this.info.tokenPriceOracle.status === PriceStatus.Trading : false)
    }
  }

  get loanNotePrice(): PriceInfo {
    return {
      value: this._prices.loanNotePrice,
      exponent: this.info?.tokenPriceOracle.exponent ?? 0,
      timestamp: bigIntToBn(this.info?.tokenPriceOracle.timestamp),
      isValid: Number(this.info ? this.info.tokenPriceOracle.status === PriceStatus.Trading : false)
    }
  }

  get decimals(): number {
    return this.tokenConfig?.decimals ?? this.info?.tokenMint.decimals ?? 0
  }
  get precision(): number {
    return this.tokenConfig?.precision ?? 0
  }

  public info?: {
    marginPool: MarginPoolData
    tokenMint: Mint
    vault: AssociatedToken
    depositNoteMint: Mint
    loanNoteMint: Mint
    tokenPriceOracle: PriceData
    tokenMetadata: TokenMetadata
  }
  /**
   * Creates a Margin Pool
   * @param programs
   * @param tokenMint
   * @param addresses
   * @param poolConfig
   * @param tokenConfig
   */
  constructor(
    public programs: MarginPrograms,
    public tokenMint: Address,
    public addresses: MarginPoolAddresses,
    public poolConfig?: MarginPoolConfig,
    public tokenConfig?: MarginTokenConfig
  ) {
    this.address = addresses.marginPool
    this.depositNoteMetadata = new PositionTokenMetadata({ programs, tokenMint: addresses.depositNoteMint })
    this.loanNoteMetadata = new PositionTokenMetadata({ programs, tokenMint: addresses.loanNoteMint })
    this._prices = this.calculatePrices(this.info?.tokenPriceOracle)
  }

  async refresh() {
    const [
      marginPoolInfo,
      poolTokenMintInfo,
      vaultMintInfo,
      depositNoteMintInfo,
      loanNoteMintInfo,
      tokenMetadataInfo,
      depositNoteMetadataInfo,
      loanNoteMetadataInfo
    ] = await this.programs.marginPool.provider.connection.getMultipleAccountsInfo([
      this.addresses.marginPool,
      this.addresses.tokenMint,
      this.addresses.vault,
      this.addresses.depositNoteMint,
      this.addresses.loanNoteMint,
      this.addresses.tokenMetadata,
      this.addresses.depositNoteMetadata,
      this.addresses.loanNoteMetadata
    ])

    if (
      !marginPoolInfo ||
      !poolTokenMintInfo ||
      !vaultMintInfo ||
      !depositNoteMintInfo ||
      !loanNoteMintInfo ||
      !tokenMetadataInfo ||
      !depositNoteMetadataInfo ||
      !loanNoteMetadataInfo
    ) {
      this.info = undefined
    } else {
      const marginPool = this.programs.marginPool.coder.accounts.decode<MarginPoolData>(
        "marginPool",
        marginPoolInfo.data
      )
      const tokenMint = AssociatedToken.decodeMint(poolTokenMintInfo, this.addresses.tokenMint)
      const oracleInfo = await this.programs.marginPool.provider.connection.getAccountInfo(marginPool.tokenPriceOracle)
      if (!oracleInfo) {
        throw "Pyth oracle does not exist but a margin pool does. The margin pool is incorrectly configured."
      }
      this.info = {
        marginPool,
        tokenMint,
        vault: AssociatedToken.decodeAccount(vaultMintInfo, this.addresses.vault, tokenMint.decimals),
        depositNoteMint: AssociatedToken.decodeMint(depositNoteMintInfo, this.addresses.depositNoteMint),
        loanNoteMint: AssociatedToken.decodeMint(loanNoteMintInfo, this.addresses.loanNoteMint),
        tokenPriceOracle: parsePriceData(oracleInfo.data),
        tokenMetadata: this.programs.metadata.coder.accounts.decode<TokenMetadata>(
          "tokenMetadata",
          tokenMetadataInfo.data
        )
      }
    }

    this.depositNoteMetadata.decode(depositNoteMetadataInfo)
    this.loanNoteMetadata.decode(loanNoteMetadataInfo)
    this._prices = this.calculatePrices(this.info?.tokenPriceOracle)
  }

  /****************************
   * Program Implementation
   ****************************/

  calculatePrices(pythPrice: PriceData | undefined): PriceResult {
    if (
      !pythPrice ||
      pythPrice.status !== PriceStatus.Trading ||
      pythPrice.price === undefined ||
      pythPrice.confidence === undefined
    ) {
      return {
        tokenPrice: 0,
        depositNotePrice: Number192.ZERO,
        depositNoteConf: Number192.ZERO,
        depositNoteTwap: Number192.ZERO,
        loanNotePrice: Number192.ZERO,
        loanNoteConf: Number192.ZERO,
        loanNoteTwap: Number192.ZERO
      }
    }

    const priceValue = Number192.fromDecimal(bigIntToBn(pythPrice.aggregate.priceComponent), pythPrice.exponent)
    const confValue = Number192.fromDecimal(bigIntToBn(pythPrice.aggregate.confidenceComponent), pythPrice.exponent)
    const twapValue = Number192.fromDecimal(bigIntToBn(pythPrice.emaPrice.valueComponent), pythPrice.exponent)

    const depositNoteExchangeRate = this.depositNoteExchangeRate()
    const loanNoteExchangeRate = this.loanNoteExchangeRate()

    const depositNotePrice = Number192.asU64Rounded(
      priceValue.mul(depositNoteExchangeRate).div(Number192.ONE),
      pythPrice.exponent
    )
    const depositNoteConf = Number192.asU64Rounded(
      confValue.mul(depositNoteExchangeRate).div(Number192.ONE),
      pythPrice.exponent
    )
    const depositNoteTwap = Number192.asU64Rounded(
      twapValue.mul(depositNoteExchangeRate).div(Number192.ONE),
      pythPrice.exponent
    )
    const loanNotePrice = Number192.asU64Rounded(
      priceValue.mul(loanNoteExchangeRate).div(Number192.ONE),
      pythPrice.exponent
    )
    const loanNoteConf = Number192.asU64Rounded(
      confValue.mul(loanNoteExchangeRate).div(Number192.ONE),
      pythPrice.exponent
    )
    const loanNoteTwap = Number192.asU64Rounded(
      twapValue.mul(loanNoteExchangeRate).div(Number192.ONE),
      pythPrice.exponent
    )
    return {
      tokenPrice: pythPrice.price,
      depositNotePrice,
      depositNoteConf,
      depositNoteTwap,
      loanNotePrice,
      loanNoteConf,
      loanNoteTwap
    }
  }

  depositNoteExchangeRate() {
    if (!this.info) {
      return new BN(0)
    }

    const one = new BN(1)
    const depositNotes = BN.max(one, this.info.marginPool.depositNotes)
    const totalValue = BN.max(Number192.ONE, this.totalValueRaw)
    return totalValue.sub(this.uncollectedFeesRaw).mul(Number192.ONE).div(Number192.from(depositNotes))
  }

  loanNoteExchangeRate() {
    if (!this.info) {
      return new BN(0)
    }

    const one = new BN(1)
    const loanNotes = BN.max(one, this.info.marginPool.loanNotes)
    const totalBorrowed = BN.max(Number192.ONE, this.borrowedTokensRaw)
    return totalBorrowed.mul(Number192.ONE).div(Number192.from(loanNotes))
  }

  /**
   * Linear interpolation between (x0, y0) and (x1, y1)
   * @param x
   * @param x0
   * @param x1
   * @param y0
   * @param y1
   * @returns
   */
  static interpolate = (x: number, x0: number, x1: number, y0: number, y1: number): number => {
    assert(x >= x0)
    assert(x <= x1)

    return y0 + ((x - x0) * (y1 - y0)) / (x1 - x0)
  }
  /**
   * Continous Compounding Rate
   * @param reserveConfig
   * @param utilRate
   * @returns
   */
  static getCcRate(reserveConfig: MarginPoolConfigData, utilRate: number): number {
    const basisPointFactor = 10000
    const util1 = reserveConfig.utilizationRate1 / basisPointFactor
    const util2 = reserveConfig.utilizationRate2 / basisPointFactor
    const borrow0 = reserveConfig.borrowRate0 / basisPointFactor
    const borrow1 = reserveConfig.borrowRate1 / basisPointFactor
    const borrow2 = reserveConfig.borrowRate2 / basisPointFactor
    const borrow3 = reserveConfig.borrowRate3 / basisPointFactor

    if (utilRate <= util1) {
      return this.interpolate(utilRate, 0, util1, borrow0, borrow1)
    } else if (utilRate <= util2) {
      return this.interpolate(utilRate, util1, util2, borrow1, borrow2)
    } else {
      return this.interpolate(utilRate, util2, 1, borrow2, borrow3)
    }
  }

  /** Borrow rate
   */
  static getBorrowApr(ccRate: number, fee: number): number {
    const basisPointFactor = 10000
    fee = fee / basisPointFactor
    const secondsPerYear: number = 365 * 24 * 60 * 60
    const rt = ccRate / secondsPerYear

    return Math.log1p((1 + fee) * Math.expm1(rt)) * secondsPerYear
  }

  /** Deposit rate
   */
  static getDepositApy(ccRate: number, utilRatio: number): number {
    const secondsPerYear: number = 365 * 24 * 60 * 60
    const rt = ccRate / secondsPerYear

    return Math.log1p(Math.expm1(rt)) * secondsPerYear * utilRatio
  }

  getPrice(mint: PublicKey) {
    if (mint.equals(this.addresses.depositNoteMint)) {
      return this.depositNotePrice
    } else if (mint.equals(this.addresses.loanNoteMint)) {
      return this.loanNotePrice
    }
  }

  static getPrice(mint: PublicKey, pools: Pool[]): PriceInfo | undefined {
    for (const pool of pools) {
      const price = pool.getPrice(mint)
      if (price) {
        return price
      }
    }
  }

  /****************************
   * Transactionss
   ****************************/

  async marginRefreshAllPositionPrices({ pools, marginAccount }: { pools: Pool[]; marginAccount: MarginAccount }) {
    const instructions: TransactionInstruction[] = []
    for (const pool of pools) {
      await pool.withMarginRefreshPositionPrice({ instructions, marginAccount })
    }
    await marginAccount.provider.sendAndConfirm(new Transaction().add(...instructions))
  }

  async marginRefreshPositionPrice(marginAccount: MarginAccount) {
    const instructions: TransactionInstruction[] = []
    await this.withMarginRefreshPositionPrice({ instructions, marginAccount })
    return await marginAccount.provider.sendAndConfirm(new Transaction().add(...instructions))
  }

  async withMarginRefreshAllPositionPrices({
    instructions,
    pools,
    marginAccount
  }: {
    instructions: TransactionInstruction[]
    pools: Pool[]
    marginAccount: MarginAccount
  }) {
    for (const pool of pools) {
      await pool.withMarginRefreshPositionPrice({ instructions, marginAccount })
    }
  }

  async withMarginRefreshPositionPrice({
    instructions,
    marginAccount
  }: {
    instructions: TransactionInstruction[]
    marginAccount: MarginAccount
  }): Promise<void> {
    assert(marginAccount)
    assert(this.info, "Must refresh the pool once.")
    await marginAccount.withAccountingInvoke({
      instructions: instructions,
      adapterProgram: this.programs.config.marginPoolProgramId,
      adapterMetadata: this.addresses.marginPoolAdapterMetadata,
      adapterInstruction: await this.programs.marginPool.methods
        .marginRefreshPosition()
        .accounts({
          marginAccount: marginAccount.address,
          marginPool: this.address,
          tokenPriceOracle: this.info.tokenMetadata.pythPrice
        })
        .instruction()
    })
  }

  /**
   * Transaction to deposit tokens into the pool
   *
   * @param `marginAccount` - The margin account that will receive the deposit.
   * @param `amount` - The amount of tokens to be deposited in lamports.
   * @param `source` - (Optional) The token account that the deposit will be transfered from. The wallet balance or associated token account will be used if unspecified.
   */
  async deposit({
    marginAccount,
    amount,
    source = TokenFormat.unwrappedSol
  }: {
    marginAccount: MarginAccount
    amount: BN
    source?: TokenAddress
  }) {
    assert(marginAccount)
    assert(amount)

    const instructions: TransactionInstruction[] = []
    await marginAccount.createAccount()
    await sleep(2000)
    await marginAccount.refresh()
    const position = await this.withGetOrCreateDepositNotePosition(instructions, marginAccount)
    assert(position)

<<<<<<< HEAD
    source ??= await AssociatedToken.withCreateOrWrapIfNativeMint(
      instructions,
      marginAccount.provider,
      this.tokenMint,
      amount
    )
=======
    const instructions: TransactionInstruction[] = []
>>>>>>> 139b12b8

    await this.withDeposit({
      instructions: instructions,
      marginAccount,
      source,
      destination: position,
      amount
    })
    await marginAccount.withUpdatePositionBalance({ instructions, position })
    return await marginAccount.provider.sendAndConfirm(new Transaction().add(...instructions))
  }

  async withDeposit({
    instructions,
    marginAccount,
    source = TokenFormat.unwrappedSol,
    destination,
    amount
  }: {
    instructions: TransactionInstruction[]
    marginAccount: MarginAccount
    source?: TokenAddress
    destination: Address
    amount: BN
  }): Promise<void> {
    const provider = marginAccount.provider
    const mint = this.tokenMint

    source = await AssociatedToken.withBeginTransferFromSource({
      instructions,
      provider,
      mint,
      amount,
      source
    })

    const ix = await this.programs.marginPool.methods
      .deposit(amount)
      .accounts({
        marginPool: this.address,
        vault: this.addresses.vault,
        depositNoteMint: this.addresses.depositNoteMint,
        depositor: marginAccount.owner,
        source,
        destination,
        tokenProgram: TOKEN_PROGRAM_ID
      })
      .instruction()
    instructions.push(ix)

    AssociatedToken.withEndTransfer({
      instructions,
      provider,
      mint,
      destination
    })
  }

  async marginBorrow({
    marginAccount,
    pools,
    amount,
    destination
  }: {
    marginAccount: MarginAccount
    pools: Pool[]
    amount: BN
    destination?: TokenAddress
  }) {
    const lamports = PoolAmount.tokens(amount)
    await marginAccount.refresh()
    const refreshInstructions: TransactionInstruction[] = []
    const instructionsInstructions: TransactionInstruction[] = []

    const depositPosition = await marginAccount.getOrCreatePosition(this.addresses.depositNoteMint)
    assert(depositPosition)

    await this.withMarginRefreshAllPositionPrices({ instructions: refreshInstructions, pools, marginAccount })

    const loanNoteAccount = await this.withGetOrCreateLoanPosition(instructionsInstructions, marginAccount)

    await this.withMarginBorrow({
      instructions: instructionsInstructions,
      marginAccount,
      depositPosition,
      loanNoteAccount,
      amount
    })

    if (destination !== undefined) {
      await this.withWithdraw({
        instructions: instructionsInstructions,
        marginAccount,
        source: depositPosition.address,
        destination,
        amount: lamports
      })
    }

    await sendAll(marginAccount.provider, [chunks(11, refreshInstructions), instructionsInstructions])
  }

  async withGetOrCreateLoanPosition(
    instructions: TransactionInstruction[],
    marginAccount: MarginAccount
  ): Promise<Address> {
    const account = marginAccount.getPosition(this.addresses.loanNoteMint)
    if (account) {
      return account.address
    }
    return await this.withRegisterLoan(instructions, marginAccount)
  }

  async withGetOrCreateDepositNotePosition(
    instructions: TransactionInstruction[],
    marginAccount: MarginAccount
  ): Promise<Address> {
    const account = marginAccount.getPosition(this.addresses.depositNoteMint)
    if (account) {
      return account.address
    }
    return await marginAccount.withRegisterPosition(instructions, this.addresses.depositNoteMint)
  }

  /// Instruction to borrow tokens using a margin account
  ///
  /// # Params
  ///
  /// `instructions` - The array to append instuctions to.
  /// `marginAccount` - The account being borrowed against
  /// `deposit_account` - The account to receive the notes for the borrowed tokens
  /// `loan_account` - The account to receive the notes representing the debt
  /// `amount` - The amount of tokens to be borrowed
  async withMarginBorrow({
    instructions,
    marginAccount,
    depositPosition,
    loanNoteAccount,
    amount
  }: {
    instructions: TransactionInstruction[]
    marginAccount: MarginAccount
    depositPosition: Address
    loanNoteAccount: Address
    amount: BN
  }): Promise<void> {
    assert(marginAccount)
    assert(depositPosition)
    assert(loanNoteAccount)
    await marginAccount.withAdapterInvoke({
      instructions,
      adapterProgram: this.programs.config.marginPoolProgramId,
      adapterMetadata: this.addresses.marginPoolAdapterMetadata,
      adapterInstruction: await this.programs.marginPool.methods
        .marginBorrow(amount)
        .accounts({
          marginAccount: marginAccount.address,
          marginPool: this.address,
          loanNoteMint: this.addresses.loanNoteMint,
          depositNoteMint: this.addresses.depositNoteMint,
          loanAccount: loanNoteAccount,
          depositAccount: depositPosition,
          tokenProgram: TOKEN_PROGRAM_ID
        })
        .instruction()
    })
  }

  /// Instruction to repay tokens owed by a margin account
  ///
  /// # Params
  ///
  /// `margin_scratch` - The scratch account for the margin system
  /// `margin_account` - The account with the loan to be repaid
  /// `deposit_account` - The account with notes to repay the loan
  /// `loan_account` - The account with the loan debt to be reduced
  /// `amount` - The amount to be repaid
  async marginRepay({
    marginAccount,
    pools,
    source,
    amount
  }: {
    marginAccount: MarginAccount
    pools: Pool[]
    source?: TokenAddress
    amount: BN
  }) {
    await marginAccount.refresh()
    const depositPosition = await marginAccount.getOrCreatePosition(this.addresses.depositNoteMint)
    assert(depositPosition)

    const refreshInstructions: TransactionInstruction[] = []
    const instructions: TransactionInstruction[] = []

    await this.withMarginRefreshAllPositionPrices({ instructions: refreshInstructions, pools, marginAccount })

    const loanNoteAccount = await this.withGetOrCreateLoanPosition(instructions, marginAccount)

    if (source !== undefined) {
      await this.withDeposit({
        instructions,
        marginAccount,
        source,
        destination: depositPosition.address,
        amount
      })
    }

    await this.withMarginRepay({
      instructions,
      marginAccount: marginAccount,
<<<<<<< HEAD
      deposit_account: deposit_position,
      loan_account: loanNoteAccount,
=======
      depositPosition: depositPosition.address,
      loanPosition: loanNoteAccount,
>>>>>>> 139b12b8
      amount
    })

    // Automatically close the position once the loan is repaid.
    // this doesn't work because it compares notes to tokens
    // let loanPosition = marginAccount.getPosition(this.addresses.loanNoteMint)
    // if (loanPosition && amount.value.eq(loanPosition.balance)) {
    //   await this.withCloseLoan(instructions, marginAccount)
    // }

    await sendAll(marginAccount.provider, [chunks(11, refreshInstructions), instructions])
  }

  async withMarginRepay({
    instructions,
    marginAccount,
    depositPosition,
    loanPosition,
    amount
  }: {
    instructions: TransactionInstruction[]
    marginAccount: MarginAccount
    depositPosition: Address
    loanPosition: Address
    amount: BN
  }): Promise<void> {
    await marginAccount.withAdapterInvoke({
      instructions,
      adapterProgram: this.programs.config.marginPoolProgramId,
      adapterMetadata: this.addresses.marginPoolAdapterMetadata,
      adapterInstruction: await this.programs.marginPool.methods
        .marginRepay(PoolAmount.tokens(amount).toRpcArg())
        .accounts({
          marginAccount: marginAccount.address,
          marginPool: this.address,
          loanNoteMint: this.addresses.loanNoteMint,
          depositNoteMint: this.addresses.depositNoteMint,
          loanAccount: loanPosition,
          depositAccount: depositPosition,
          tokenProgram: TOKEN_PROGRAM_ID
        })
        .instruction()
    })
  }

  /// Instruction to withdraw tokens from the pool.
  ///
  /// # Params
  ///
  /// `margin_account` - The margin account with the deposit to be withdrawn
  /// `amount` - The amount to withdraw in lamports.
  /// `destination` - (Optional) The token account to send the withdrawn deposit
  async withdraw({
    marginAccount,
    pools,
    amount,
    destination = TokenFormat.unwrappedSol
  }: {
    marginAccount: MarginAccount
    pools: Pool[]
    amount: PoolAmount
    destination?: TokenAddress
  }) {
<<<<<<< HEAD
    // FIXME: can be getPosition
    const source = await marginAccount.getOrCreatePosition(this.addresses.depositNoteMint)
=======
    // FIXME: can source be calculated in withdraw?
    const { address: source } = await marginAccount.getOrCreatePosition(this.addresses.depositNoteMint)
>>>>>>> 139b12b8

    const preInstructions: TransactionInstruction[] = []
    const refreshInstructions: TransactionInstruction[] = []
    const instructions: TransactionInstruction[] = []
<<<<<<< HEAD
    const postInstructions: TransactionInstruction[] = []

    const marginWithdrawDestination =
      destination ??
      (await AssociatedToken.withCreateOrUnwrapIfNativeMint(
        preInstructions,
        postInstructions,
        marginAccount.provider,
        this.tokenMint
      ))
=======
>>>>>>> 139b12b8

    await this.withMarginRefreshAllPositionPrices({ instructions: refreshInstructions, pools, marginAccount })
    await marginAccount.withUpdateAllPositionBalances({ instructions: refreshInstructions })
    await this.withWithdraw({
      instructions,
      marginAccount: marginAccount,
      source,
      destination,
      amount
    })

    return await sendAll(marginAccount.provider, [preInstructions, chunks(11, refreshInstructions), instructions])
  }

  async withWithdraw({
    instructions,
    marginAccount,
    source,
    destination = TokenFormat.unwrappedSol,
    amount
  }: {
    instructions: TransactionInstruction[]
    marginAccount: MarginAccount
    source: PublicKey
    destination?: TokenAddress
    amount: PoolAmount
  }): Promise<void> {
    const provider = marginAccount.provider
    const mint = this.tokenMint

    destination = await AssociatedToken.withBeginTransferToDestination({
      instructions,
      provider,
      mint,
      destination
    })

    if (destination) {
      await marginAccount.withAdapterInvoke({
        instructions,
        adapterProgram: this.programs.config.marginPoolProgramId,
        adapterMetadata: this.addresses.marginPoolAdapterMetadata,
        adapterInstruction: await this.programs.marginPool.methods
          .withdraw(amount.toRpcArg())
          .accounts({
            depositor: marginAccount.address,
            marginPool: this.address,
            vault: this.addresses.vault,
            depositNoteMint: this.addresses.depositNoteMint,
            source,
            destination,
            tokenProgram: TOKEN_PROGRAM_ID
          })
          .instruction()
      })
    }

    AssociatedToken.withEndTransfer({
      instructions,
      provider,
      mint,
      destination
    })
  }

  async withRegisterLoan(instructions: TransactionInstruction[], marginAccount: MarginAccount): Promise<Address> {
    const loanNoteAccount = findDerivedAccount(
      this.programs.config.marginPoolProgramId,
      marginAccount.address,
      this.addresses.loanNoteMint
    )
    await marginAccount.withAdapterInvoke({
      instructions: instructions,
      adapterProgram: this.programs.config.marginPoolProgramId,
      adapterMetadata: this.addresses.marginPoolAdapterMetadata,
      adapterInstruction: await this.programs.marginPool.methods
        .registerLoan()
        .accounts({
          marginAccount: marginAccount.address,
          positionTokenMetadata: this.addresses.loanNoteMetadata,
          marginPool: this.address,
          loanNoteMint: this.addresses.loanNoteMint,
          loanNoteAccount: loanNoteAccount,
          payer: marginAccount.provider.wallet.publicKey,
          tokenProgram: TOKEN_PROGRAM_ID,
          systemProgram: SystemProgram.programId,
          rent: SYSVAR_RENT_PUBKEY
        })
        .instruction()
    })
    await this.withMarginRefreshPositionPrice({ instructions, marginAccount })
    return loanNoteAccount
  }

  async withCloseLoan(instructions: TransactionInstruction[], marginAccount: MarginAccount) {
    const loanNoteAccount = findDerivedAccount(
      this.programs.config.marginPoolProgramId,
      marginAccount.address,
      this.addresses.loanNoteMint
    )
    await marginAccount.withAdapterInvoke({
      instructions: instructions,
      adapterProgram: this.programs.config.marginPoolProgramId,
      adapterMetadata: this.addresses.marginPoolAdapterMetadata,
      adapterInstruction: await this.programs.marginPool.methods
        .closeLoan()
        .accounts({
          marginAccount: marginAccount.address,
          marginPool: this.address,
          loanNoteMint: this.addresses.loanNoteMint,
          loanNoteAccount: loanNoteAccount,
          beneficiary: marginAccount.provider.wallet.publicKey,
          tokenProgram: TOKEN_PROGRAM_ID
        })
        .instruction()
    })
  }

  // only closes deposit
  async closePosition({ marginAccount, destination }: { marginAccount: MarginAccount; destination: Address }) {
    await marginAccount.refresh()

    const position = marginAccount.getPosition(this.addresses.depositNoteMint)

    if (position) {
      if (position.balance.gt(Number192.ZERO)) {
        const destinationAddress = translateAddress(destination)

        const isDestinationNative = AssociatedToken.isNative(marginAccount.owner, this.tokenMint, destinationAddress)

        let marginWithdrawDestination: PublicKey
        if (!isDestinationNative) {
          marginWithdrawDestination = destinationAddress
        } else {
          marginWithdrawDestination = AssociatedToken.derive(this.tokenMint, marginAccount.owner)
        }

        const instructions: TransactionInstruction[] = []

        await marginAccount.withUpdatePositionBalance({ instructions, position: position.address })

        await AssociatedToken.withCreate(instructions, marginAccount.provider, marginAccount.owner, this.tokenMint)
        await this.withWithdraw({
          instructions,
          marginAccount: marginAccount,
          source: position.address,
          destination: marginWithdrawDestination,
          amount: PoolAmount.notes(position.balance)
        })

        if (isDestinationNative) {
          AssociatedToken.withClose(instructions, marginAccount.owner, this.tokenMint, destinationAddress)
        }

        await sendAll(marginAccount.provider, [instructions])
        await marginAccount.refresh()
      }

      await marginAccount.closePosition(position)
    }
  }
}<|MERGE_RESOLUTION|>--- conflicted
+++ resolved
@@ -459,16 +459,12 @@
     const position = await this.withGetOrCreateDepositNotePosition(instructions, marginAccount)
     assert(position)
 
-<<<<<<< HEAD
     source ??= await AssociatedToken.withCreateOrWrapIfNativeMint(
       instructions,
       marginAccount.provider,
       this.tokenMint,
       amount
     )
-=======
-    const instructions: TransactionInstruction[] = []
->>>>>>> 139b12b8
 
     await this.withDeposit({
       instructions: instructions,
@@ -562,7 +558,7 @@
       await this.withWithdraw({
         instructions: instructionsInstructions,
         marginAccount,
-        source: depositPosition.address,
+        source: depositPosition,
         destination,
         amount: lamports
       })
@@ -673,7 +669,7 @@
         instructions,
         marginAccount,
         source,
-        destination: depositPosition.address,
+        destination: depositPosition,
         amount
       })
     }
@@ -681,13 +677,8 @@
     await this.withMarginRepay({
       instructions,
       marginAccount: marginAccount,
-<<<<<<< HEAD
-      deposit_account: deposit_position,
-      loan_account: loanNoteAccount,
-=======
-      depositPosition: depositPosition.address,
+      depositPosition: depositPosition,
       loanPosition: loanNoteAccount,
->>>>>>> 139b12b8
       amount
     })
 
@@ -751,18 +742,12 @@
     amount: PoolAmount
     destination?: TokenAddress
   }) {
-<<<<<<< HEAD
     // FIXME: can be getPosition
     const source = await marginAccount.getOrCreatePosition(this.addresses.depositNoteMint)
-=======
-    // FIXME: can source be calculated in withdraw?
-    const { address: source } = await marginAccount.getOrCreatePosition(this.addresses.depositNoteMint)
->>>>>>> 139b12b8
 
     const preInstructions: TransactionInstruction[] = []
     const refreshInstructions: TransactionInstruction[] = []
     const instructions: TransactionInstruction[] = []
-<<<<<<< HEAD
     const postInstructions: TransactionInstruction[] = []
 
     const marginWithdrawDestination =
@@ -773,8 +758,6 @@
         marginAccount.provider,
         this.tokenMint
       ))
-=======
->>>>>>> 139b12b8
 
     await this.withMarginRefreshAllPositionPrices({ instructions: refreshInstructions, pools, marginAccount })
     await marginAccount.withUpdateAllPositionBalances({ instructions: refreshInstructions })
