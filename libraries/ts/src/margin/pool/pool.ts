--- conflicted
+++ resolved
@@ -651,12 +651,8 @@
     pools: Pool[]
     source?: TokenAddress
     change: PoolTokenChange
-<<<<<<< HEAD
+    closeLoan?: boolean
   }): Promise<string> {
-=======
-    closeLoan?: boolean
-  }) {
->>>>>>> 7d1ceac9
     await marginAccount.refresh()
     const refreshInstructions: TransactionInstruction[] = []
     const instructions: TransactionInstruction[] = []
