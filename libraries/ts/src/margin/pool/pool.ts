import { Address, BN, translateAddress } from "@project-serum/anchor"
import { parsePriceData, PriceData, PriceStatus } from "@pythnetwork/client"
import { Mint, TOKEN_PROGRAM_ID } from "@solana/spl-token"
import {
  ConfirmOptions,
  PublicKey,
  SystemProgram,
  Transaction,
  TransactionInstruction,
  SYSVAR_RENT_PUBKEY
} from "@solana/web3.js"
import { assert } from "chai"
import { AssociatedToken, bigIntToBn } from "../../token"
import { TokenAmount } from "../../token/tokenAmount"
import { MarginAccount } from "../marginAccount"
import { MarginPrograms } from "../marginClient"
import { MarginPoolConfigData, MarginPoolData } from "./state"
import { MarginPoolConfig, MarginPools, MarginTokenConfig } from "../config"
import { PoolAmount } from "./poolAmount"
import { TokenMetadata } from "../metadata/state"
import { findDerivedAccount } from "../../utils/pda"
import { AccountPosition, PriceInfo } from "../accountPosition"
import { Number192, sleep } from "../../utils"
import { PositionTokenMetadata } from "../positionTokenMetadata"

type TokenKindNonCollateral = { nonCollateral: Record<string, never> }
type TokenKindCollateral = { collateral: Record<string, never> }
type TokenKindClaim = { claim: Record<string, never> }

export type TokenKind = TokenKindNonCollateral | TokenKindCollateral | TokenKindClaim

export interface MarginPoolAddresses {
  /** The pool's token mint i.e. BTC or SOL mint address*/
  tokenMint: PublicKey
  marginPool: PublicKey
  vault: PublicKey
  depositNoteMint: PublicKey
  loanNoteMint: PublicKey
  marginPoolAdapterMetadata: PublicKey
  tokenMetadata: PublicKey
  depositNoteMetadata: PublicKey
  loanNoteMetadata: PublicKey
  controlAuthority: PublicKey
}

export interface PriceResult {
  tokenPrice: number
  depositNotePrice: BN
  depositNoteConf: BN
  depositNoteTwap: BN
  loanNotePrice: BN
  loanNoteConf: BN
  loanNoteTwap: BN
}

export class Pool {
  address: PublicKey
  depositNoteMetadata: PositionTokenMetadata
  loanNoteMetadata: PositionTokenMetadata

  get name(): string | undefined {
    return this.tokenConfig?.name
  }
  get symbol(): MarginPools | undefined {
    return this.poolConfig?.symbol
  }
  get depositedTokens(): TokenAmount {
    return this.info?.vault.amount ?? TokenAmount.zero(this.decimals)
  }
  get borrowedTokensRaw(): BN {
    if (!this.info) {
      return Number192.ZERO
    }
    return new BN(this.info.marginPool.borrowedTokens, "le")
  }
  get borrowedTokens(): TokenAmount {
    if (!this.info) {
      return TokenAmount.zero(this.decimals)
    }
    const lamports = this.borrowedTokensRaw.div(Number192.ONE)
    return TokenAmount.lamports(lamports, this.decimals)
  }
  get totalValueRaw(): BN {
    return this.borrowedTokensRaw.add(Number192.from(this.depositedTokens.lamports))
  }
  get totalValue(): TokenAmount {
    return TokenAmount.lamports(this.totalValueRaw.div(Number192.ONE), this.decimals)
  }
  get uncollectedFeesRaw(): BN {
    return this.info ? new BN(this.info.marginPool.uncollectedFees, "le") : Number192.ZERO
  }
  get uncollectedFees(): TokenAmount {
    if (!this.info) {
      return TokenAmount.zero(this.decimals)
    }
    const lamports = this.uncollectedFeesRaw.div(Number192.ONE)
    return TokenAmount.lamports(lamports, this.decimals)
  }
  get utilizationRate(): number {
    return this.totalValue.tokens === 0 ? 0 : this.borrowedTokens.tokens / this.totalValue.tokens
  }
  get depositCcRate(): number {
    return this.info ? Pool.getCcRate(this.info.marginPool.config, this.utilizationRate) : 0
  }
  get depositApy(): number {
    return Pool.getDepositApy(this.depositCcRate, this.utilizationRate)
  }
  get borrowApr(): number {
    return Pool.getBorrowApr(this.depositCcRate, this.info?.marginPool.config.managementFeeRate ?? 0)
  }
  get tokenPrice(): number {
    return this.info?.tokenPriceOracle.price ?? 0
  }
  private _prices: PriceResult
  get depositNotePrice(): PriceInfo {
    return {
      value: this._prices.depositNotePrice,
      exponent: this.info?.tokenPriceOracle.exponent ?? 0,
      timestamp: bigIntToBn(this.info?.tokenPriceOracle.timestamp),
      isValid: Number(this.info ? this.info.tokenPriceOracle.status === PriceStatus.Trading : false)
    }
  }

  get loanNotePrice(): PriceInfo {
    return {
      value: this._prices.loanNotePrice,
      exponent: this.info?.tokenPriceOracle.exponent ?? 0,
      timestamp: bigIntToBn(this.info?.tokenPriceOracle.timestamp),
      isValid: Number(this.info ? this.info.tokenPriceOracle.status === PriceStatus.Trading : false)
    }
  }

  get decimals(): number {
    return this.tokenConfig?.decimals ?? this.info?.tokenMint.decimals ?? 0
  }
  get precision(): number {
    return this.tokenConfig?.precision ?? 0
  }

  public info?: {
    marginPool: MarginPoolData
    tokenMint: Mint
    vault: AssociatedToken
    depositNoteMint: Mint
    loanNoteMint: Mint
    tokenPriceOracle: PriceData
    tokenMetadata: TokenMetadata
  }
  /**
   * Creates a Margin Pool
   * @param programs
   * @param tokenMint
   * @param addresses
   * @param poolConfig
   * @param tokenConfig
   */
  constructor(
    public programs: MarginPrograms,
    public tokenMint: Address,
    public addresses: MarginPoolAddresses,
    public poolConfig?: MarginPoolConfig,
    public tokenConfig?: MarginTokenConfig
  ) {
    this.address = addresses.marginPool
    this.depositNoteMetadata = new PositionTokenMetadata({ programs, tokenMint: addresses.depositNoteMint })
    this.loanNoteMetadata = new PositionTokenMetadata({ programs, tokenMint: addresses.loanNoteMint })
    this._prices = this.calculatePrices(this.info?.tokenPriceOracle)
  }

  async refresh() {
    const [
      marginPoolInfo,
      poolTokenMintInfo,
      vaultMintInfo,
      depositNoteMintInfo,
      loanNoteMintInfo,
      tokenMetadataInfo,
      depositNoteMetadataInfo,
      loanNoteMetadataInfo
    ] = await this.programs.marginPool.provider.connection.getMultipleAccountsInfo([
      this.addresses.marginPool,
      this.addresses.tokenMint,
      this.addresses.vault,
      this.addresses.depositNoteMint,
      this.addresses.loanNoteMint,
      this.addresses.tokenMetadata,
      this.addresses.depositNoteMetadata,
      this.addresses.loanNoteMetadata
    ])

    if (
      !marginPoolInfo ||
      !poolTokenMintInfo ||
      !vaultMintInfo ||
      !depositNoteMintInfo ||
      !loanNoteMintInfo ||
      !tokenMetadataInfo ||
      !depositNoteMetadataInfo ||
      !loanNoteMetadataInfo
    ) {
      this.info = undefined
    } else {
      const marginPool = this.programs.marginPool.coder.accounts.decode<MarginPoolData>(
        "marginPool",
        marginPoolInfo.data
      )
      const tokenMint = AssociatedToken.decodeMint(poolTokenMintInfo, this.addresses.tokenMint)
      const oracleInfo = await this.programs.marginPool.provider.connection.getAccountInfo(marginPool.tokenPriceOracle)
      if (!oracleInfo) {
        throw "Pyth oracle does not exist but a margin pool does. The margin pool is incorrectly configured."
      }
      this.info = {
        marginPool,
        tokenMint,
        vault: AssociatedToken.decodeAccount(vaultMintInfo, this.addresses.vault, tokenMint.decimals),
        depositNoteMint: AssociatedToken.decodeMint(depositNoteMintInfo, this.addresses.depositNoteMint),
        loanNoteMint: AssociatedToken.decodeMint(loanNoteMintInfo, this.addresses.loanNoteMint),
        tokenPriceOracle: parsePriceData(oracleInfo.data),
        tokenMetadata: this.programs.metadata.coder.accounts.decode<TokenMetadata>(
          "tokenMetadata",
          tokenMetadataInfo.data
        )
      }
    }

    this.depositNoteMetadata.decode(depositNoteMetadataInfo)
    this.loanNoteMetadata.decode(loanNoteMetadataInfo)
    this._prices = this.calculatePrices(this.info?.tokenPriceOracle)
  }

  /****************************
   * Program Implementation
   ****************************/

  calculatePrices(pythPrice: PriceData | undefined): PriceResult {
    if (
      !pythPrice ||
      pythPrice.status !== PriceStatus.Trading ||
      pythPrice.price === undefined ||
      pythPrice.confidence === undefined
    ) {
      return {
        tokenPrice: 0,
        depositNotePrice: Number192.ZERO,
        depositNoteConf: Number192.ZERO,
        depositNoteTwap: Number192.ZERO,
        loanNotePrice: Number192.ZERO,
        loanNoteConf: Number192.ZERO,
        loanNoteTwap: Number192.ZERO
      }
    }

    const priceValue = Number192.fromDecimal(bigIntToBn(pythPrice.aggregate.priceComponent), pythPrice.exponent)
    const confValue = Number192.fromDecimal(bigIntToBn(pythPrice.aggregate.confidenceComponent), pythPrice.exponent)
    const twapValue = Number192.fromDecimal(bigIntToBn(pythPrice.emaPrice.valueComponent), pythPrice.exponent)

    const depositNoteExchangeRate = this.depositNoteExchangeRate()
    const loanNoteExchangeRate = this.loanNoteExchangeRate()

    const depositNotePrice = Number192.asU64Rounded(
      priceValue.mul(depositNoteExchangeRate).div(Number192.ONE),
      pythPrice.exponent
    )
    const depositNoteConf = Number192.asU64Rounded(
      confValue.mul(depositNoteExchangeRate).div(Number192.ONE),
      pythPrice.exponent
    )
    const depositNoteTwap = Number192.asU64Rounded(
      twapValue.mul(depositNoteExchangeRate).div(Number192.ONE),
      pythPrice.exponent
    )
    const loanNotePrice = Number192.asU64Rounded(
      priceValue.mul(loanNoteExchangeRate).div(Number192.ONE),
      pythPrice.exponent
    )
    const loanNoteConf = Number192.asU64Rounded(
      confValue.mul(loanNoteExchangeRate).div(Number192.ONE),
      pythPrice.exponent
    )
    const loanNoteTwap = Number192.asU64Rounded(
      twapValue.mul(loanNoteExchangeRate).div(Number192.ONE),
      pythPrice.exponent
    )
    return {
      tokenPrice: pythPrice.price,
      depositNotePrice,
      depositNoteConf,
      depositNoteTwap,
      loanNotePrice,
      loanNoteConf,
      loanNoteTwap
    }
  }

  depositNoteExchangeRate() {
    if (!this.info) {
      return new BN(0)
    }

    const one = new BN(1)
    const depositNotes = BN.max(one, this.info.marginPool.depositNotes)
    const totalValue = BN.max(Number192.ONE, this.totalValueRaw)
    return totalValue.sub(this.uncollectedFeesRaw).mul(Number192.ONE).div(Number192.from(depositNotes))
  }

  loanNoteExchangeRate() {
    if (!this.info) {
      return new BN(0)
    }

    const one = new BN(1)
    const loanNotes = BN.max(one, this.info.marginPool.loanNotes)
    const totalBorrowed = BN.max(Number192.ONE, this.borrowedTokensRaw)
    return totalBorrowed.mul(Number192.ONE).div(Number192.from(loanNotes))
  }

  /**
   * Linear interpolation between (x0, y0) and (x1, y1)
   * @param x
   * @param x0
   * @param x1
   * @param y0
   * @param y1
   * @returns
   */
  static interpolate = (x: number, x0: number, x1: number, y0: number, y1: number): number => {
    assert(x >= x0)
    assert(x <= x1)

    return y0 + ((x - x0) * (y1 - y0)) / (x1 - x0)
  }
  /**
   * Continous Compounding Rate
   * @param reserveConfig
   * @param utilRate
   * @returns
   */
  static getCcRate(reserveConfig: MarginPoolConfigData, utilRate: number): number {
    const basisPointFactor = 10000
    const util1 = reserveConfig.utilizationRate1 / basisPointFactor
    const util2 = reserveConfig.utilizationRate2 / basisPointFactor
    const borrow0 = reserveConfig.borrowRate0 / basisPointFactor
    const borrow1 = reserveConfig.borrowRate1 / basisPointFactor
    const borrow2 = reserveConfig.borrowRate2 / basisPointFactor
    const borrow3 = reserveConfig.borrowRate3 / basisPointFactor

    if (utilRate <= util1) {
      return this.interpolate(utilRate, 0, util1, borrow0, borrow1)
    } else if (utilRate <= util2) {
      return this.interpolate(utilRate, util1, util2, borrow1, borrow2)
    } else {
      return this.interpolate(utilRate, util2, 1, borrow2, borrow3)
    }
  }

  /** Borrow rate
   */
  static getBorrowApr(ccRate: number, fee: number): number {
    const basisPointFactor = 10000
    fee = fee / basisPointFactor
    const secondsPerYear: number = 365 * 24 * 60 * 60
    const rt = ccRate / secondsPerYear

    return Math.log1p((1 + fee) * Math.expm1(rt)) * secondsPerYear
  }

  /** Deposit rate
   */
  static getDepositApy(ccRate: number, utilRatio: number): number {
    const secondsPerYear: number = 365 * 24 * 60 * 60
    const rt = ccRate / secondsPerYear

    return Math.log1p(Math.expm1(rt)) * secondsPerYear * utilRatio
  }

  getPrice(mint: PublicKey) {
    if (mint.equals(this.addresses.depositNoteMint)) {
      return this.depositNotePrice
    } else if (mint.equals(this.addresses.loanNoteMint)) {
      return this.loanNotePrice
    }
  }

  static getPrice(mint: PublicKey, pools: Pool[]): PriceInfo | undefined {
    for (const pool of pools) {
      const price = pool.getPrice(mint)
      if (price) {
        return price
      }
    }
  }

  /****************************
   * Transactionss
   ****************************/

  async marginRefreshAllPositionPrices({ pools, marginAccount }: { pools: Pool[]; marginAccount: MarginAccount }) {
    const instructions: TransactionInstruction[] = []
    for (const pool of pools) {
      await pool.withMarginRefreshPositionPrice({ instructions, marginAccount })
    }
    await marginAccount.provider.sendAndConfirm(new Transaction().add(...instructions))
  }

  async marginRefreshPositionPrice(marginAccount: MarginAccount) {
    const instructions: TransactionInstruction[] = []
    await this.withMarginRefreshPositionPrice({ instructions, marginAccount })
    return await marginAccount.provider.sendAndConfirm(new Transaction().add(...instructions))
  }

  async withMarginRefreshAllPositionPrices({
    instructions,
    pools,
    marginAccount
  }: {
    instructions: TransactionInstruction[]
    pools: Pool[]
    marginAccount: MarginAccount
  }) {
    for (const pool of pools) {
      await pool.withMarginRefreshPositionPrice({ instructions, marginAccount })
    }
  }

  async withMarginRefreshPositionPrice({
    instructions,
    marginAccount
  }: {
    instructions: TransactionInstruction[]
    marginAccount: MarginAccount
  }): Promise<void> {
    assert(marginAccount)
    assert(this.info, "Must refresh the pool once.")
    await marginAccount.withAccountingInvoke({
      instructions: instructions,
      adapterProgram: this.programs.config.marginPoolProgramId,
      adapterMetadata: this.addresses.marginPoolAdapterMetadata,
      adapterInstruction: await this.programs.marginPool.methods
        .marginRefreshPosition()
        .accounts({
          marginAccount: marginAccount.address,
          marginPool: this.address,
          tokenPriceOracle: this.info.tokenMetadata.pythPrice
        })
        .instruction()
    })
  }

  /**
   * Transaction to deposit tokens into the pool
   *
   * @param `marginAccount` - The margin account that will receive the deposit.
   * @param `amount` - The amount of tokens to be deposited in lamports.
   * @param `source` - (Optional) The token account that the deposit will be transfered from. The wallet balance or associated token account will be used if unspecified.
   */
  async deposit({ marginAccount, amount, source }: { marginAccount: MarginAccount; amount: BN; source?: Address }) {
    assert(marginAccount)
    assert(amount)

    await marginAccount.createAccount()
    await sleep(2000)
    await marginAccount.refresh()
    const position = await marginAccount.getOrCreatePosition(this.addresses.depositNoteMint)
    assert(position)

    const instructions: TransactionInstruction[] = []
    source ??= await AssociatedToken.withCreateOrWrapIfNativeMint(
      instructions,
      marginAccount.provider,
      this.tokenMint,
      amount
    )

    await this.withDeposit({
      instructions: instructions,
      depositor: marginAccount.owner,
      source,
      destination: position.address,
      amount
    })
    await marginAccount.withUpdatePositionBalance({ instructions, position })
    return await marginAccount.provider.sendAndConfirm(new Transaction().add(...instructions))
  }

  async withDeposit({
    instructions,
    depositor,
    source,
    destination,
    amount
  }: {
    instructions: TransactionInstruction[]
    depositor: Address
    source: Address
    destination: Address
    amount: BN
  }): Promise<void> {
    const ix = await this.programs.marginPool.methods
      .deposit(amount)
      .accounts({
        marginPool: this.address,
        vault: this.addresses.vault,
        depositNoteMint: this.addresses.depositNoteMint,
        depositor,
        source,
        destination,
        tokenProgram: TOKEN_PROGRAM_ID
      })
      .instruction()
    instructions.push(ix)
  }

  async marginBorrow({ marginAccount, pools, amount }: { marginAccount: MarginAccount; pools: Pool[]; amount: BN }) {
    await marginAccount.refresh()
    const instructions: TransactionInstruction[] = []

    const depositPosition = await marginAccount.getOrCreatePosition(this.addresses.depositNoteMint)
    assert(depositPosition)

<<<<<<< HEAD
    const loanNoteAccount = await this.withGetOrCreateLoanPosition(instructions, marginAccount)
    await this.withMarginRefreshAllPositions({ instructions, pools, marginAccount })
=======
    const loanPosition = await marginAccount.getOrCreatePosition(this.addresses.loanNoteMint)
    assert(loanPosition)

    const instructions: TransactionInstruction[] = []
    await this.withMarginRefreshAllPositionPrices({ instructions, pools, marginAccount })
>>>>>>> 37465ecd
    await marginAccount.withUpdateAllPositionBalances({ instructions })
    await this.withMarginBorrow({
      instructions,
      marginAccount,
      depositPosition,
      loanNoteAccount,
      amount
    })
    await marginAccount.sendAndConfirm(instructions)
  }

  async withGetOrCreateLoanPosition(
    instructions: TransactionInstruction[],
    marginAccount: MarginAccount
  ): Promise<Address> {
    let account = marginAccount.getPosition(this.addresses.loanNoteMint)
    if (account) {
      return account.address
    }
    return await this.withRegisterLoan(instructions, marginAccount)
  }

  /// Instruction to borrow tokens using a margin account
  ///
  /// # Params
  ///
  /// `instructions` - The array to append instuctions to.
  /// `marginAccount` - The account being borrowed against
  /// `deposit_account` - The account to receive the notes for the borrowed tokens
  /// `loan_account` - The account to receive the notes representing the debt
  /// `amount` - The amount of tokens to be borrowed
  async withMarginBorrow({
    instructions,
    marginAccount,
    depositPosition,
    loanNoteAccount,
    amount
  }: {
    instructions: TransactionInstruction[]
    marginAccount: MarginAccount
    depositPosition: AccountPosition
    loanNoteAccount: Address
    amount: BN
  }): Promise<void> {
    assert(marginAccount)
    assert(depositPosition)
    assert(loanNoteAccount)
    await marginAccount.withAdapterInvoke({
      instructions,
      adapterProgram: this.programs.config.marginPoolProgramId,
      adapterMetadata: this.addresses.marginPoolAdapterMetadata,
      adapterInstruction: await this.programs.marginPool.methods
        .marginBorrow(amount)
        .accounts({
          marginAccount: marginAccount.address,
          marginPool: this.address,
          loanNoteMint: this.addresses.loanNoteMint,
          depositNoteMint: this.addresses.depositNoteMint,
          loanAccount: loanNoteAccount,
          depositAccount: depositPosition.address,
          tokenProgram: TOKEN_PROGRAM_ID
        })
        .instruction()
    })
  }

  /// Instruction to repay tokens owed by a margin account
  ///
  /// # Params
  ///
  /// `margin_scratch` - The scratch account for the margin system
  /// `margin_account` - The account with the loan to be repaid
  /// `deposit_account` - The account with notes to repay the loan
  /// `loan_account` - The account with the loan debt to be reduced
  /// `amount` - The amount to be repaid
  async marginRepay({
    marginAccount,
    pools,
    amount
  }: {
    marginAccount: MarginAccount
    pools: Pool[]
    amount: PoolAmount
  }) {
    await marginAccount.refresh()
    const deposit_position = await marginAccount.getOrCreatePosition(this.addresses.depositNoteMint)
    assert(deposit_position)

    const instructions: TransactionInstruction[] = []
    const loanNoteAccount = await this.withGetOrCreateLoanPosition(instructions, marginAccount)

    await marginAccount.withUpdateAllPositionBalances({ instructions })
    await this.withMarginRefreshAllPositionPrices({ instructions, pools, marginAccount })
    await marginAccount.withAdapterInvoke({
      instructions,
      adapterProgram: this.programs.config.marginPoolProgramId,
      adapterMetadata: this.addresses.marginPoolAdapterMetadata,
      adapterInstruction: await this.makeMarginRepayInstruction({
        marginAccount: marginAccount.address,
        deposit_account: deposit_position.address,
        loan_account: loanNoteAccount,
        amount
      })
    })

    // Automatically close the position once the loan is repaid.
    // this doesn't work because it compares notes to tokens
    // let loanPosition = marginAccount.getPosition(this.addresses.loanNoteMint)
    // if (loanPosition && amount.value.eq(loanPosition.balance)) {
    //   await this.withCloseLoan(instructions, marginAccount)
    // }

    try {
      return await marginAccount.provider.sendAndConfirm(new Transaction().add(...instructions))
    } catch (err) {
      console.log(err)
      throw err
    }
  }

  async makeMarginRepayInstruction({
    marginAccount,
    deposit_account,
    loan_account,
    amount
  }: {
    marginAccount: Address
    deposit_account: Address
    loan_account: Address
    amount: PoolAmount
  }): Promise<TransactionInstruction> {
    return await this.programs.marginPool.methods
      .marginRepay(amount.toRpcArg())
      .accounts({
        marginAccount: marginAccount,
        marginPool: this.address,
        loanNoteMint: this.addresses.loanNoteMint,
        depositNoteMint: this.addresses.depositNoteMint,
        loanAccount: loan_account,
        depositAccount: deposit_account,
        tokenProgram: TOKEN_PROGRAM_ID
      })
      .instruction()
  }

  /// Instruction to withdraw tokens from the pool.
  ///
  /// # Params
  ///
  /// `margin_account` - The margin account with the deposit to be withdrawn
  /// `amount` - The amount to withdraw in lamports.
  /// `destination` - (Optional) The token account to send the withdrawn deposit
  async marginWithdraw({
    marginAccount,
    pools,
    amount,
    destination
  }: {
    marginAccount: MarginAccount
    pools: Pool[]
    amount: PoolAmount
    destination?: Address
  }) {
    // FIXME: can be getPosition
    const { address: source } = await marginAccount.getOrCreatePosition(this.addresses.depositNoteMint)

    const preInstructions: TransactionInstruction[] = []
    const instructions: TransactionInstruction[] = []
    const postInstructions: TransactionInstruction[] = []

    let marginWithdrawDestination =
      destination ??
      (await AssociatedToken.withCreateOrUnwrapIfNativeMint(
        preInstructions,
        postInstructions,
        marginAccount.provider,
        this.tokenMint
      ))

    await this.withMarginRefreshAllPositionPrices({ instructions, pools, marginAccount })
    await marginAccount.withUpdateAllPositionBalances({ instructions })
    await marginAccount.withAdapterInvoke({
      instructions,
      adapterProgram: this.programs.config.marginPoolProgramId,
      adapterMetadata: this.addresses.marginPoolAdapterMetadata,
      adapterInstruction: await this.makeMarginWithdrawInstruction({
        marginAccount: marginAccount.address,
        source,
        destination: marginWithdrawDestination,
        amount
      })
    })

    return await marginAccount.provider.sendAndConfirm(
      new Transaction().add(...[...preInstructions, ...instructions, ...postInstructions])
    )
  }

  async makeMarginWithdrawInstruction({
    marginAccount,
    source,
    destination,
    amount
  }: {
    marginAccount: Address
    source: Address
    destination: Address
    amount: PoolAmount
  }): Promise<TransactionInstruction> {
    return await this.programs.marginPool.methods
      .withdraw(amount.toRpcArg())
      .accounts({
        depositor: marginAccount,
        marginPool: this.address,
        vault: this.addresses.vault,
        depositNoteMint: this.addresses.depositNoteMint,
        source,
        destination,
        tokenProgram: TOKEN_PROGRAM_ID
      })
      .instruction()
  }

  async withRegisterLoan(instructions: TransactionInstruction[], marginAccount: MarginAccount): Promise<Address> {
    const loanNoteAccount = findDerivedAccount(
      this.programs.config.marginPoolProgramId,
      marginAccount.address,
      this.addresses.loanNoteMint
    )
    await marginAccount.withAdapterInvoke({
      instructions: instructions,
      adapterProgram: this.programs.config.marginPoolProgramId,
      adapterMetadata: this.addresses.marginPoolAdapterMetadata,
      adapterInstruction: await this.programs.marginPool.methods
        .registerLoan()
        .accounts({
          marginAccount: marginAccount.address,
          positionTokenMetadata: this.addresses.loanNoteMetadata,
          marginPool: this.address,
          loanNoteMint: this.addresses.loanNoteMint,
          loanNoteAccount: loanNoteAccount,
          payer: marginAccount.provider.wallet.publicKey,
          tokenProgram: TOKEN_PROGRAM_ID,
          systemProgram: SystemProgram.programId,
          rent: SYSVAR_RENT_PUBKEY
        })
        .instruction()
    })
    return loanNoteAccount
  }

  async withCloseLoan(instructions: TransactionInstruction[], marginAccount: MarginAccount) {
    const loanNoteAccount = findDerivedAccount(
      this.programs.config.marginPoolProgramId,
      marginAccount.address,
      this.addresses.loanNoteMint
    )
    await marginAccount.withAdapterInvoke({
      instructions: instructions,
      adapterProgram: this.programs.config.marginPoolProgramId,
      adapterMetadata: this.addresses.marginPoolAdapterMetadata,
      adapterInstruction: await this.programs.marginPool.methods
        .closeLoan()
        .accounts({
          marginAccount: marginAccount.address,
          marginPool: this.address,
          loanNoteMint: this.addresses.loanNoteMint,
          loanNoteAccount: loanNoteAccount,
          beneficiary: marginAccount.provider.wallet.publicKey,
          tokenProgram: TOKEN_PROGRAM_ID
        })
        .instruction()
    })
  }

  // only closes deposit
  async closePosition({ marginAccount, destination }: { marginAccount: MarginAccount; destination: Address }) {
    await marginAccount.refresh()

    const position = marginAccount.getPosition(this.addresses.depositNoteMint)

    if (position) {
      if (position.balance.gt(Number192.ZERO)) {
        const destinationAddress = translateAddress(destination)

        const isDestinationNative = AssociatedToken.isNative(marginAccount.owner, this.tokenMint, destinationAddress)

        let marginWithdrawDestination: PublicKey
        if (!isDestinationNative) {
          marginWithdrawDestination = destinationAddress
        } else {
          marginWithdrawDestination = AssociatedToken.derive(this.tokenMint, marginAccount.owner)
        }

        const instructions: TransactionInstruction[] = []

        await marginAccount.withUpdatePositionBalance({ instructions, position })

        await AssociatedToken.withCreate(instructions, marginAccount.provider, marginAccount.owner, this.tokenMint)
        await marginAccount.withAdapterInvoke({
          instructions: instructions,
          adapterProgram: this.programs.config.marginPoolProgramId,
          adapterMetadata: this.addresses.marginPoolAdapterMetadata,
          adapterInstruction: await this.makeMarginWithdrawInstruction({
            marginAccount: marginAccount.address,
            source: position.address,
            destination: marginWithdrawDestination,
            amount: PoolAmount.notes(position.balance)
          })
        })

        if (isDestinationNative) {
          AssociatedToken.withClose(instructions, marginAccount.owner, this.tokenMint, destinationAddress)
        }

        try {
          await marginAccount.provider.sendAndConfirm(new Transaction().add(...instructions))
        } catch (err) {
          console.log(err)
          throw err
        }

        await marginAccount.refresh()
      }

      await marginAccount.closePosition(position)
    }
  }
}<|MERGE_RESOLUTION|>--- conflicted
+++ resolved
@@ -517,16 +517,8 @@
     const depositPosition = await marginAccount.getOrCreatePosition(this.addresses.depositNoteMint)
     assert(depositPosition)
 
-<<<<<<< HEAD
     const loanNoteAccount = await this.withGetOrCreateLoanPosition(instructions, marginAccount)
-    await this.withMarginRefreshAllPositions({ instructions, pools, marginAccount })
-=======
-    const loanPosition = await marginAccount.getOrCreatePosition(this.addresses.loanNoteMint)
-    assert(loanPosition)
-
-    const instructions: TransactionInstruction[] = []
     await this.withMarginRefreshAllPositionPrices({ instructions, pools, marginAccount })
->>>>>>> 37465ecd
     await marginAccount.withUpdateAllPositionBalances({ instructions })
     await this.withMarginBorrow({
       instructions,
