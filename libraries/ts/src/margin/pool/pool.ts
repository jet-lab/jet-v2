--- conflicted
+++ resolved
@@ -47,14 +47,7 @@
   loanNoteTwap: BN
 }
 
-<<<<<<< HEAD
 const feesBuffer: number = LAMPORTS_PER_SOL * 0.02
-=======
-export interface RatesProjection {
-  depositRate: number
-  borrowRate: number
-}
->>>>>>> 96273e4e
 
 export class Pool {
   address: PublicKey
@@ -458,19 +451,11 @@
    */
   async deposit({
     marginAccount,
-<<<<<<< HEAD
     change,
     source = TokenFormat.unwrappedSol
   }: {
     marginAccount: MarginAccount
     change: PoolTokenChange
-=======
-    amount,
-    source = TokenFormat.unwrappedSol
-  }: {
-    marginAccount: MarginAccount
-    amount: BN
->>>>>>> 96273e4e
     source?: TokenAddress
   }) {
     assert(marginAccount)
@@ -511,19 +496,11 @@
     const provider = marginAccount.provider
     const mint = this.tokenMint
 
-<<<<<<< HEAD
     const wrappedSource = await AssociatedToken.withBeginTransferFromSource({
       instructions,
       provider,
       mint,
       feesBuffer,
-=======
-    source = await AssociatedToken.withBeginTransferFromSource({
-      instructions,
-      provider,
-      mint,
-      amount,
->>>>>>> 96273e4e
       source
     })
 
@@ -534,11 +511,7 @@
         vault: this.addresses.vault,
         depositNoteMint: this.addresses.depositNoteMint,
         depositor: marginAccount.owner,
-<<<<<<< HEAD
         source: wrappedSource,
-=======
-        source,
->>>>>>> 96273e4e
         destination,
         tokenProgram: TOKEN_PROGRAM_ID
       })
@@ -549,36 +522,21 @@
       instructions,
       provider,
       mint,
-<<<<<<< HEAD
       destination: wrappedSource
-=======
-      destination
->>>>>>> 96273e4e
     })
   }
 
   async marginBorrow({
     marginAccount,
     pools,
-<<<<<<< HEAD
     change,
-=======
-    amount,
->>>>>>> 96273e4e
     destination
   }: {
     marginAccount: MarginAccount
     pools: Pool[]
-<<<<<<< HEAD
     change: PoolTokenChange
     destination?: TokenAddress
   }) {
-=======
-    amount: BN
-    destination?: TokenAddress
-  }) {
-    const lamports = PoolAmount.tokens(amount)
->>>>>>> 96273e4e
     await marginAccount.refresh()
     const refreshInstructions: TransactionInstruction[] = []
     const instructionsInstructions: TransactionInstruction[] = []
@@ -599,25 +557,18 @@
     })
 
     if (destination !== undefined) {
-<<<<<<< HEAD
       // The borrow will increase the deposits by some unknown amount.
       // To withdraw the full borrow, set the deposit amount to the previous known amount before borrowing
       const poolPosition = Object.values(marginAccount.poolPositions).find(pool => pool.pool === this)
       const previousDepositAmount = poolPosition?.depositBalance ?? TokenAmount.zero(poolPosition?.pool?.decimals ?? 0)
       const withdrawChange = PoolTokenChange.setTo(previousDepositAmount)
 
-=======
->>>>>>> 96273e4e
       await this.withWithdraw({
         instructions: instructionsInstructions,
         marginAccount,
         source: depositPosition.address,
         destination,
-<<<<<<< HEAD
         change: withdrawChange
-=======
-        amount: lamports
->>>>>>> 96273e4e
       })
     }
 
@@ -692,20 +643,12 @@
     marginAccount,
     pools,
     source,
-<<<<<<< HEAD
     change
-=======
-    amount
->>>>>>> 96273e4e
   }: {
     marginAccount: MarginAccount
     pools: Pool[]
     source?: TokenAddress
-<<<<<<< HEAD
     change: PoolTokenChange
-=======
-    amount: BN
->>>>>>> 96273e4e
   }) {
     await marginAccount.refresh()
     const depositPosition = await marginAccount.getOrCreatePosition(this.addresses.depositNoteMint)
@@ -718,7 +661,6 @@
 
     const loanNoteAccount = await this.withGetOrCreateLoanPosition(instructions, marginAccount)
 
-<<<<<<< HEAD
     if (source === undefined) {
       await this.withMarginRepay({
         instructions,
@@ -738,25 +680,6 @@
         feesBuffer
       })
     }
-=======
-    if (source !== undefined) {
-      await this.withDeposit({
-        instructions,
-        marginAccount,
-        source,
-        destination: depositPosition.address,
-        amount
-      })
-    }
-
-    await this.withMarginRepay({
-      instructions,
-      marginAccount: marginAccount,
-      depositPosition: depositPosition.address,
-      loanPosition: loanNoteAccount,
-      amount
-    })
->>>>>>> 96273e4e
 
     // Automatically close the position once the loan is repaid.
     // this doesn't work because it compares notes to tokens
@@ -773,32 +696,20 @@
     marginAccount,
     depositPosition,
     loanPosition,
-<<<<<<< HEAD
     change
-=======
-    amount
->>>>>>> 96273e4e
   }: {
     instructions: TransactionInstruction[]
     marginAccount: MarginAccount
     depositPosition: Address
     loanPosition: Address
-<<<<<<< HEAD
     change: PoolTokenChange
-=======
-    amount: BN
->>>>>>> 96273e4e
   }): Promise<void> {
     await marginAccount.withAdapterInvoke({
       instructions,
       adapterProgram: this.programs.config.marginPoolProgramId,
       adapterMetadata: this.addresses.marginPoolAdapterMetadata,
       adapterInstruction: await this.programs.marginPool.methods
-<<<<<<< HEAD
         .marginRepay(change.changeKind.asByte(), change.value)
-=======
-        .marginRepay(PoolAmount.tokens(amount).toRpcArg())
->>>>>>> 96273e4e
         .accounts({
           marginAccount: marginAccount.address,
           marginPool: this.address,
@@ -873,20 +784,12 @@
   async withdraw({
     marginAccount,
     pools,
-<<<<<<< HEAD
     change,
-=======
-    amount,
->>>>>>> 96273e4e
     destination = TokenFormat.unwrappedSol
   }: {
     marginAccount: MarginAccount
     pools: Pool[]
-<<<<<<< HEAD
     change: PoolTokenChange
-=======
-    amount: PoolAmount
->>>>>>> 96273e4e
     destination?: TokenAddress
   }) {
     // FIXME: can source be calculated in withdraw?
@@ -903,11 +806,7 @@
       marginAccount: marginAccount,
       source,
       destination,
-<<<<<<< HEAD
       change
-=======
-      amount
->>>>>>> 96273e4e
     })
 
     return await sendAll(marginAccount.provider, [preInstructions, chunks(11, refreshInstructions), instructions])
@@ -918,7 +817,6 @@
     marginAccount,
     source,
     destination = TokenFormat.unwrappedSol,
-<<<<<<< HEAD
     change
   }: {
     instructions: TransactionInstruction[]
@@ -926,15 +824,6 @@
     source: Address
     destination?: TokenAddress
     change: PoolTokenChange
-=======
-    amount
-  }: {
-    instructions: TransactionInstruction[]
-    marginAccount: MarginAccount
-    source: PublicKey
-    destination?: TokenAddress
-    amount: PoolAmount
->>>>>>> 96273e4e
   }): Promise<void> {
     const provider = marginAccount.provider
     const mint = this.tokenMint
@@ -952,11 +841,7 @@
         adapterProgram: this.programs.config.marginPoolProgramId,
         adapterMetadata: this.addresses.marginPoolAdapterMetadata,
         adapterInstruction: await this.programs.marginPool.methods
-<<<<<<< HEAD
           .withdraw(change.changeKind.asByte(), change.value)
-=======
-          .withdraw(amount.toRpcArg())
->>>>>>> 96273e4e
           .accounts({
             depositor: marginAccount.address,
             marginPool: this.address,
@@ -1075,7 +960,6 @@
     }
   }
 
-
   /// Projects the deposit and borrow rates after a deposit into the pool.
   projectRatesAfterDeposit(amount: TokenAmount): RatesProjection {
     if (this.info == undefined) {
@@ -1091,7 +975,7 @@
     const depositRate = Pool.getDepositApy(depositCcRate, utilRatio)
     const borrowRate = Pool.getBorrowApr(depositCcRate, utilRatio)
 
-    return {depositRate, borrowRate}
+    return { depositRate, borrowRate }
   }
 
   /// Projects the deposit and borrow rates after a withdrawal from the pool.
@@ -1104,7 +988,7 @@
       throw "not enough tokens in the vault"
     }
 
-    const borrowedTokens = this.borrowedTokens.tokens;
+    const borrowedTokens = this.borrowedTokens.tokens
     const totalValue = this.totalValue.sub(amount).tokens
 
     const utilRatio = totalValue === 0 ? 0 : borrowedTokens / totalValue
@@ -1113,16 +997,16 @@
     const depositRate = Pool.getDepositApy(depositCcRate, utilRatio)
     const borrowRate = Pool.getBorrowApr(depositCcRate, utilRatio)
 
-    return {depositRate, borrowRate}
-  }
-  
+    return { depositRate, borrowRate }
+  }
+
   /// Projects the deposit and borrow rates after a borrow from the pool.
   projectRatesAfterBorrow(amount: TokenAmount): RatesProjection {
     if (this.info == undefined) {
       throw "must have pool info initialised"
     }
 
-    const borrowedTokens = this.borrowedTokens.add(amount).tokens;
+    const borrowedTokens = this.borrowedTokens.add(amount).tokens
     const totalValue = this.totalValue.add(amount).tokens
 
     const utilRatio = borrowedTokens / totalValue
@@ -1131,7 +1015,7 @@
     const depositRate = Pool.getDepositApy(depositCcRate, utilRatio)
     const borrowRate = Pool.getBorrowApr(depositCcRate, utilRatio)
 
-    return {depositRate, borrowRate}
+    return { depositRate, borrowRate }
   }
 
   /// Projects the deposit and borrow rates after repaying a loan from the pool.
@@ -1144,7 +1028,7 @@
       throw "not enough borrowed tokens"
     }
 
-    const borrowedTokens = this.borrowedTokens.sub(amount).tokens;
+    const borrowedTokens = this.borrowedTokens.sub(amount).tokens
     const totalValue = this.totalValue.sub(amount).tokens
 
     const utilRatio = totalValue === 0 ? 0 : borrowedTokens / totalValue
@@ -1153,6 +1037,6 @@
     const depositRate = Pool.getDepositApy(depositCcRate, utilRatio)
     const borrowRate = Pool.getBorrowApr(depositCcRate, utilRatio)
 
-    return {depositRate, borrowRate}
+    return { depositRate, borrowRate }
   }
 }