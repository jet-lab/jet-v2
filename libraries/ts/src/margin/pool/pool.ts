--- conflicted
+++ resolved
@@ -380,17 +380,6 @@
    * Transactionss
    ****************************/
 
-<<<<<<< HEAD
-  /// Instruction to deposit tokens into the pool in exchange for deposit notes
-  ///
-  /// # Params
-  ///
-  /// `depositor` - The authority for the source tokens
-  /// `source` - The token account that has the tokens to be deposited
-  /// `destination` - The token account to send notes representing the deposit
-  /// `change` - The amount of tokens to be deposited
-  async deposit({ marginAccount, source, change }: { marginAccount: MarginAccount; source: Address; change: PoolTokenChange }) {
-=======
   async marginRefreshAllPositionPrices({ pools, marginAccount }: { pools: Pool[]; marginAccount: MarginAccount }) {
     const instructions: TransactionInstruction[] = []
     for (const pool of pools) {
@@ -456,7 +445,6 @@
 
     await marginAccount.createAccount()
     await sleep(2000)
->>>>>>> 37465ecd
     await marginAccount.refresh()
     const position = await marginAccount.getOrCreatePosition(this.addresses.depositNoteMint)
     assert(position)
@@ -474,11 +462,7 @@
       depositor: marginAccount.owner,
       source,
       destination: position.address,
-<<<<<<< HEAD
       change,
-=======
-      amount
->>>>>>> 37465ecd
     })
     await marginAccount.withUpdatePositionBalance({ instructions, position })
     return await marginAccount.provider.sendAndConfirm(new Transaction().add(...instructions))
@@ -512,63 +496,7 @@
     instructions.push(ix)
   }
 
-<<<<<<< HEAD
-  // async refreshAllPoolPositions(
-  //   connection: Connection,
-  //   marginAccount: MarginAccount,
-  // ) {
-  //   // we need to get the positions
-  //   //
-  // }
-
-  async refreshPosition(marginAccount: MarginAccount) {
-    const instructions: TransactionInstruction[] = []
-    await this.withMarginRefreshPosition({ instructions, marginAccount })
-    return await marginAccount.provider.sendAndConfirm(new Transaction().add(...instructions))
-  }
-
-  async withMarginRefreshPosition({
-    instructions,
-    marginAccount
-  }: {
-    instructions: TransactionInstruction[]
-    marginAccount: MarginAccount
-  }): Promise<void> {
-    assert(marginAccount)
-    assert(this.info, "Must refresh the pool once.")
-    await marginAccount.withAccountingInvoke({
-      instructions: instructions,
-      adapterProgram: this.programs.config.marginPoolProgramId,
-      adapterMetadata: this.addresses.marginPoolAdapterMetadata,
-      adapterInstruction: await this.programs.marginPool.methods
-        .marginRefreshPosition()
-        .accounts({
-          marginAccount: marginAccount.address,
-          marginPool: this.address,
-          tokenPriceOracle: this.info.tokenMetadata.pythPrice
-        })
-        .instruction()
-    })
-  }
-
-  async withMarginRefreshAllPositions({
-    instructions,
-    pools,
-    marginAccount
-  }: {
-    instructions: TransactionInstruction[]
-    pools: Pool[]
-    marginAccount: MarginAccount
-  }) {
-    for (const pool of pools) {
-      await pool.withMarginRefreshPosition({ instructions, marginAccount })
-    }
-  }
-
   async marginBorrow({ marginAccount, pools, change }: { marginAccount: MarginAccount; pools: Pool[]; change: PoolTokenChange }) {
-=======
-  async marginBorrow({ marginAccount, pools, amount }: { marginAccount: MarginAccount; pools: Pool[]; amount: BN }) {
->>>>>>> 37465ecd
     await marginAccount.refresh()
     const depositPosition = await marginAccount.getOrCreatePosition(this.addresses.depositNoteMint)
     assert(depositPosition)
@@ -723,32 +651,18 @@
   /// # Params
   ///
   /// `margin_account` - The margin account with the deposit to be withdrawn
-<<<<<<< HEAD
-  /// `source` - The token account that has the deposit notes to be exchanged
-  /// `destination` - The token account to send the withdrawn deposit
-  /// `change` - The amount of the deposit
-  async marginWithdraw({
-    marginAccount,
-    destination,
-    change
-  }: {
-    marginAccount: MarginAccount
-    destination: Address
-    change: PoolTokenChange
-=======
-  /// `amount` - The amount to withdraw in lamports.
+  /// `change` - The amount to withdraw.
   /// `destination` - (Optional) The token account to send the withdrawn deposit
   async marginWithdraw({
     marginAccount,
     pools,
-    amount,
+    change,
     destination
   }: {
     marginAccount: MarginAccount
     pools: Pool[]
-    amount: PoolAmount
+    change: PoolTokenChange
     destination?: Address
->>>>>>> 37465ecd
   }) {
     // FIXME: can be getPosition
     const { address: source } = await marginAccount.getOrCreatePosition(this.addresses.depositNoteMint)
