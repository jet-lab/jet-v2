import { Address, BN, translateAddress } from "@project-serum/anchor"
import { parsePriceData, PriceData, PriceStatus } from "@pythnetwork/client"
<<<<<<< HEAD
import { Mint, TOKEN_PROGRAM_ID } from "@solana/spl-token"
import { PublicKey, SystemProgram, TransactionInstruction, SYSVAR_RENT_PUBKEY, LAMPORTS_PER_SOL } from "@solana/web3.js"
=======
import {
  createAssociatedTokenAccountInstruction,
  getAssociatedTokenAddress,
  Mint,
  TOKEN_PROGRAM_ID,
  ASSOCIATED_TOKEN_PROGRAM_ID
} from "@solana/spl-token"
import { closeAccount } from "@project-serum/serum/lib/token-instructions"
import {
  PublicKey,
  SystemProgram,
  Transaction,
  TransactionInstruction,
  SYSVAR_RENT_PUBKEY,
  LAMPORTS_PER_SOL
} from "@solana/web3.js"
>>>>>>> 08d701f8
import assert from "assert"
import { AssociatedToken, bigIntToBn, numberToBn, TokenAddress, TokenFormat } from "../../token"
import { TokenAmount } from "../../token/tokenAmount"
import { MarginAccount } from "../marginAccount"
import { MarginPrograms } from "../marginClient"
import { MarginPoolConfigData, MarginPoolData } from "./state"
import { MarginTokenConfig } from "../config"
import { PoolTokenChange } from "./poolTokenChange"
import { TokenMetadata } from "../metadata/state"
import { findDerivedAccount } from "../../utils/pda"
import { PriceInfo } from "../accountPosition"
import { chunks, Number128, Number192 } from "../../utils"
import { PositionTokenMetadata } from "../positionTokenMetadata"
import orcaSwapPools from "../swap/orca-swap-pools.json"

export type PoolAction = "deposit" | "withdraw" | "borrow" | "repay" | "swap" | "transfer"
export interface MarginPoolAddresses {
  /** The pool's token mint i.e. BTC or SOL mint address*/
  tokenMint: PublicKey
  marginPool: PublicKey
  vault: PublicKey
  depositNoteMint: PublicKey
  loanNoteMint: PublicKey
  marginPoolAdapterMetadata: PublicKey
  tokenMetadata: PublicKey
  depositNoteMetadata: PublicKey
  loanNoteMetadata: PublicKey
  controlAuthority: PublicKey
}

export interface PriceResult {
  priceValue: Number192
  depositNotePrice: BN
  depositNoteConf: BN
  depositNoteTwap: BN
  loanNotePrice: BN
  loanNoteConf: BN
  loanNoteTwap: BN
}

export interface PoolProjection {
  riskIndicator: number
  depositRate: number
  borrowRate: number
}

export const feesBuffer: number = LAMPORTS_PER_SOL * 0.075

export class Pool {
  address: PublicKey
  tokenMint: PublicKey
  depositNoteMetadata: PositionTokenMetadata
  loanNoteMetadata: PositionTokenMetadata

  get name(): string | undefined {
    return this.tokenConfig?.name
  }
  get symbol(): string | undefined {
    return this.tokenConfig?.symbol
  }
  get vaultRaw(): Number192 {
    return Number192.fromDecimal(this.info?.vault.amount.lamports ?? new BN(0), 0)
  }
  get vault(): TokenAmount {
    return this.vaultRaw.toTokenAmount(this.decimals)
  }
  get borrowedTokensRaw() {
    if (!this.info) {
      return Number192.ZERO
    }
    return Number192.fromBits(this.info.marginPool.borrowedTokens)
  }
  get borrowedTokens(): TokenAmount {
    return this.borrowedTokensRaw.toTokenAmount(this.decimals)
  }
  get totalValueRaw(): Number192 {
    return this.borrowedTokensRaw.add(this.vaultRaw)
  }
  get totalValue(): TokenAmount {
    return this.totalValueRaw.toTokenAmount(this.decimals)
  }
  get uncollectedFeesRaw(): Number192 {
    if (!this.info) {
      return Number192.ZERO
    }
    return Number192.fromBits(this.info.marginPool.uncollectedFees)
  }
  get uncollectedFees(): TokenAmount {
    return this.uncollectedFeesRaw.toTokenAmount(this.decimals)
  }
  get utilizationRate(): number {
    return this.totalValue.tokens === 0 ? 0 : this.borrowedTokens.tokens / this.totalValue.tokens
  }
  get depositCcRate(): number {
    return this.info ? Pool.getCcRate(this.info.marginPool.config, this.utilizationRate) : 0
  }
  get depositApy(): number {
    const fee = (this.info?.marginPool.config.managementFeeRate ?? 0) * 1e-4 // bps

    return Pool.getDepositRate(this.depositCcRate, this.utilizationRate, fee)
  }
  get borrowApr(): number {
    return Pool.getBorrowRate(this.depositCcRate)
  }
  get tokenPrice(): number {
    return this.info?.tokenPriceOracle.price ?? 0
  }
  private _prices: PriceResult
  get depositNotePrice(): PriceInfo {
    return {
      value: this._prices.depositNotePrice,
      exponent: this.info?.tokenPriceOracle.exponent ?? 0,
      timestamp: bigIntToBn(this.info?.tokenPriceOracle.timestamp),
      isValid: Number(this.info ? this.info.tokenPriceOracle.status === PriceStatus.Trading : false)
    }
  }

  get loanNotePrice(): PriceInfo {
    return {
      value: this._prices.loanNotePrice,
      exponent: this.info?.tokenPriceOracle.exponent ?? 0,
      timestamp: bigIntToBn(this.info?.tokenPriceOracle.timestamp),
      isValid: Number(this.info ? this.info.tokenPriceOracle.status === PriceStatus.Trading : false)
    }
  }

  get decimals(): number {
    return this.tokenConfig?.decimals ?? this.info?.tokenMint.decimals ?? 0
  }
  get precision(): number {
    return this.tokenConfig?.precision ?? 0
  }

  public info?: {
    marginPool: MarginPoolData
    tokenMint: Mint
    vault: AssociatedToken
    depositNoteMint: Mint
    loanNoteMint: Mint
    tokenPriceOracle: PriceData
    tokenMetadata: TokenMetadata
  }
  /**
   * Creates a Margin Pool
   * @param programs
   * @param tokenMint
   * @param addresses
   * @param tokenConfig
   */
  constructor(
    public programs: MarginPrograms,
    public addresses: MarginPoolAddresses,
    public tokenConfig?: MarginTokenConfig
  ) {
    this.address = addresses.marginPool
    this.tokenMint = addresses.tokenMint
    this.depositNoteMetadata = new PositionTokenMetadata({ programs, tokenMint: addresses.depositNoteMint })
    this.loanNoteMetadata = new PositionTokenMetadata({ programs, tokenMint: addresses.loanNoteMint })
    this._prices = this.calculatePrices(this.info?.tokenPriceOracle)
  }

  async refresh() {
    const [
      marginPoolInfo,
      poolTokenMintInfo,
      vaultMintInfo,
      depositNoteMintInfo,
      loanNoteMintInfo,
      tokenMetadataInfo,
      depositNoteMetadataInfo,
      loanNoteMetadataInfo
    ] = await this.programs.marginPool.provider.connection.getMultipleAccountsInfo([
      this.addresses.marginPool,
      this.addresses.tokenMint,
      this.addresses.vault,
      this.addresses.depositNoteMint,
      this.addresses.loanNoteMint,
      this.addresses.tokenMetadata,
      this.addresses.depositNoteMetadata,
      this.addresses.loanNoteMetadata
    ])

    if (
      !marginPoolInfo ||
      !poolTokenMintInfo ||
      !vaultMintInfo ||
      !depositNoteMintInfo ||
      !loanNoteMintInfo ||
      !tokenMetadataInfo ||
      !depositNoteMetadataInfo ||
      !loanNoteMetadataInfo
    ) {
      this.info = undefined
    } else {
      const marginPool = this.programs.marginPool.coder.accounts.decode<MarginPoolData>(
        "marginPool",
        marginPoolInfo.data
      )
      const tokenMint = AssociatedToken.decodeMint(poolTokenMintInfo, this.addresses.tokenMint)
      const oracleInfo = await this.programs.marginPool.provider.connection.getAccountInfo(marginPool.tokenPriceOracle)
      if (!oracleInfo) {
        throw Error("Pyth oracle does not exist but a margin pool does. The margin pool is incorrectly configured.")
      }
      this.info = {
        marginPool,
        tokenMint,
        vault: AssociatedToken.decodeAccount(vaultMintInfo, this.addresses.vault, tokenMint.decimals),
        depositNoteMint: AssociatedToken.decodeMint(depositNoteMintInfo, this.addresses.depositNoteMint),
        loanNoteMint: AssociatedToken.decodeMint(loanNoteMintInfo, this.addresses.loanNoteMint),
        tokenPriceOracle: parsePriceData(oracleInfo.data),
        tokenMetadata: this.programs.metadata.coder.accounts.decode<TokenMetadata>(
          "tokenMetadata",
          tokenMetadataInfo.data
        )
      }
    }

    this.depositNoteMetadata.decode(depositNoteMetadataInfo)
    this.loanNoteMetadata.decode(loanNoteMetadataInfo)
    this._prices = this.calculatePrices(this.info?.tokenPriceOracle)
  }

  /****************************
   * Program Implementation
   ****************************/

  calculatePrices(pythPrice: PriceData | undefined): PriceResult {
    if (
      !pythPrice ||
      pythPrice.status !== PriceStatus.Trading ||
      pythPrice.price === undefined ||
      pythPrice.confidence === undefined
    ) {
      const zero = new BN(0)
      return {
        priceValue: Number192.ZERO,
        depositNotePrice: zero,
        depositNoteConf: zero,
        depositNoteTwap: zero,
        loanNotePrice: zero,
        loanNoteConf: zero,
        loanNoteTwap: zero
      }
    }

    const priceValue = Number192.fromDecimal(bigIntToBn(pythPrice.aggregate.priceComponent), pythPrice.exponent)
    const confValue = Number192.fromDecimal(bigIntToBn(pythPrice.aggregate.confidenceComponent), pythPrice.exponent)
    const twapValue = Number192.fromDecimal(bigIntToBn(pythPrice.emaPrice.valueComponent), pythPrice.exponent)

    const depositNoteExchangeRate = this.depositNoteExchangeRate()
    const loanNoteExchangeRate = this.loanNoteExchangeRate()

    const depositNotePrice = priceValue.mul(depositNoteExchangeRate).toU64Rounded(pythPrice.exponent)
    const depositNoteConf = confValue.mul(depositNoteExchangeRate).toU64Rounded(pythPrice.exponent)
    const depositNoteTwap = twapValue.mul(depositNoteExchangeRate).toU64Rounded(pythPrice.exponent)
    const loanNotePrice = priceValue.mul(loanNoteExchangeRate).toU64Rounded(pythPrice.exponent)
    const loanNoteConf = confValue.mul(loanNoteExchangeRate).toU64Rounded(pythPrice.exponent)
    const loanNoteTwap = twapValue.mul(loanNoteExchangeRate).toU64Rounded(pythPrice.exponent)
    return {
      priceValue,
      depositNotePrice,
      depositNoteConf,
      depositNoteTwap,
      loanNotePrice,
      loanNoteConf,
      loanNoteTwap
    }
  }

  depositNoteExchangeRate() {
    if (!this.info) {
      return Number192.ZERO
    }

    const depositNotes = BN.max(new BN(1), this.info.marginPool.depositNotes)
    const totalValue = Number192.max(Number192.ONE, this.totalValueRaw)
    return totalValue.sub(this.uncollectedFeesRaw).div(Number192.from(depositNotes))
  }

  loanNoteExchangeRate() {
    if (!this.info) {
      return Number192.ZERO
    }

    const loanNotes = BN.max(new BN(1), this.info.marginPool.loanNotes)
    const totalBorrowed = Number192.max(Number192.ONE, this.borrowedTokensRaw)
    return totalBorrowed.div(Number192.from(loanNotes))
  }

  /**
   * Linear interpolation between (x0, y0) and (x1, y1)
   * @param x
   * @param x0
   * @param x1
   * @param y0
   * @param y1
   * @returns
   */
  static interpolate = (x: number, x0: number, x1: number, y0: number, y1: number): number => {
    assert(x >= x0)
    assert(x <= x1)

    return y0 + ((x - x0) * (y1 - y0)) / (x1 - x0)
  }
  /**
   * Continous Compounding Rate
   * @param reserveConfig
   * @param utilRate
   * @returns
   */
  static getCcRate(reserveConfig: MarginPoolConfigData, utilRate: number): number {
    const basisPointFactor = 10000
    const util1 = reserveConfig.utilizationRate1 / basisPointFactor
    const util2 = reserveConfig.utilizationRate2 / basisPointFactor
    const borrow0 = reserveConfig.borrowRate0 / basisPointFactor
    const borrow1 = reserveConfig.borrowRate1 / basisPointFactor
    const borrow2 = reserveConfig.borrowRate2 / basisPointFactor
    const borrow3 = reserveConfig.borrowRate3 / basisPointFactor

    if (utilRate <= util1) {
      return this.interpolate(utilRate, 0, util1, borrow0, borrow1)
    } else if (utilRate <= util2) {
      return this.interpolate(utilRate, util1, util2, borrow1, borrow2)
    } else {
      return this.interpolate(utilRate, util2, 1, borrow2, borrow3)
    }
  }

  /** Borrow rate
   */
  static getBorrowRate(ccRate: number): number {
    return ccRate
  }

  /** Deposit rate
   */
  static getDepositRate(ccRate: number, utilRatio: number, feeFraction: number): number {
    return (1 - feeFraction) * ccRate * utilRatio
  }

  getPrice(mint: PublicKey) {
    if (mint.equals(this.addresses.depositNoteMint)) {
      return this.depositNotePrice
    } else if (mint.equals(this.addresses.loanNoteMint)) {
      return this.loanNotePrice
    }
  }

  static getPrice(mint: PublicKey, pools: Record<any, Pool> | Pool[]): PriceInfo | undefined {
    for (const pool of Object.values(pools)) {
      const price = pool.getPrice(mint)
      if (price) {
        return price
      }
    }
  }

  /****************************
   * Transactionss
   ****************************/

  async marginRefreshAllPositionPrices({
    pools,
    marginAccount
  }: {
    pools: Record<any, Pool> | Pool[]
    marginAccount: MarginAccount
  }) {
    const instructions: TransactionInstruction[] = []
    for (const pool of Object.values(pools)) {
      await pool.withMarginRefreshPositionPrice({ instructions, marginAccount })
    }
    return await marginAccount.sendAndConfirm(instructions)
  }

  async marginRefreshPositionPrice(marginAccount: MarginAccount) {
    const instructions: TransactionInstruction[] = []
    await this.withMarginRefreshPositionPrice({ instructions, marginAccount })
    return await marginAccount.sendAndConfirm(instructions)
  }

  async withMarginRefreshAllPositionPrices({
    instructions,
    pools,
    marginAccount
  }: {
    instructions: TransactionInstruction[]
    pools: Record<any, Pool> | Pool[]
    marginAccount: MarginAccount
  }) {
    for (const pool of Object.values(pools)) {
      await pool.withMarginRefreshPositionPrice({ instructions, marginAccount })
    }
  }

  async withMarginRefreshPositionPrice({
    instructions,
    marginAccount
  }: {
    instructions: TransactionInstruction[]
    marginAccount: MarginAccount
  }): Promise<void> {
    if (!marginAccount || !this.info) throw new Error("Margin or pool not fully setup")
    await marginAccount.withAccountingInvoke({
      instructions: instructions,
      adapterProgram: this.programs.config.marginPoolProgramId,
      adapterMetadata: this.addresses.marginPoolAdapterMetadata,
      adapterInstruction: await this.programs.marginPool.methods
        .marginRefreshPosition()
        .accounts({
          marginAccount: marginAccount.address,
          marginPool: this.address,
          tokenPriceOracle: this.info?.tokenMetadata.pythPrice
        })
        .instruction()
    })
  }

  /**
   * Transaction to deposit tokens into the pool
   *
   * @param `marginAccount` - The margin account that will receive the deposit.
   * @param `change` - The amount of tokens to be deposited in lamports.
   * @param `source` - (Optional) The token account that the deposit will be transfered from. The wallet balance or associated token account will be used if unspecified.
   */
  async deposit({
    marginAccount,
    change,
    source = TokenFormat.unwrappedSol
  }: {
    marginAccount: MarginAccount
    change: PoolTokenChange
    source?: TokenAddress
  }) {
    assert(marginAccount)
    assert(change)

    const instructions: TransactionInstruction[] = []
    await marginAccount.withCreateAccount(instructions)
    const position = await marginAccount.withGetOrCreatePosition({
      positionTokenMint: this.addresses.depositNoteMint,
      instructions
    })
    assert(position)

    await this.withDeposit({
      instructions: instructions,
      marginAccount,
      source,
      destination: position,
      change
    })
    await marginAccount.withUpdatePositionBalance({ instructions, position })
    return await marginAccount.sendAndConfirm(instructions)
  }

  async withDeposit({
    instructions,
    marginAccount,
    source = TokenFormat.unwrappedSol,
    destination,
    change
  }: {
    instructions: TransactionInstruction[]
    marginAccount: MarginAccount
    source?: TokenAddress
    destination: Address
    change: PoolTokenChange
  }): Promise<void> {
    const provider = marginAccount.provider
    const mint = this.tokenMint

    const wrappedSource = await AssociatedToken.withBeginTransferFromSource({
      instructions,
      provider,
      mint,
      feesBuffer,
      source
    })

    const ix = await this.programs.marginPool.methods
      .deposit(change.changeKind.asParam(), change.value)
      .accounts({
        marginPool: this.address,
        vault: this.addresses.vault,
        depositNoteMint: this.addresses.depositNoteMint,
        depositor: marginAccount.owner,
        source: wrappedSource,
        destination,
        tokenProgram: TOKEN_PROGRAM_ID
      })
      .instruction()
    instructions.push(ix)

    AssociatedToken.withEndTransfer({
      instructions,
      provider,
      mint,
      destination: source
    })
  }

  async marginBorrow({
    marginAccount,
    pools,
    change,
    destination
  }: {
    marginAccount: MarginAccount
    pools: Record<any, Pool> | Pool[]
    change: PoolTokenChange
    destination?: TokenAddress
  }): Promise<string> {
    if (!change.changeKind.isShiftBy()) {
      throw new Error("Use ShiftBy for all borrow instructions")
    }

    await marginAccount.refresh()
    const refreshInstructions: TransactionInstruction[] = []
    const instructionsInstructions: TransactionInstruction[] = []

    const depositPosition = await marginAccount.withGetOrCreatePosition({
      positionTokenMint: this.addresses.depositNoteMint,
      instructions: refreshInstructions
    })
    assert(depositPosition)

    await this.withMarginRefreshAllPositionPrices({
      instructions: refreshInstructions,
      pools: Object.values(pools),
      marginAccount
    })

    const loanNoteAccount = await this.withGetOrCreateLoanPosition(instructionsInstructions, marginAccount)

    await this.withMarginBorrow({
      instructions: instructionsInstructions,
      marginAccount,
      depositPosition,
      loanNoteAccount,
      change
    })

    if (destination !== undefined) {
      // The borrow will increase the deposits by some unknown amount.
      // To withdraw the full borrow, set the deposit amount to the previous known amount before borrowing
      const poolPosition = Object.values(marginAccount.poolPositions).find(
        position => position.pool && position.pool.address.equals(this.address)
      )

      if (!poolPosition)
        throw new Error(
          "Attempting to withdraw after borrowing, but can not find the pool position in the margin account to calculate the withdraw amount."
        )
      const previousDepositAmount = poolPosition.depositBalance

      const withdrawChange =
        previousDepositAmount.tokens > 0 ? PoolTokenChange.shiftBy(change.value) : PoolTokenChange.setTo(0)

      await this.withWithdraw({
        instructions: instructionsInstructions,
        marginAccount,
        source: depositPosition,
        destination,
        change: withdrawChange
      })
    }

    return await marginAccount.sendAll([...chunks(11, refreshInstructions), instructionsInstructions])
  }

  async withGetOrCreateLoanPosition(
    instructions: TransactionInstruction[],
    marginAccount: MarginAccount
  ): Promise<Address> {
    const account = marginAccount.getPosition(this.addresses.loanNoteMint)
    if (account) {
      return account.address
    }
    return await this.withRegisterLoan(instructions, marginAccount)
  }

  async withGetOrCreateDepositNotePosition(
    instructions: TransactionInstruction[],
    marginAccount: MarginAccount
  ): Promise<Address> {
    const account = marginAccount.getPosition(this.addresses.depositNoteMint)
    if (account) {
      return account.address
    }
    return await marginAccount.withRegisterPosition(instructions, this.addresses.depositNoteMint)
  }

  /// Instruction to borrow tokens using a margin account
  ///
  /// # Params
  ///
  /// `instructions` - The array to append instuctions to.
  /// `marginAccount` - The account being borrowed against
  /// `deposit_account` - The account to receive the notes for the borrowed tokens
  /// `loan_account` - The account to receive the notes representing the debt
  /// `change` - The amount of tokens to be borrowed as a `PoolTokenChange`
  async withMarginBorrow({
    instructions,
    marginAccount,
    depositPosition,
    loanNoteAccount,
    change
  }: {
    instructions: TransactionInstruction[]
    marginAccount: MarginAccount
    depositPosition: Address
    loanNoteAccount: Address
    change: PoolTokenChange
  }): Promise<void> {
    assert(marginAccount)
    assert(depositPosition)
    assert(loanNoteAccount)
    await marginAccount.withAdapterInvoke({
      instructions,
      adapterProgram: this.programs.config.marginPoolProgramId,
      adapterMetadata: this.addresses.marginPoolAdapterMetadata,
      adapterInstruction: await this.programs.marginPool.methods
        .marginBorrow(change.changeKind.asParam(), change.value)
        .accounts({
          marginAccount: marginAccount.address,
          marginPool: this.address,
          loanNoteMint: this.addresses.loanNoteMint,
          depositNoteMint: this.addresses.depositNoteMint,
          loanAccount: loanNoteAccount,
          depositAccount: depositPosition,
          tokenProgram: TOKEN_PROGRAM_ID
        })
        .instruction()
    })
  }

  /// Instruction to repay tokens owed by a margin account
  ///
  /// # Params
  ///
  /// `margin_scratch` - The scratch account for the margin system
  /// `margin_account` - The account with the loan to be repaid
  /// `deposit_account` - The account with notes to repay the loan
  /// `loan_account` - The account with the loan debt to be reduced
  /// `change` - The amount to be repaid
  async marginRepay({
    marginAccount,
    pools,
    source,
    change,
    closeLoan,
    signer
  }: {
    marginAccount: MarginAccount
    pools: Record<any, Pool> | Pool[]
    source?: TokenAddress
    change: PoolTokenChange
    closeLoan?: boolean
    signer?: Address
  }): Promise<string> {
    await marginAccount.refresh()
    const refreshInstructions: TransactionInstruction[] = []
    const instructions: TransactionInstruction[] = []
    const depositPosition = await marginAccount.withGetOrCreatePosition({
      positionTokenMint: this.addresses.depositNoteMint,
      instructions: refreshInstructions
    })
    assert(depositPosition)

    await this.withMarginRefreshAllPositionPrices({
      instructions: refreshInstructions,
      pools: Object.values(pools),
      marginAccount
    })

    const loanNoteAccount = await this.withGetOrCreateLoanPosition(instructions, marginAccount)

    if (source === undefined) {
      await this.withMarginRepay({
        instructions,
        marginAccount: marginAccount,
        depositPosition: depositPosition,
        loanPosition: loanNoteAccount,
        change
      })
    } else {
      await this.withRepay({
        instructions,
        marginAccount,
        depositPosition: depositPosition,
        loanPosition: loanNoteAccount,
        source,
        change,
        feesBuffer,
        sourceAuthority: signer
      })
    }

    // Automatically close the position once the loan is repaid.
    if (closeLoan) {
      await this.withCloseLoan(instructions, marginAccount)
    }

    return await marginAccount.sendAll([chunks(11, refreshInstructions), instructions])
  }

  async withMarginRepay({
    instructions,
    marginAccount,
    depositPosition,
    loanPosition,
    change
  }: {
    instructions: TransactionInstruction[]
    marginAccount: MarginAccount
    depositPosition: Address
    loanPosition: Address
    change: PoolTokenChange
  }): Promise<void> {
    await marginAccount.withAdapterInvoke({
      instructions,
      adapterProgram: this.programs.config.marginPoolProgramId,
      adapterMetadata: this.addresses.marginPoolAdapterMetadata,
      adapterInstruction: await this.programs.marginPool.methods
        .marginRepay(change.changeKind.asParam(), change.value)
        .accounts({
          marginAccount: marginAccount.address,
          marginPool: this.address,
          loanNoteMint: this.addresses.loanNoteMint,
          depositNoteMint: this.addresses.depositNoteMint,
          loanAccount: loanPosition,
          depositAccount: depositPosition,
          tokenProgram: TOKEN_PROGRAM_ID
        })
        .instruction()
    })
  }

  async withRepay({
    instructions,
    marginAccount,
    loanPosition,
    source,
    change,
    feesBuffer,
    sourceAuthority
  }: {
    instructions: TransactionInstruction[]
    marginAccount: MarginAccount
    depositPosition: Address
    loanPosition: Address
    source: TokenAddress
    change: PoolTokenChange
    feesBuffer: number
    sourceAuthority?: Address
  }): Promise<void> {
    const wrappedSource = await AssociatedToken.withBeginTransferFromSource({
      instructions,
      provider: marginAccount.provider,
      mint: this.tokenMint,
      source,
      feesBuffer
    })

    const ix = await this.programs.marginPool.methods
      .repay(change.changeKind.asParam(), change.value)
      .accounts({
        marginPool: this.address,
        loanNoteMint: this.addresses.loanNoteMint,
        vault: this.addresses.vault,
        loanAccount: loanPosition,
        repaymentTokenAccount: wrappedSource,
        repaymentAccountAuthority: sourceAuthority ?? marginAccount.provider.wallet.publicKey,
        tokenProgram: TOKEN_PROGRAM_ID
      })
      .instruction()
    instructions.push(ix)

    await marginAccount.withUpdatePositionBalance({
      instructions,
      position: loanPosition
    })

    AssociatedToken.withEndTransfer({
      instructions,
      provider: marginAccount.provider,
      mint: this.tokenMint,
      destination: source
    })
  }

  /// Instruction to withdraw tokens from the pool.
  ///
  /// # Params
  ///
  /// `margin_account` - The margin account with the deposit to be withdrawn
  /// `change` - The amount to withdraw.
  /// `destination` - (Optional) The token account to send the withdrawn deposit
  async withdraw({
    marginAccount,
    pools,
    change,
    destination = TokenFormat.unwrappedSol
  }: {
    marginAccount: MarginAccount
    pools: Record<any, Pool> | Pool[]
    change: PoolTokenChange
    destination?: TokenAddress
  }) {
    const refreshInstructions: TransactionInstruction[] = []
    const instructions: TransactionInstruction[] = []

    const source = marginAccount.getPosition(this.addresses.depositNoteMint)?.address
    if (!source) {
      throw new Error("No deposit position")
    }

    await this.withMarginRefreshAllPositionPrices({
      instructions: refreshInstructions,
      pools: Object.values(pools),
      marginAccount
    })
    await marginAccount.withUpdateAllPositionBalances({ instructions: refreshInstructions })
    await this.withWithdraw({
      instructions,
      marginAccount: marginAccount,
      source,
      destination,
      change
    })
    return await marginAccount.sendAll([chunks(11, refreshInstructions), instructions])
  }

  async withWithdraw({
    instructions,
    marginAccount,
    source,
    destination = TokenFormat.unwrappedSol,
    change
  }: {
    instructions: TransactionInstruction[]
    marginAccount: MarginAccount
    source: Address
    destination?: TokenAddress
    change: PoolTokenChange
  }): Promise<void> {
    const provider = marginAccount.provider
    const mint = this.tokenMint

    const withdrawDestination = await AssociatedToken.withBeginTransferToDestination({
      instructions,
      provider,
      mint,
      destination
    })

    await marginAccount.withAdapterInvoke({
      instructions,
      adapterProgram: this.programs.config.marginPoolProgramId,
      adapterMetadata: this.addresses.marginPoolAdapterMetadata,
      adapterInstruction: await this.programs.marginPool.methods
        .withdraw(change.changeKind.asParam(), change.value)
        .accounts({
          depositor: marginAccount.address,
          marginPool: this.address,
          vault: this.addresses.vault,
          depositNoteMint: this.addresses.depositNoteMint,
          source,
          destination: withdrawDestination,
          tokenProgram: TOKEN_PROGRAM_ID
        })
        .instruction()
    })

    AssociatedToken.withEndTransfer({
      instructions,
      provider,
      mint,
      destination
    })
  }

  /**
   * Transaction to swap tokens
   *
   * @param `marginAccount` - The margin account that will receive the deposit.
   * @param `outputToken` - The corresponding pool for the token being swapped to.
   * @param `swapAmount` - The amount being swapped.
   * @param `minAmountOut` - The minimum output amount based on swapAmount and slippage.
   */
  async swap({
    marginAccount,
    outputToken,
    swapAmount,
    minAmountOut
  }: {
    marginAccount: MarginAccount
    outputToken: Pool
    swapAmount: TokenAmount
    minAmountOut: TokenAmount
  }) {
    assert(marginAccount)
    assert(swapAmount)

    const instructions: TransactionInstruction[] = []
    await this.withSwap({
      instructions: instructions,
      marginAccount,
      outputToken,
      swapAmount,
      minAmountOut
    })

    return await marginAccount.sendAndConfirm(instructions)
  }

  async withSwap({
    instructions,
    marginAccount,
    outputToken,
    swapAmount,
    minAmountOut
  }: {
    instructions: TransactionInstruction[]
    marginAccount: MarginAccount
    outputToken: Pool
    swapAmount: TokenAmount
    minAmountOut: TokenAmount
  }): Promise<void> {
    assert(this.symbol)

    // Source deposit position fetch / creation
    const sourceAccount = await marginAccount.withGetOrCreatePosition({
      positionTokenMint: this.addresses.depositNoteMint,
      instructions
    })

    // Destination deposit position fetch / creation
    const destinationAccount = await marginAccount.withGetOrCreatePosition({
      positionTokenMint: outputToken.addresses.depositNoteMint,
      instructions
    })

    // If swapping on margin
    const accountPoolPosition = marginAccount.poolPositions[this.symbol]
    if (swapAmount.gt(accountPoolPosition.depositBalance) && marginAccount.pools) {
      await marginAccount.refresh()
      const loanNoteAccount = await marginAccount.withGetOrCreatePosition({
        positionTokenMint: this.addresses.loanNoteMint,
        instructions
      })

      const difference = swapAmount.sub(accountPoolPosition.depositBalance)
      await this.withMarginBorrow({
        instructions,
        marginAccount,
        depositPosition: sourceAccount,
        loanNoteAccount,
        change: PoolTokenChange.shiftBy(accountPoolPosition.loanBalance.add(difference))
      })
    }

    // Transit source account fetch / creation
    const transitSourceAccount = await AssociatedToken.withCreate(
      instructions,
      marginAccount.provider,
      marginAccount.address,
      this.addresses.tokenMint
    )

    // Transit destination account fetch / creation
    const transitDestinationAccount = await AssociatedToken.withCreate(
      instructions,
      marginAccount.provider,
      marginAccount.address,
      outputToken.tokenMint
    )

    // TODO: check tokenMintA and tokenMintB for matching pools.
    // If no pool is found, a user would have to swap twice from A > X > B,
    // so we should ideally check matching pools on the UI before getting here.
    const swapPoolAccounts = orcaSwapPools[`${this.symbol}/${outputToken.symbol}`]

    // Determine the direction of the swap based on token mints.
    // The instruction relies on the swap `vaultFrom` and `vaultInto` to determine
    // the direction of the swap.
    let swapSourceVault: string
    let swapDestinationVault: string
    if (
      swapPoolAccounts.tokenMintA === this.addresses.tokenMint.toBase58() &&
      swapPoolAccounts.tokenMintB === outputToken.addresses.tokenMint.toBase58()
    ) {
      // Swapping from token A to token B on swap pool
      swapSourceVault = swapPoolAccounts.tokenB
      swapDestinationVault = swapPoolAccounts.tokenA
    } else if (
      swapPoolAccounts.tokenMintB === this.addresses.tokenMint.toBase58() &&
      swapPoolAccounts.tokenMintA === outputToken.addresses.tokenMint.toBase58()
    ) {
      // Swapping from token B to token A on swap pool
      swapSourceVault = swapPoolAccounts.tokenA
      swapDestinationVault = swapPoolAccounts.tokenB
    } else {
      // Pedantic. We can't reach this condition if correct pool is selected
      throw new Error("Invalid swap pool selected")
    }

    // Swap
    await marginAccount.withAdapterInvoke({
      instructions,
      adapterProgram: this.programs.config.marginSwapProgramId,
      // TODO: check if this evaluates to DUheebnZ below
      adapterMetadata: findDerivedAccount(
        this.programs.config.metadataProgramId,
        this.programs.config.marginSwapProgramId
      ),
      // adapterMetadata: new PublicKey("DUheebnZrHMGzEMbs9FpPFTkbmVdZnyW92CVwrYd3aGa"),
      adapterInstruction: await this.programs.marginSwap.methods
        .marginSwap(swapAmount.lamports, minAmountOut.lamports)
        .accounts({
          marginAccount: marginAccount.address,
          transitSourceAccount,
          transitDestinationAccount,
          sourceAccount,
          destinationAccount,
          marginPoolProgram: this.programs.marginPool.programId,
          tokenProgram: TOKEN_PROGRAM_ID,
          sourceMarginPool: {
            marginPool: this.address,
            vault: this.addresses.vault,
            depositNoteMint: this.addresses.depositNoteMint
          },
          destinationMarginPool: {
            marginPool: outputToken.address,
            vault: outputToken.addresses.vault,
            depositNoteMint: outputToken.addresses.depositNoteMint
          },
          swapInfo: {
            swapPool: swapPoolAccounts.swapPool,
            authority: findDerivedAccount(new PublicKey(swapPoolAccounts.swapProgram), swapPoolAccounts.swapPool),
            vaultFrom: swapSourceVault,
            vaultInto: swapDestinationVault,
            tokenMint: swapPoolAccounts.poolMint,
            feeAccount: swapPoolAccounts.feeAccount,
            swapProgram: swapPoolAccounts.swapProgram
          }
        })
        .instruction()
    })

    // Transit source account closure
    // const closeTransitSourceAccountIx = closeAccount({
    //   source: transitSourceAccount,
    //   destination: marginAccount.addresses.owner,
    //   owner: marginAccount.address
    // })
    // instructions.push(closeTransitSourceAccountIx)

    // // Transit destination account closure
    // const closeTransitDestinationAccountIx = closeAccount({
    //   source: transitDestinationAccount,
    //   destination: marginAccount.addresses.owner,
    //   owner: marginAccount.address
    // })
    // instructions.push(closeTransitDestinationAccountIx)

    // Update account positions
    await marginAccount.withUpdatePositionBalance({ instructions, position: sourceAccount })
    await marginAccount.withUpdatePositionBalance({ instructions, position: destinationAccount })
  }

  async withRegisterLoan(instructions: TransactionInstruction[], marginAccount: MarginAccount): Promise<Address> {
    const loanNoteAccount = findDerivedAccount(
      this.programs.config.marginPoolProgramId,
      marginAccount.address,
      this.addresses.loanNoteMint
    )
    await marginAccount.withAdapterInvoke({
      instructions: instructions,
      adapterProgram: this.programs.config.marginPoolProgramId,
      adapterMetadata: this.addresses.marginPoolAdapterMetadata,
      adapterInstruction: await this.programs.marginPool.methods
        .registerLoan()
        .accounts({
          marginAccount: marginAccount.address,
          positionTokenMetadata: this.addresses.loanNoteMetadata,
          marginPool: this.address,
          loanNoteMint: this.addresses.loanNoteMint,
          loanNoteAccount: loanNoteAccount,
          payer: marginAccount.provider.wallet.publicKey,
          tokenProgram: TOKEN_PROGRAM_ID,
          systemProgram: SystemProgram.programId,
          rent: SYSVAR_RENT_PUBKEY
        })
        .instruction()
    })
    await this.withMarginRefreshPositionPrice({ instructions, marginAccount })
    return loanNoteAccount
  }

  async withCloseLoan(instructions: TransactionInstruction[], marginAccount: MarginAccount) {
    const loanNoteAccount = findDerivedAccount(
      this.programs.config.marginPoolProgramId,
      marginAccount.address,
      this.addresses.loanNoteMint
    )
    await marginAccount.withAdapterInvoke({
      instructions,
      adapterProgram: this.programs.config.marginPoolProgramId,
      adapterMetadata: this.addresses.marginPoolAdapterMetadata,
      adapterInstruction: await this.programs.marginPool.methods
        .closeLoan()
        .accounts({
          marginAccount: marginAccount.address,
          marginPool: this.address,
          loanNoteMint: this.addresses.loanNoteMint,
          loanNoteAccount: loanNoteAccount,
          beneficiary: marginAccount.provider.wallet.publicKey,
          tokenProgram: TOKEN_PROGRAM_ID
        })
        .instruction()
    })
  }

  // only closes deposit
  async closePosition({ marginAccount, destination }: { marginAccount: MarginAccount; destination: Address }) {
    await marginAccount.refresh()

    const position = marginAccount.getPosition(this.addresses.depositNoteMint)

    if (position) {
      if (position.balance.gt(new BN(0))) {
        const destinationAddress = translateAddress(destination)

        const isDestinationNative = AssociatedToken.isNative(marginAccount.owner, this.tokenMint, destinationAddress)

        let marginWithdrawDestination: PublicKey
        if (!isDestinationNative) {
          marginWithdrawDestination = destinationAddress
        } else {
          marginWithdrawDestination = AssociatedToken.derive(this.tokenMint, marginAccount.owner)
        }

        const instructions: TransactionInstruction[] = []

        await marginAccount.withUpdatePositionBalance({ instructions, position: position.address })

        await AssociatedToken.withCreate(instructions, marginAccount.provider, marginAccount.owner, this.tokenMint)
        await this.withWithdraw({
          instructions,
          marginAccount: marginAccount,
          source: position.address,
          destination: marginWithdrawDestination,
          change: PoolTokenChange.setTo(0)
        })

        if (isDestinationNative) {
          AssociatedToken.withClose(instructions, marginAccount.owner, this.tokenMint, destinationAddress)
        }

        await marginAccount.sendAll([instructions])
        await marginAccount.refresh()
      }

      await marginAccount.closePosition(position)
    }
  }

  projectAfterAction(marginAccount: MarginAccount, amount: number, action: PoolAction): PoolProjection {
    switch (action) {
      case "deposit":
        return this.projectAfterDeposit(marginAccount, amount)
      case "withdraw":
        return this.projectAfterWithdraw(marginAccount, amount)
      case "borrow":
        return this.projectAfterBorrow(marginAccount, amount)
      case "repay":
        return this.projectAfterRepay(marginAccount, amount)
      default:
        throw new Error("Unknown pool action")
    }
  }

  /// Projects the deposit and borrow rates after a deposit into the pool.
  projectAfterDeposit(marginAccount: MarginAccount, amount: number): PoolProjection {
    if (this.info === undefined) throw Error("must have info")

    const borrowedTokens = this.borrowedTokens.tokens
    const totalTokens = this.totalValue.tokens + amount

    const utilRatio = borrowedTokens / totalTokens
    const depositCcRate = Pool.getCcRate(this.info.marginPool.config, utilRatio)
    const fee = this.info.marginPool.config.managementFeeRate ?? 0

    const depositRate = Pool.getDepositRate(depositCcRate, utilRatio, fee)
    const borrowRate = Pool.getBorrowRate(depositCcRate)

    const depositNoteValueModifer = this.depositNoteMetadata.valueModifier
    const amountValue = Number128.from(numberToBn(amount * this._prices.priceValue.toNumber()))

    const requiredCollateral = marginAccount.valuation.requiredCollateral.toNumber()
    const weightedCollateral = marginAccount.valuation.weightedCollateral
      .add(amountValue.mul(depositNoteValueModifer))
      .toNumber()
    const liabilities = marginAccount.valuation.liabilities.toNumber()

    const riskIndicator = marginAccount.computeRiskIndicator(requiredCollateral, weightedCollateral, liabilities)

    return { riskIndicator, depositRate, borrowRate }
  }

  /// Projects the deposit and borrow rates after a withdrawal from the pool.
  projectAfterWithdraw(marginAccount: MarginAccount, amount: number): PoolProjection {
    if (this.info === undefined) throw Error("must have info")

    const symbol = this.symbol
    if (symbol === undefined) throw Error("must have symbol")

    const position = marginAccount.poolPositions[symbol]
    if (position === undefined) throw Error("must have position")

    // G1, referenced below
    if (amount > position.depositBalance.tokens) throw Error("amount can't exceed deposit")

    const borrowedTokens = this.borrowedTokens.tokens
    const totalTokens = this.totalValue.tokens - amount

    const utilRatio = totalTokens === 0 ? 0 : borrowedTokens / totalTokens
    const depositCcRate = Pool.getCcRate(this.info.marginPool.config, utilRatio)
    const fee = this.info.marginPool.config.managementFeeRate ?? 0

    const depositRate = Pool.getDepositRate(depositCcRate, utilRatio, fee)
    const borrowRate = Pool.getBorrowRate(depositCcRate)

    const depositNoteValueModifer = this.depositNoteMetadata.valueModifier
    const amountValue = Number128.from(numberToBn(amount * this._prices.priceValue.toNumber()))

    const requiredCollateral = marginAccount.valuation.requiredCollateral.toNumber()
    const weightedCollateral = marginAccount.valuation.weightedCollateral
      .sub(amountValue.mul(depositNoteValueModifer))
      .toNumber()
    const liabilities = marginAccount.valuation.liabilities.toNumber()

    const riskIndicator = marginAccount.computeRiskIndicator(
      requiredCollateral,
      weightedCollateral > 0 ? weightedCollateral : 0, // ok (but weird!) - guarded by G1
      liabilities
    )

    return { riskIndicator, depositRate, borrowRate }
  }

  /// Projects the deposit and borrow rates after a borrow from the pool.
  projectAfterBorrow(marginAccount: MarginAccount, amount: number): PoolProjection {
    if (this.info === undefined) throw Error("must have info")

    const borrowedTokens = this.borrowedTokens.tokens + amount
    const totalTokens = this.totalValue.tokens + amount

    const utilRatio = borrowedTokens / totalTokens
    const depositCcRate = Pool.getCcRate(this.info.marginPool.config, utilRatio)
    const fee = this.info.marginPool.config.managementFeeRate ?? 0

    const depositRate = Pool.getDepositRate(depositCcRate, utilRatio, fee)
    const borrowRate = Pool.getBorrowRate(depositCcRate)

    const loanNoteValueModifer = this.loanNoteMetadata.valueModifier
    const amountValue = Number128.from(numberToBn(amount * this._prices.priceValue.toNumber()))

    const requireCollateral = marginAccount.valuation.requiredCollateral
      .add(amountValue.div(loanNoteValueModifer))
      .toNumber()
    const weightedCollateral = marginAccount.valuation.weightedCollateral.toNumber()
    const liabilities = marginAccount.valuation.liabilities.add(amountValue).toNumber()

    const riskIndicator = marginAccount.computeRiskIndicator(requireCollateral, weightedCollateral, liabilities)

    return { riskIndicator, depositRate, borrowRate }
  }

  /// Projects the deposit and borrow rates after repaying a loan from the pool.
  projectAfterRepay(marginAccount: MarginAccount, amount: number): PoolProjection {
    if (this.info === undefined) throw Error("must have info")

    const symbol = this.symbol
    if (symbol === undefined) throw Error("must have symbol")

    const position = marginAccount.poolPositions[symbol]
    if (position === undefined) throw Error("must have position")

    // G1, referenced below
    if (amount > position.loanBalance.tokens) throw Error("amount can't exceed loan")

    const borrowedTokens = this.borrowedTokens.tokens - amount
    const totalTokens = this.totalValue.tokens - amount

    const utilRatio = totalTokens === 0 ? 0 : borrowedTokens / totalTokens
    const depositCcRate = Pool.getCcRate(this.info.marginPool.config, utilRatio)
    const fee = this.info.marginPool.config.managementFeeRate ?? 0

    const depositRate = Pool.getDepositRate(depositCcRate, utilRatio, fee)
    const borrowRate = Pool.getBorrowRate(depositCcRate)

    const loanNoteValueModifer = this.loanNoteMetadata.valueModifier
    const amountValue = Number128.from(numberToBn(amount * this._prices.priceValue.toNumber()))

    const requiredCollateral = marginAccount.valuation.requiredCollateral
      .sub(amountValue.div(loanNoteValueModifer))
      .toNumber()
    const weightedCollateral = marginAccount.valuation.weightedCollateral.toNumber()
    const liabilities = marginAccount.valuation.liabilities.sub(amountValue).toNumber()

    const riskIndicator = marginAccount.computeRiskIndicator(
      requiredCollateral >= 0 ? requiredCollateral : 0, // ok - guarded by G1
      weightedCollateral,
      liabilities >= 0 ? liabilities : 0 // ok - guarded by G1
    )

    return { riskIndicator, depositRate, borrowRate }
  }

  /// Projects the deposit and borrow rates after repaying a loan from the pool.
  projectAfterRepayFromDeposit(marginAccount: MarginAccount, amount: number): PoolProjection {
    if (this.info === undefined) throw Error("must have info")

    const symbol = this.symbol
    if (symbol === undefined) throw Error("must have symbol")

    const position = marginAccount.poolPositions[symbol]
    if (position === undefined) throw Error("must have position")

    // G1, referenced below
    if (amount > position.loanBalance.tokens) throw Error("amount can't exceed loan")

    // G2, referenced below
    if (amount > position.depositBalance.tokens) throw Error("amount can't exceed deposit")

    const borrowedTokens = this.borrowedTokens.tokens - amount
    const totalTokens = this.totalValue.tokens - 2 * amount

    const utilRatio = totalTokens === 0 ? 0 : borrowedTokens / totalTokens
    const depositCcRate = Pool.getCcRate(this.info.marginPool.config, utilRatio)
    const fee = this.info.marginPool.config.managementFeeRate ?? 0

    const depositRate = Pool.getDepositRate(depositCcRate, utilRatio, fee)
    const borrowRate = Pool.getBorrowRate(depositCcRate)

    const depositNoteValueModifer = this.depositNoteMetadata.valueModifier
    const loanNoteValueModifer = this.loanNoteMetadata.valueModifier
    const amountValue = Number128.from(numberToBn(amount * this._prices.priceValue.toNumber()))

    const requiredCollateral = marginAccount.valuation.requiredCollateral
      .sub(amountValue.div(loanNoteValueModifer))
      .toNumber()
    const weightedCollateral = marginAccount.valuation.weightedCollateral
      .sub(amountValue.mul(depositNoteValueModifer))
      .toNumber()
    const liabilities = marginAccount.valuation.liabilities.sub(amountValue).toNumber()

    const riskIndicator = marginAccount.computeRiskIndicator(
      requiredCollateral > 0 ? requiredCollateral : 0, // ok - guarded by G1
      weightedCollateral > 0 ? weightedCollateral : 0, // ok - guarded by G2
      liabilities > 0 ? liabilities : 0 // ok - guarded by G1
    )

    return { riskIndicator, depositRate, borrowRate }
  }

  /// Projects the deposit and borrow rates after a borrow from the pool.
  projectAfterBorrowAndNotWithdraw(marginAccount: MarginAccount, amount: number): PoolProjection {
    if (this.info === undefined) throw Error("must have info")

    const borrowedTokens = this.borrowedTokens.tokens + amount
    const totalTokens = this.totalValue.tokens + 2 * amount

    const utilRatio = borrowedTokens / totalTokens
    const depositCcRate = Pool.getCcRate(this.info.marginPool.config, utilRatio)
    const fee = this.info.marginPool.config.managementFeeRate ?? 0

    const depositRate = Pool.getDepositRate(depositCcRate, utilRatio, fee)
    const borrowRate = Pool.getBorrowRate(depositCcRate)

    const depositNoteValueModifer = this.depositNoteMetadata.valueModifier
    const loanNoteValueModifer = this.loanNoteMetadata.valueModifier
    const amountValue = Number128.from(numberToBn(amount * this._prices.priceValue.toNumber()))

    const requiredCollateral = marginAccount.valuation.requiredCollateral
      .add(amountValue.div(loanNoteValueModifer))
      .toNumber()
    const weightedCollateral = marginAccount.valuation.weightedCollateral
      .add(amountValue.mul(depositNoteValueModifer))
      .toNumber()
    const liabilities = marginAccount.valuation.liabilities.add(amountValue).toNumber()

    const riskIndicator = marginAccount.computeRiskIndicator(requiredCollateral, weightedCollateral, liabilities)

    return { riskIndicator, depositRate, borrowRate }
  }
}<|MERGE_RESOLUTION|>--- conflicted
+++ resolved
@@ -1,26 +1,7 @@
 import { Address, BN, translateAddress } from "@project-serum/anchor"
 import { parsePriceData, PriceData, PriceStatus } from "@pythnetwork/client"
-<<<<<<< HEAD
 import { Mint, TOKEN_PROGRAM_ID } from "@solana/spl-token"
 import { PublicKey, SystemProgram, TransactionInstruction, SYSVAR_RENT_PUBKEY, LAMPORTS_PER_SOL } from "@solana/web3.js"
-=======
-import {
-  createAssociatedTokenAccountInstruction,
-  getAssociatedTokenAddress,
-  Mint,
-  TOKEN_PROGRAM_ID,
-  ASSOCIATED_TOKEN_PROGRAM_ID
-} from "@solana/spl-token"
-import { closeAccount } from "@project-serum/serum/lib/token-instructions"
-import {
-  PublicKey,
-  SystemProgram,
-  Transaction,
-  TransactionInstruction,
-  SYSVAR_RENT_PUBKEY,
-  LAMPORTS_PER_SOL
-} from "@solana/web3.js"
->>>>>>> 08d701f8
 import assert from "assert"
 import { AssociatedToken, bigIntToBn, numberToBn, TokenAddress, TokenFormat } from "../../token"
 import { TokenAmount } from "../../token/tokenAmount"
