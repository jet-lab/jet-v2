import { Address, BN, translateAddress } from "@project-serum/anchor"
import { parsePriceData, PriceData, PriceStatus } from "@pythnetwork/client"
import { Mint, TOKEN_PROGRAM_ID } from "@solana/spl-token"
import {
  PublicKey,
  SystemProgram,
  Transaction,
  TransactionInstruction,
  SYSVAR_RENT_PUBKEY,
  LAMPORTS_PER_SOL
} from "@solana/web3.js"
import { assert } from "chai"
import { AssociatedToken, bigIntToBn, TokenAddress, TokenFormat } from "../../token"
import { TokenAmount } from "../../token/tokenAmount"
import { MarginAccount } from "../marginAccount"
import { MarginPrograms } from "../marginClient"
import { MarginPoolConfigData, MarginPoolData } from "./state"
import { MarginPoolConfig, MarginPools, MarginTokenConfig } from "../config"
import { PoolTokenChange } from "./poolTokenChange"
import { TokenMetadata } from "../metadata/state"
import { findDerivedAccount } from "../../utils/pda"
import { AccountPosition, PriceInfo } from "../accountPosition"
import { chunks, Number192, sendAll, sleep } from "../../utils"
import { PositionTokenMetadata } from "../positionTokenMetadata"

export interface MarginPoolAddresses {
  /** The pool's token mint i.e. BTC or SOL mint address*/
  tokenMint: PublicKey
  marginPool: PublicKey
  vault: PublicKey
  depositNoteMint: PublicKey
  loanNoteMint: PublicKey
  marginPoolAdapterMetadata: PublicKey
  tokenMetadata: PublicKey
  depositNoteMetadata: PublicKey
  loanNoteMetadata: PublicKey
  controlAuthority: PublicKey
}

export interface PriceResult {
  tokenPrice: number
  depositNotePrice: BN
  depositNoteConf: BN
  depositNoteTwap: BN
  loanNotePrice: BN
  loanNoteConf: BN
  loanNoteTwap: BN
}

const feesBuffer: number = LAMPORTS_PER_SOL * 0.02

export class Pool {
  address: PublicKey
  depositNoteMetadata: PositionTokenMetadata
  loanNoteMetadata: PositionTokenMetadata

  get name(): string | undefined {
    return this.tokenConfig?.name
  }
  get symbol(): MarginPools | undefined {
    return this.poolConfig?.symbol
  }
  get depositedTokens(): TokenAmount {
    return this.info?.vault.amount ?? TokenAmount.zero(this.decimals)
  }
  get borrowedTokensRaw(): BN {
    if (!this.info) {
      return Number192.ZERO
    }
    return new BN(this.info.marginPool.borrowedTokens, "le")
  }
  get borrowedTokens(): TokenAmount {
    if (!this.info) {
      return TokenAmount.zero(this.decimals)
    }
    const lamports = this.borrowedTokensRaw.div(Number192.ONE)
    return TokenAmount.lamports(lamports, this.decimals)
  }
  get totalValueRaw(): BN {
    return this.borrowedTokensRaw.add(Number192.from(this.depositedTokens.lamports))
  }
  get totalValue(): TokenAmount {
    return TokenAmount.lamports(this.totalValueRaw.div(Number192.ONE), this.decimals)
  }
  get uncollectedFeesRaw(): BN {
    return this.info ? new BN(this.info.marginPool.uncollectedFees, "le") : Number192.ZERO
  }
  get uncollectedFees(): TokenAmount {
    if (!this.info) {
      return TokenAmount.zero(this.decimals)
    }
    const lamports = this.uncollectedFeesRaw.div(Number192.ONE)
    return TokenAmount.lamports(lamports, this.decimals)
  }
  get utilizationRate(): number {
    return this.totalValue.tokens === 0 ? 0 : this.borrowedTokens.tokens / this.totalValue.tokens
  }
  get depositCcRate(): number {
    return this.info ? Pool.getCcRate(this.info.marginPool.config, this.utilizationRate) : 0
  }
  get depositApy(): number {
    return Pool.getDepositApy(this.depositCcRate, this.utilizationRate)
  }
  get borrowApr(): number {
    return Pool.getBorrowApr(this.depositCcRate, this.info?.marginPool.config.managementFeeRate ?? 0)
  }
  get tokenPrice(): number {
    return this.info?.tokenPriceOracle.price ?? 0
  }
  private _prices: PriceResult
  get depositNotePrice(): PriceInfo {
    return {
      value: this._prices.depositNotePrice,
      exponent: this.info?.tokenPriceOracle.exponent ?? 0,
      timestamp: bigIntToBn(this.info?.tokenPriceOracle.timestamp),
      isValid: Number(this.info ? this.info.tokenPriceOracle.status === PriceStatus.Trading : false)
    }
  }

  get loanNotePrice(): PriceInfo {
    return {
      value: this._prices.loanNotePrice,
      exponent: this.info?.tokenPriceOracle.exponent ?? 0,
      timestamp: bigIntToBn(this.info?.tokenPriceOracle.timestamp),
      isValid: Number(this.info ? this.info.tokenPriceOracle.status === PriceStatus.Trading : false)
    }
  }

  get decimals(): number {
    return this.tokenConfig?.decimals ?? this.info?.tokenMint.decimals ?? 0
  }
  get precision(): number {
    return this.tokenConfig?.precision ?? 0
  }

  public info?: {
    marginPool: MarginPoolData
    tokenMint: Mint
    vault: AssociatedToken
    depositNoteMint: Mint
    loanNoteMint: Mint
    tokenPriceOracle: PriceData
    tokenMetadata: TokenMetadata
  }
  /**
   * Creates a Margin Pool
   * @param programs
   * @param tokenMint
   * @param addresses
   * @param poolConfig
   * @param tokenConfig
   */
  constructor(
    public programs: MarginPrograms,
    public tokenMint: Address,
    public addresses: MarginPoolAddresses,
    public poolConfig?: MarginPoolConfig,
    public tokenConfig?: MarginTokenConfig
  ) {
    this.address = addresses.marginPool
    this.depositNoteMetadata = new PositionTokenMetadata({ programs, tokenMint: addresses.depositNoteMint })
    this.loanNoteMetadata = new PositionTokenMetadata({ programs, tokenMint: addresses.loanNoteMint })
    this._prices = this.calculatePrices(this.info?.tokenPriceOracle)
  }

  async refresh() {
    const [
      marginPoolInfo,
      poolTokenMintInfo,
      vaultMintInfo,
      depositNoteMintInfo,
      loanNoteMintInfo,
      tokenMetadataInfo,
      depositNoteMetadataInfo,
      loanNoteMetadataInfo
    ] = await this.programs.marginPool.provider.connection.getMultipleAccountsInfo([
      this.addresses.marginPool,
      this.addresses.tokenMint,
      this.addresses.vault,
      this.addresses.depositNoteMint,
      this.addresses.loanNoteMint,
      this.addresses.tokenMetadata,
      this.addresses.depositNoteMetadata,
      this.addresses.loanNoteMetadata
    ])

    if (
      !marginPoolInfo ||
      !poolTokenMintInfo ||
      !vaultMintInfo ||
      !depositNoteMintInfo ||
      !loanNoteMintInfo ||
      !tokenMetadataInfo ||
      !depositNoteMetadataInfo ||
      !loanNoteMetadataInfo
    ) {
      this.info = undefined
    } else {
      const marginPool = this.programs.marginPool.coder.accounts.decode<MarginPoolData>(
        "marginPool",
        marginPoolInfo.data
      )
      const tokenMint = AssociatedToken.decodeMint(poolTokenMintInfo, this.addresses.tokenMint)
      const oracleInfo = await this.programs.marginPool.provider.connection.getAccountInfo(marginPool.tokenPriceOracle)
      if (!oracleInfo) {
        throw "Pyth oracle does not exist but a margin pool does. The margin pool is incorrectly configured."
      }
      this.info = {
        marginPool,
        tokenMint,
        vault: AssociatedToken.decodeAccount(vaultMintInfo, this.addresses.vault, tokenMint.decimals),
        depositNoteMint: AssociatedToken.decodeMint(depositNoteMintInfo, this.addresses.depositNoteMint),
        loanNoteMint: AssociatedToken.decodeMint(loanNoteMintInfo, this.addresses.loanNoteMint),
        tokenPriceOracle: parsePriceData(oracleInfo.data),
        tokenMetadata: this.programs.metadata.coder.accounts.decode<TokenMetadata>(
          "tokenMetadata",
          tokenMetadataInfo.data
        )
      }
    }

    this.depositNoteMetadata.decode(depositNoteMetadataInfo)
    this.loanNoteMetadata.decode(loanNoteMetadataInfo)
    this._prices = this.calculatePrices(this.info?.tokenPriceOracle)
  }

  /****************************
   * Program Implementation
   ****************************/

  calculatePrices(pythPrice: PriceData | undefined): PriceResult {
    if (
      !pythPrice ||
      pythPrice.status !== PriceStatus.Trading ||
      pythPrice.price === undefined ||
      pythPrice.confidence === undefined
    ) {
      return {
        tokenPrice: 0,
        depositNotePrice: Number192.ZERO,
        depositNoteConf: Number192.ZERO,
        depositNoteTwap: Number192.ZERO,
        loanNotePrice: Number192.ZERO,
        loanNoteConf: Number192.ZERO,
        loanNoteTwap: Number192.ZERO
      }
    }

    const priceValue = Number192.fromDecimal(bigIntToBn(pythPrice.aggregate.priceComponent), pythPrice.exponent)
    const confValue = Number192.fromDecimal(bigIntToBn(pythPrice.aggregate.confidenceComponent), pythPrice.exponent)
    const twapValue = Number192.fromDecimal(bigIntToBn(pythPrice.emaPrice.valueComponent), pythPrice.exponent)

    const depositNoteExchangeRate = this.depositNoteExchangeRate()
    const loanNoteExchangeRate = this.loanNoteExchangeRate()

    const depositNotePrice = Number192.asU64Rounded(
      priceValue.mul(depositNoteExchangeRate).div(Number192.ONE),
      pythPrice.exponent
    )
    const depositNoteConf = Number192.asU64Rounded(
      confValue.mul(depositNoteExchangeRate).div(Number192.ONE),
      pythPrice.exponent
    )
    const depositNoteTwap = Number192.asU64Rounded(
      twapValue.mul(depositNoteExchangeRate).div(Number192.ONE),
      pythPrice.exponent
    )
    const loanNotePrice = Number192.asU64Rounded(
      priceValue.mul(loanNoteExchangeRate).div(Number192.ONE),
      pythPrice.exponent
    )
    const loanNoteConf = Number192.asU64Rounded(
      confValue.mul(loanNoteExchangeRate).div(Number192.ONE),
      pythPrice.exponent
    )
    const loanNoteTwap = Number192.asU64Rounded(
      twapValue.mul(loanNoteExchangeRate).div(Number192.ONE),
      pythPrice.exponent
    )
    return {
      tokenPrice: pythPrice.price,
      depositNotePrice,
      depositNoteConf,
      depositNoteTwap,
      loanNotePrice,
      loanNoteConf,
      loanNoteTwap
    }
  }

  depositNoteExchangeRate() {
    if (!this.info) {
      return new BN(0)
    }

    const one = new BN(1)
    const depositNotes = BN.max(one, this.info.marginPool.depositNotes)
    const totalValue = BN.max(Number192.ONE, this.totalValueRaw)
    return totalValue.sub(this.uncollectedFeesRaw).mul(Number192.ONE).div(Number192.from(depositNotes))
  }

  loanNoteExchangeRate() {
    if (!this.info) {
      return new BN(0)
    }

    const one = new BN(1)
    const loanNotes = BN.max(one, this.info.marginPool.loanNotes)
    const totalBorrowed = BN.max(Number192.ONE, this.borrowedTokensRaw)
    return totalBorrowed.mul(Number192.ONE).div(Number192.from(loanNotes))
  }

  /**
   * Linear interpolation between (x0, y0) and (x1, y1)
   * @param x
   * @param x0
   * @param x1
   * @param y0
   * @param y1
   * @returns
   */
  static interpolate = (x: number, x0: number, x1: number, y0: number, y1: number): number => {
    assert(x >= x0)
    assert(x <= x1)

    return y0 + ((x - x0) * (y1 - y0)) / (x1 - x0)
  }
  /**
   * Continous Compounding Rate
   * @param reserveConfig
   * @param utilRate
   * @returns
   */
  static getCcRate(reserveConfig: MarginPoolConfigData, utilRate: number): number {
    const basisPointFactor = 10000
    const util1 = reserveConfig.utilizationRate1 / basisPointFactor
    const util2 = reserveConfig.utilizationRate2 / basisPointFactor
    const borrow0 = reserveConfig.borrowRate0 / basisPointFactor
    const borrow1 = reserveConfig.borrowRate1 / basisPointFactor
    const borrow2 = reserveConfig.borrowRate2 / basisPointFactor
    const borrow3 = reserveConfig.borrowRate3 / basisPointFactor

    if (utilRate <= util1) {
      return this.interpolate(utilRate, 0, util1, borrow0, borrow1)
    } else if (utilRate <= util2) {
      return this.interpolate(utilRate, util1, util2, borrow1, borrow2)
    } else {
      return this.interpolate(utilRate, util2, 1, borrow2, borrow3)
    }
  }

  /** Borrow rate
   */
  static getBorrowApr(ccRate: number, fee: number): number {
    const basisPointFactor = 10000
    fee = fee / basisPointFactor
    const secondsPerYear: number = 365 * 24 * 60 * 60
    const rt = ccRate / secondsPerYear

    return Math.log1p((1 + fee) * Math.expm1(rt)) * secondsPerYear
  }

  /** Deposit rate
   */
  static getDepositApy(ccRate: number, utilRatio: number): number {
    const secondsPerYear: number = 365 * 24 * 60 * 60
    const rt = ccRate / secondsPerYear

    return Math.log1p(Math.expm1(rt)) * secondsPerYear * utilRatio
  }

  getPrice(mint: PublicKey) {
    if (mint.equals(this.addresses.depositNoteMint)) {
      return this.depositNotePrice
    } else if (mint.equals(this.addresses.loanNoteMint)) {
      return this.loanNotePrice
    }
  }

  static getPrice(mint: PublicKey, pools: Pool[]): PriceInfo | undefined {
    for (const pool of pools) {
      const price = pool.getPrice(mint)
      if (price) {
        return price
      }
    }
  }

  /****************************
   * Transactionss
   ****************************/

  async marginRefreshAllPositionPrices({ pools, marginAccount }: { pools: Pool[]; marginAccount: MarginAccount }) {
    const instructions: TransactionInstruction[] = []
    for (const pool of pools) {
      await pool.withMarginRefreshPositionPrice({ instructions, marginAccount })
    }
    await marginAccount.provider.sendAndConfirm(new Transaction().add(...instructions))
  }

  async marginRefreshPositionPrice(marginAccount: MarginAccount) {
    const instructions: TransactionInstruction[] = []
    await this.withMarginRefreshPositionPrice({ instructions, marginAccount })
    return await marginAccount.provider.sendAndConfirm(new Transaction().add(...instructions))
  }

  async withMarginRefreshAllPositionPrices({
    instructions,
    pools,
    marginAccount
  }: {
    instructions: TransactionInstruction[]
    pools: Pool[]
    marginAccount: MarginAccount
  }) {
    for (const pool of pools) {
      await pool.withMarginRefreshPositionPrice({ instructions, marginAccount })
    }
  }

  async withMarginRefreshPositionPrice({
    instructions,
    marginAccount
  }: {
    instructions: TransactionInstruction[]
    marginAccount: MarginAccount
  }): Promise<void> {
    assert(marginAccount)
    assert(this.info, "Must refresh the pool once.")
    await marginAccount.withAccountingInvoke({
      instructions: instructions,
      adapterProgram: this.programs.config.marginPoolProgramId,
      adapterMetadata: this.addresses.marginPoolAdapterMetadata,
      adapterInstruction: await this.programs.marginPool.methods
        .marginRefreshPosition()
        .accounts({
          marginAccount: marginAccount.address,
          marginPool: this.address,
          tokenPriceOracle: this.info.tokenMetadata.pythPrice
        })
        .instruction()
    })
  }

  /**
   * Transaction to deposit tokens into the pool
   *
   * @param `marginAccount` - The margin account that will receive the deposit.
   * @param `change` - The amount of tokens to be deposited in lamports.
   * @param `source` - (Optional) The token account that the deposit will be transfered from. The wallet balance or associated token account will be used if unspecified.
   */
  async deposit({
    marginAccount,
    change,
    source = TokenFormat.unwrappedSol
  }: {
    marginAccount: MarginAccount
    change: PoolTokenChange
    source?: TokenAddress
  }) {
    assert(marginAccount)
    assert(change)

    await marginAccount.createAccount()
    await sleep(2000)
    await marginAccount.refresh()
    const instructions: TransactionInstruction[] = []
    const position = await marginAccount.withGetOrCreatePosition(this.addresses.depositNoteMint)
    assert(position)

    await this.withDeposit({
      instructions: instructions,
      marginAccount,
      source,
<<<<<<< HEAD
      destination: position,
      amount
=======
      destination: position.address,
      change
>>>>>>> c0296155
    })
    await marginAccount.withUpdatePositionBalance({ instructions, position })
    return await marginAccount.provider.sendAndConfirm(new Transaction().add(...instructions))
  }

  async withDeposit({
    instructions,
    marginAccount,
    source = TokenFormat.unwrappedSol,
    destination,
    change
  }: {
    instructions: TransactionInstruction[]
    marginAccount: MarginAccount
    source?: TokenAddress
    destination: Address
    change: PoolTokenChange
  }): Promise<void> {
    const provider = marginAccount.provider
    const mint = this.tokenMint

    const wrappedSource = await AssociatedToken.withBeginTransferFromSource({
      instructions,
      provider,
      mint,
      feesBuffer,
      source
    })

    const ix = await this.programs.marginPool.methods
      .deposit(change.changeKind.asParam(), change.value)
      .accounts({
        marginPool: this.address,
        vault: this.addresses.vault,
        depositNoteMint: this.addresses.depositNoteMint,
        depositor: marginAccount.owner,
        source: wrappedSource,
        destination,
        tokenProgram: TOKEN_PROGRAM_ID
      })
      .instruction()
    instructions.push(ix)

    AssociatedToken.withEndTransfer({
      instructions,
      provider,
      mint,
      destination: wrappedSource
    })
  }

  async marginBorrow({
    marginAccount,
    pools,
    change,
    destination
  }: {
    marginAccount: MarginAccount
    pools: Pool[]
    change: PoolTokenChange
    destination?: TokenAddress
  }) {
    await marginAccount.refresh()
    const refreshInstructions: TransactionInstruction[] = []
    const instructionsInstructions: TransactionInstruction[] = []

    const depositPosition = await marginAccount.withGetOrCreatePosition(this.addresses.depositNoteMint)
    assert(depositPosition)

    await this.withMarginRefreshAllPositionPrices({ instructions: refreshInstructions, pools, marginAccount })

    const loanNoteAccount = await this.withGetOrCreateLoanPosition(instructionsInstructions, marginAccount)

    await this.withMarginBorrow({
      instructions: instructionsInstructions,
      marginAccount,
      depositPosition,
      loanNoteAccount,
      change
    })

    if (destination !== undefined) {
      // The borrow will increase the deposits by some unknown amount.
      // To withdraw the full borrow, set the deposit amount to the previous known amount before borrowing
      const poolPosition = Object.values(marginAccount.poolPositions).find(pool => pool.pool === this)
      const previousDepositAmount = poolPosition?.depositBalance ?? TokenAmount.zero(poolPosition?.pool?.decimals ?? 0)
      const withdrawChange = PoolTokenChange.setTo(previousDepositAmount)

      await this.withWithdraw({
        instructions: instructionsInstructions,
        marginAccount,
        source: depositPosition,
        destination,
        change: withdrawChange
      })
    }

    await sendAll(marginAccount.provider, [chunks(11, refreshInstructions), instructionsInstructions])
  }

  async withGetOrCreateLoanPosition(
    instructions: TransactionInstruction[],
    marginAccount: MarginAccount
  ): Promise<Address> {
    const account = marginAccount.getPosition(this.addresses.loanNoteMint)
    if (account) {
      return account.address
    }
    return await this.withRegisterLoan(instructions, marginAccount)
  }

  async withGetOrCreateDepositNotePosition(
    instructions: TransactionInstruction[],
    marginAccount: MarginAccount
  ): Promise<Address> {
    const account = marginAccount.getPosition(this.addresses.depositNoteMint)
    if (account) {
      return account.address
    }
    return await marginAccount.withRegisterPosition(instructions, this.addresses.depositNoteMint)
  }

  /// Instruction to borrow tokens using a margin account
  ///
  /// # Params
  ///
  /// `instructions` - The array to append instuctions to.
  /// `marginAccount` - The account being borrowed against
  /// `deposit_account` - The account to receive the notes for the borrowed tokens
  /// `loan_account` - The account to receive the notes representing the debt
  /// `change` - The amount of tokens to be borrowed as a `PoolTokenChange`
  async withMarginBorrow({
    instructions,
    marginAccount,
    depositPosition,
    loanNoteAccount,
    change
  }: {
    instructions: TransactionInstruction[]
    marginAccount: MarginAccount
    depositPosition: Address
    loanNoteAccount: Address
    change: PoolTokenChange
  }): Promise<void> {
    assert(marginAccount)
    assert(depositPosition)
    assert(loanNoteAccount)
    await marginAccount.withAdapterInvoke({
      instructions,
      adapterProgram: this.programs.config.marginPoolProgramId,
      adapterMetadata: this.addresses.marginPoolAdapterMetadata,
      adapterInstruction: await this.programs.marginPool.methods
        .marginBorrow(change.changeKind.asParam(), change.value)
        .accounts({
          marginAccount: marginAccount.address,
          marginPool: this.address,
          loanNoteMint: this.addresses.loanNoteMint,
          depositNoteMint: this.addresses.depositNoteMint,
          loanAccount: loanNoteAccount,
          depositAccount: depositPosition,
          tokenProgram: TOKEN_PROGRAM_ID
        })
        .instruction()
    })
  }

  /// Instruction to repay tokens owed by a margin account
  ///
  /// # Params
  ///
  /// `margin_scratch` - The scratch account for the margin system
  /// `margin_account` - The account with the loan to be repaid
  /// `deposit_account` - The account with notes to repay the loan
  /// `loan_account` - The account with the loan debt to be reduced
  /// `change` - The amount to be repaid
  async marginRepay({
    marginAccount,
    pools,
    source,
    change
  }: {
    marginAccount: MarginAccount
    pools: Pool[]
    source?: TokenAddress
    change: PoolTokenChange
  }) {
    await marginAccount.refresh()
    const depositPosition = await marginAccount.withGetOrCreatePosition(this.addresses.depositNoteMint)
    assert(depositPosition)

    const refreshInstructions: TransactionInstruction[] = []
    const instructions: TransactionInstruction[] = []

    await this.withMarginRefreshAllPositionPrices({ instructions: refreshInstructions, pools, marginAccount })

    const loanNoteAccount = await this.withGetOrCreateLoanPosition(instructions, marginAccount)

    if (source === undefined) {
      await this.withMarginRepay({
        instructions,
        marginAccount: marginAccount,
        depositPosition: depositPosition.address,
        loanPosition: loanNoteAccount,
        change
      })
    } else {
      await this.withMarginRepayFromWallet({
        instructions,
        marginAccount,
        depositPosition: depositPosition.address,
        loanPosition: loanNoteAccount,
        source,
<<<<<<< HEAD
        destination: depositPosition,
        amount
      })
    }

    await this.withMarginRepay({
      instructions,
      marginAccount: marginAccount,
      depositPosition: depositPosition,
      loanPosition: loanNoteAccount,
      amount
    })

=======
        change,
        feesBuffer
      })
    }

>>>>>>> c0296155
    // Automatically close the position once the loan is repaid.
    // this doesn't work because it compares notes to tokens
    // let loanPosition = marginAccount.getPosition(this.addresses.loanNoteMint)
    // if (loanPosition && amount.value.eq(loanPosition.balance)) {
    //   await this.withCloseLoan(instructions, marginAccount)
    // }

    await sendAll(marginAccount.provider, [chunks(11, refreshInstructions), instructions])
  }

  async withMarginRepay({
    instructions,
    marginAccount,
    depositPosition,
    loanPosition,
    change
  }: {
    instructions: TransactionInstruction[]
    marginAccount: MarginAccount
    depositPosition: Address
    loanPosition: Address
    change: PoolTokenChange
  }): Promise<void> {
    await marginAccount.withAdapterInvoke({
      instructions,
      adapterProgram: this.programs.config.marginPoolProgramId,
      adapterMetadata: this.addresses.marginPoolAdapterMetadata,
      adapterInstruction: await this.programs.marginPool.methods
        .marginRepay(change.changeKind.asParam(), change.value)
        .accounts({
          marginAccount: marginAccount.address,
          marginPool: this.address,
          loanNoteMint: this.addresses.loanNoteMint,
          depositNoteMint: this.addresses.depositNoteMint,
          loanAccount: loanPosition,
          depositAccount: depositPosition,
          tokenProgram: TOKEN_PROGRAM_ID
        })
        .instruction()
    })
  }

  async withMarginRepayFromWallet({
    instructions,
    marginAccount,
    loanPosition,
    source,
    change,
    feesBuffer,
    sourceAuthority
  }: {
    instructions: TransactionInstruction[]
    marginAccount: MarginAccount
    depositPosition: Address
    loanPosition: Address
    source: TokenAddress
    change: PoolTokenChange
    feesBuffer: number
    sourceAuthority?: Address
  }): Promise<void> {
    source = await AssociatedToken.withBeginTransferFromSource({
      instructions,
      provider: marginAccount.provider,
      mint: this.tokenMint,
      source,
      feesBuffer
    })
    await marginAccount.withAdapterInvoke({
      instructions,
      adapterProgram: this.programs.config.marginPoolProgramId,
      adapterMetadata: this.addresses.marginPoolAdapterMetadata,
      adapterInstruction: await this.programs.marginPool.methods
        .marginRepayFromWallet(change.changeKind.asParam(), change.value)
        .accounts({
          marginAccount: marginAccount.address,
          marginPool: this.address,
          loanNoteMint: this.addresses.loanNoteMint,
          poolVault: this.addresses.vault,
          loanAccount: loanPosition,
          repaymentTokenAccount: source,
          repaymentAccountAuthority: sourceAuthority,
          tokenProgram: TOKEN_PROGRAM_ID
        })
        .instruction()
    })
    AssociatedToken.withEndTransfer({
      instructions,
      provider: marginAccount.provider,
      mint: this.tokenMint,
      destination: source
    })
  }

  /// Instruction to withdraw tokens from the pool.
  ///
  /// # Params
  ///
  /// `margin_account` - The margin account with the deposit to be withdrawn
  /// `change` - The amount to withdraw.
  /// `destination` - (Optional) The token account to send the withdrawn deposit
  async withdraw({
    marginAccount,
    pools,
    change,
    destination = TokenFormat.unwrappedSol
  }: {
    marginAccount: MarginAccount
    pools: Pool[]
    change: PoolTokenChange
    destination?: TokenAddress
  }) {
    // FIXME: can source be calculated in withdraw?
    const source = await marginAccount.withGetOrCreatePosition(this.addresses.depositNoteMint)

    const preInstructions: TransactionInstruction[] = []
    const refreshInstructions: TransactionInstruction[] = []
    const instructions: TransactionInstruction[] = []

    await this.withMarginRefreshAllPositionPrices({ instructions: refreshInstructions, pools, marginAccount })
    await marginAccount.withUpdateAllPositionBalances({ instructions: refreshInstructions })
    await this.withWithdraw({
      instructions,
      marginAccount: marginAccount,
      source,
      destination,
      change
    })

    return await sendAll(marginAccount.provider, [preInstructions, chunks(11, refreshInstructions), instructions])
  }

  async withWithdraw({
    instructions,
    marginAccount,
    source,
    destination = TokenFormat.unwrappedSol,
    change
  }: {
    instructions: TransactionInstruction[]
    marginAccount: MarginAccount
    source: Address
    destination?: TokenAddress
    change: PoolTokenChange
  }): Promise<void> {
    const provider = marginAccount.provider
    const mint = this.tokenMint

    destination = await AssociatedToken.withBeginTransferToDestination({
      instructions,
      provider,
      mint,
      destination
    })

    if (destination) {
      await marginAccount.withAdapterInvoke({
        instructions,
        adapterProgram: this.programs.config.marginPoolProgramId,
        adapterMetadata: this.addresses.marginPoolAdapterMetadata,
        adapterInstruction: await this.programs.marginPool.methods
          .withdraw(change.changeKind.asParam(), change.value)
          .accounts({
            depositor: marginAccount.address,
            marginPool: this.address,
            vault: this.addresses.vault,
            depositNoteMint: this.addresses.depositNoteMint,
            source,
            destination,
            tokenProgram: TOKEN_PROGRAM_ID
          })
          .instruction()
      })
    }

    AssociatedToken.withEndTransfer({
      instructions,
      provider,
      mint,
      destination
    })
  }

  async withRegisterLoan(instructions: TransactionInstruction[], marginAccount: MarginAccount): Promise<Address> {
    const loanNoteAccount = findDerivedAccount(
      this.programs.config.marginPoolProgramId,
      marginAccount.address,
      this.addresses.loanNoteMint
    )
    await marginAccount.withAdapterInvoke({
      instructions: instructions,
      adapterProgram: this.programs.config.marginPoolProgramId,
      adapterMetadata: this.addresses.marginPoolAdapterMetadata,
      adapterInstruction: await this.programs.marginPool.methods
        .registerLoan()
        .accounts({
          marginAccount: marginAccount.address,
          positionTokenMetadata: this.addresses.loanNoteMetadata,
          marginPool: this.address,
          loanNoteMint: this.addresses.loanNoteMint,
          loanNoteAccount: loanNoteAccount,
          payer: marginAccount.provider.wallet.publicKey,
          tokenProgram: TOKEN_PROGRAM_ID,
          systemProgram: SystemProgram.programId,
          rent: SYSVAR_RENT_PUBKEY
        })
        .instruction()
    })
    await this.withMarginRefreshPositionPrice({ instructions, marginAccount })
    return loanNoteAccount
  }

  async withCloseLoan(instructions: TransactionInstruction[], marginAccount: MarginAccount) {
    const loanNoteAccount = findDerivedAccount(
      this.programs.config.marginPoolProgramId,
      marginAccount.address,
      this.addresses.loanNoteMint
    )
    await marginAccount.withAdapterInvoke({
      instructions: instructions,
      adapterProgram: this.programs.config.marginPoolProgramId,
      adapterMetadata: this.addresses.marginPoolAdapterMetadata,
      adapterInstruction: await this.programs.marginPool.methods
        .closeLoan()
        .accounts({
          marginAccount: marginAccount.address,
          marginPool: this.address,
          loanNoteMint: this.addresses.loanNoteMint,
          loanNoteAccount: loanNoteAccount,
          beneficiary: marginAccount.provider.wallet.publicKey,
          tokenProgram: TOKEN_PROGRAM_ID
        })
        .instruction()
    })
  }

  // only closes deposit
  async closePosition({ marginAccount, destination }: { marginAccount: MarginAccount; destination: Address }) {
    await marginAccount.refresh()

    const position = marginAccount.getPosition(this.addresses.depositNoteMint)

    if (position) {
      if (position.balance.gt(Number192.ZERO)) {
        const destinationAddress = translateAddress(destination)

        const isDestinationNative = AssociatedToken.isNative(marginAccount.owner, this.tokenMint, destinationAddress)

        let marginWithdrawDestination: PublicKey
        if (!isDestinationNative) {
          marginWithdrawDestination = destinationAddress
        } else {
          marginWithdrawDestination = AssociatedToken.derive(this.tokenMint, marginAccount.owner)
        }

        const instructions: TransactionInstruction[] = []

        await marginAccount.withUpdatePositionBalance({ instructions, position: position.address })

        await AssociatedToken.withCreate(instructions, marginAccount.provider, marginAccount.owner, this.tokenMint)
        await this.withWithdraw({
          instructions,
          marginAccount: marginAccount,
          source: position.address,
          destination: marginWithdrawDestination,
          change: PoolTokenChange.setTo(TokenAmount.zero(this.decimals))
        })

        if (isDestinationNative) {
          AssociatedToken.withClose(instructions, marginAccount.owner, this.tokenMint, destinationAddress)
        }

        await sendAll(marginAccount.provider, [instructions])
        await marginAccount.refresh()
      }

      await marginAccount.closePosition(position)
    }
  }

  /// Projects the deposit and borrow rates after a deposit into the pool.
  projectRatesAfterDeposit(amount: TokenAmount): RatesProjection {
    if (this.info == undefined) {
      throw "must have pool info initialised"
    }

    const borrowedTokens = this.borrowedTokens.tokens
    const totalValue = this.totalValue.add(amount).tokens

    const utilRatio = borrowedTokens / totalValue
    const depositCcRate = Pool.getCcRate(this.info.marginPool.config, utilRatio)

    const depositRate = Pool.getDepositApy(depositCcRate, utilRatio)
    const borrowRate = Pool.getBorrowApr(depositCcRate, utilRatio)

    return { depositRate, borrowRate }
  }

  /// Projects the deposit and borrow rates after a withdrawal from the pool.
  projectRatesAfterWithdraw(amount: TokenAmount): RatesProjection {
    if (this.info == undefined) {
      throw "must have pool info initialised"
    }

    if (amount.tokens > this.depositedTokens.tokens) {
      throw "not enough tokens in the vault"
    }

    const borrowedTokens = this.borrowedTokens.tokens
    const totalValue = this.totalValue.sub(amount).tokens

    const utilRatio = totalValue === 0 ? 0 : borrowedTokens / totalValue
    const depositCcRate = Pool.getCcRate(this.info.marginPool.config, utilRatio)

    const depositRate = Pool.getDepositApy(depositCcRate, utilRatio)
    const borrowRate = Pool.getBorrowApr(depositCcRate, utilRatio)

    return { depositRate, borrowRate }
  }

  /// Projects the deposit and borrow rates after a borrow from the pool.
  projectRatesAfterBorrow(amount: TokenAmount): RatesProjection {
    if (this.info == undefined) {
      throw "must have pool info initialised"
    }

    const borrowedTokens = this.borrowedTokens.add(amount).tokens
    const totalValue = this.totalValue.add(amount).tokens

    const utilRatio = borrowedTokens / totalValue
    const depositCcRate = Pool.getCcRate(this.info.marginPool.config, utilRatio)

    const depositRate = Pool.getDepositApy(depositCcRate, utilRatio)
    const borrowRate = Pool.getBorrowApr(depositCcRate, utilRatio)

    return { depositRate, borrowRate }
  }

  /// Projects the deposit and borrow rates after repaying a loan from the pool.
  projectRatesAfterRepay(amount: TokenAmount): RatesProjection {
    if (this.info == undefined) {
      throw "must have pool info initialised"
    }

    if (amount.tokens > this.borrowedTokens.tokens) {
      throw "not enough borrowed tokens"
    }

    const borrowedTokens = this.borrowedTokens.sub(amount).tokens
    const totalValue = this.totalValue.sub(amount).tokens

    const utilRatio = totalValue === 0 ? 0 : borrowedTokens / totalValue
    const depositCcRate = Pool.getCcRate(this.info.marginPool.config, utilRatio)

    const depositRate = Pool.getDepositApy(depositCcRate, utilRatio)
    const borrowRate = Pool.getBorrowApr(depositCcRate, utilRatio)

    return { depositRate, borrowRate }
  }
}<|MERGE_RESOLUTION|>--- conflicted
+++ resolved
@@ -468,17 +468,12 @@
     const position = await marginAccount.withGetOrCreatePosition(this.addresses.depositNoteMint)
     assert(position)
 
-    await this.withDeposit({
+await this.withDeposit({
       instructions: instructions,
       marginAccount,
       source,
-<<<<<<< HEAD
       destination: position,
-      amount
-=======
-      destination: position.address,
       change
->>>>>>> c0296155
     })
     await marginAccount.withUpdatePositionBalance({ instructions, position })
     return await marginAccount.provider.sendAndConfirm(new Transaction().add(...instructions))
@@ -688,30 +683,14 @@
       await this.withMarginRepayFromWallet({
         instructions,
         marginAccount,
-        depositPosition: depositPosition.address,
+        depositPosition: depositPosition,
         loanPosition: loanNoteAccount,
         source,
-<<<<<<< HEAD
-        destination: depositPosition,
-        amount
-      })
-    }
-
-    await this.withMarginRepay({
-      instructions,
-      marginAccount: marginAccount,
-      depositPosition: depositPosition,
-      loanPosition: loanNoteAccount,
-      amount
-    })
-
-=======
         change,
         feesBuffer
       })
     }
 
->>>>>>> c0296155
     // Automatically close the position once the loan is repaid.
     // this doesn't work because it compares notes to tokens
     // let loanPosition = marginAccount.getPosition(this.addresses.loanNoteMint)
