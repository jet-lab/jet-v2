import assert from "assert"
import { Keypair, PublicKey, SystemProgram, SYSVAR_RENT_PUBKEY, TransactionInstruction } from "@solana/web3.js"
import { AnchorProvider, BN, translateAddress } from "@project-serum/anchor"
import { getLayoutVersion, Market as SerumMarket, Orderbook as SerumOrderbook, OpenOrders } from "@project-serum/serum"
import { MarketOptions, Order } from "@project-serum/serum/lib/market"
import {
  closeAccount,
  initializeAccount,
  TOKEN_PROGRAM_ID,
  WRAPPED_SOL_MINT
} from "@project-serum/serum/lib/token-instructions"
<<<<<<< HEAD
import { TokenAmount } from "../../token"
=======
import { TokenAmount } from "../.."
>>>>>>> 9d72d362
import { MarginMarketConfig, MarginMarkets, MarginTokens } from "../config"
import { PoolTokenChange } from "../pool"
import { MarginAccount } from "../marginAccount"
import { MarginPrograms } from "../marginClient"

export type SelfTradeBehavior = "decrementTake" | "cancelProvide" | "abortTransaction"
export type OrderSide = "sell" | "buy" | "ask" | "bid"
export type OrderType = "limit" | "ioc" | "postOnly"
export type OrderStatus = "open" | "partialFilled" | "filled" | "cancelled"

export class Market {
  programs: MarginPrograms
  marketConfig: MarginMarketConfig
  serum: SerumMarket

  get name(): string {
    return `${this.marketConfig.baseSymbol}/${this.marketConfig.quoteSymbol}`
  }
  get address(): PublicKey {
    return translateAddress(this.marketConfig.market)
  }
  get baseMint(): PublicKey {
    return translateAddress(this.marketConfig.baseMint)
  }
  get baseDecimals(): number {
    return this.marketConfig.baseDecimals
  }
  get baseSymbol(): MarginTokens {
    return this.marketConfig.baseSymbol
  }
  get quoteMint(): PublicKey {
    return translateAddress(this.marketConfig.quoteMint)
  }
  get quoteDecimals(): number {
    return this.marketConfig.quoteDecimals
  }
  get quoteSymbol(): MarginTokens {
    return this.marketConfig.quoteSymbol
  }
  get minOrderSize() {
    return this.baseSizeLotsToNumber(new BN(1))
  }
  get tickSize() {
    return this.priceLotsToNumber(new BN(1))
  }
  private get baseDecimalMultiplier() {
    return new BN(10).pow(new BN(this.baseDecimals))
  }
  private get quoteDecimalMultiplier() {
    return new BN(10).pow(new BN(this.baseDecimals))
  }

  /**
   * Creates a Margin Market
   * @param provider
   * @param programs
   * @param marketConfig
   * @param serum
   */
  constructor(programs: MarginPrograms, marketConfig: MarginMarketConfig, serum: SerumMarket) {
    this.programs = programs
    this.marketConfig = marketConfig
    this.serum = serum
    assert(this.programs.margin.programId)
    assert(this.programs.config.serumProgramId)
    if (!serum.decoded.accountFlags.initialized || !serum.decoded.accountFlags.market) {
      throw new Error("Invalid market state")
    }
  }

  /**
   * Load a Margin Market
   *
   * @param {{
   *     provider: AnchorProvider
   *     programs: MarginPrograms
   *     address: PublicKey
   *     options?: MarketOptions
   *   }}
   * @return {Promise<Market>}
   */
  static async load({
    provider,
    programs,
    address,
    options
  }: {
    provider: AnchorProvider
    programs: MarginPrograms
    address: PublicKey
    options?: MarketOptions
  }): Promise<Market> {
    const marketAccount = await programs.connection.getAccountInfo(address)
    if (!marketAccount) {
      throw new Error("Market not found")
    }
    if (marketAccount.owner.equals(SystemProgram.programId) && marketAccount.lamports === 0) {
      throw new Error("Market account not does not exist")
    }
    if (!marketAccount.owner.equals(translateAddress(programs.config.serumProgramId))) {
      throw new Error("Market address not owned by Serum program: " + marketAccount.owner.toBase58())
    }
    const serum = await SerumMarket.load(
      provider.connection,
      address,
      options,
      translateAddress(programs.config.serumProgramId)
    )
    if (
      !serum.decoded.accountFlags.initialized ||
      !serum.decoded.accountFlags.market ||
      !serum.decoded.ownAddress.equals(address)
    ) {
      throw new Error("Invalid market")
    }
    let marketConfig: MarginMarketConfig | undefined
    for (const market of Object.values(programs.config.markets)) {
      if (translateAddress(market.market).equals(address)) {
        marketConfig = market
      }
    }
    if (!marketConfig) {
      throw new Error("Unable to match market config")
    }

    return new Market(programs, marketConfig, serum)
  }

  /**
   * Load all Margin Markets
   *
   * @param {{
   *     provider: AnchorProvider
   *     programs: MarginPrograms
   *     options?: MarketOptions
   *   }}
   * @return {Promise<Record<MarginMarkets, Market>>}
   */
  static async loadAll({
    provider,
    programs,
    options
  }: {
    provider: AnchorProvider
    programs: MarginPrograms
    options?: MarketOptions
  }): Promise<Record<MarginMarkets, Market>> {
    const markets: Record<MarginMarkets, Market> = {} as Record<MarginMarkets, Market>
    for (const marketConfig of Object.values(programs.config.markets)) {
      const market = await this.load({
        provider,
        programs,
        address: translateAddress(marketConfig.market),
        options
      })
      markets[market.name] = new Market(programs, marketConfig, market.serum)
    }

    return markets
  }

  static encodeOrderSide(side: OrderSide): number {
    switch (side) {
      case "bid":
      case "buy":
        return 0
      case "ask":
      case "sell":
        return 1
    }
  }

  static encodeOrderType(type: OrderType): number {
    switch (type) {
      case "limit":
        return 0
      case "ioc":
        return 1 // market order
      case "postOnly":
        return 2
    }
  }

  static encodeSelfTradeBehavior(behavior: SelfTradeBehavior): number {
    switch (behavior) {
      case "decrementTake":
        return 0
      case "cancelProvide":
        return 1
      case "abortTransaction":
        return 2
    }
  }

  async placeOrder({
    marginAccount,
    orderSide,
    orderType,
    orderPrice,
    orderSize,
    selfTradeBehavior,
    clientOrderId,
    payer
  }: {
    marginAccount: MarginAccount
    orderSide: OrderSide
    orderType: OrderType
    orderPrice: number
    orderSize: TokenAmount
    selfTradeBehavior?: SelfTradeBehavior
    clientOrderId?: BN
    payer?: PublicKey
  }) {
    const instructions: TransactionInstruction[] = []
    const orderAmount = orderSize.divn(orderPrice)
    const accountPoolPosition = marginAccount.poolPositions[this.baseSymbol]

    // If trading on margin
    if (orderAmount.gt(accountPoolPosition.depositBalance) && marginAccount.pools) {
      const difference = orderAmount.sub(accountPoolPosition.depositBalance)
      const pool = marginAccount.pools[this.baseSymbol]
      if (pool) {
        await pool.marginBorrow({
          marginAccount: this,
          pools: Object.values(marginAccount.pools),
          change: PoolTokenChange.setTo(accountPoolPosition.loanBalance.add(difference))
        })
      }
    }

    await this.withPlaceOrder({
      instructions,
      marginAccount,
      orderSide,
      orderType,
      orderPrice,
      orderSize,
      selfTradeBehavior: selfTradeBehavior ?? "decrementTake",
      clientOrderId: clientOrderId ?? new BN(Date.now()),
      payer: payer ?? marginAccount.address
    })
    return await marginAccount.sendAndConfirm(instructions)
  }

  /** Get instruction to submit an order to Serum
   *
   * @param {{
   *    instructions: TransactionInstruction[]
   *    marginAccount: MarginAccount
   *    orderSide: orderSide
   *    orderType: orderType
   *    orderPrice: number
   *    orderSize: TokenAmount
   *    selfTradeBehavior: selfTradeBehavior
   *    clientOrderId: BN
   *    payer: PublicKey
   *  }}
   */
  async withPlaceOrder({
    instructions,
    marginAccount,
    orderSide,
    orderType,
    orderPrice,
    orderSize,
    selfTradeBehavior,
    clientOrderId,
    payer
  }: {
    instructions: TransactionInstruction[]
    marginAccount: MarginAccount
    orderSide: OrderSide
    orderType: OrderType
    orderPrice: number
    orderSize: TokenAmount
    selfTradeBehavior: SelfTradeBehavior
    clientOrderId: BN
    payer: PublicKey
  }): Promise<void> {
    const limitPrice = new BN(
      Math.round(
        (orderPrice * Math.pow(10, this.quoteDecimals) * this.marketConfig.baseLotSize) /
          (Math.pow(10, this.baseDecimals) * this.marketConfig.quoteLotSize)
      )
    )
    const maxCoinQty = orderSize.lamports
    const baseSizeLots = maxCoinQty.toNumber() / this.marketConfig.baseLotSize
    const maxNativePcQtyIncludingFees = new BN(this.marketConfig.quoteLotSize * baseSizeLots).mul(limitPrice)
    const openOrdersAccounts = await this.serum.findOpenOrdersAccountsForOwner(
      marginAccount.provider.connection,
      this.address
    )
    const feeDiscountPubkey = (await this.serum.findBestFeeDiscountKey(marginAccount.provider.connection, this.address))
      .pubkey

    const ix = await this.programs.marginSerum.methods
      .newOrderV3(
        Market.encodeOrderSide(orderSide),
        limitPrice,
        maxCoinQty,
        maxNativePcQtyIncludingFees,
        Market.encodeSelfTradeBehavior(selfTradeBehavior),
        Market.encodeOrderType(orderType),
        clientOrderId,
        65535
      )
      .accounts({
        marginAccount: marginAccount.address,
        market: this.address,
        openOrdersAccount: openOrdersAccounts && openOrdersAccounts[0].publicKey,
        requestQueue: this.marketConfig.requestQueue,
        eventQueue: this.marketConfig.eventQueue,
        bids: this.marketConfig.bids,
        asks: this.marketConfig.asks,
        payer,
        baseVault: this.marketConfig.baseVault,
        quoteVault: this.marketConfig.quoteVault,
        splTokenProgramId: TOKEN_PROGRAM_ID,
        rentSysvarId: SYSVAR_RENT_PUBKEY,
        serumProgramId: this.programs.config.serumProgramId
      })
      .remainingAccounts(feeDiscountPubkey ? [{ pubkey: feeDiscountPubkey, isSigner: false, isWritable: true }] : [])
      .instruction()
    instructions.push(ix)
  }

  async cancelOrder({ marginAccount, order }: { marginAccount: MarginAccount; order: Order }) {
    const instructions: TransactionInstruction[] = []
    await this.withCancelOrder({ instructions, marginAccount, order })
    return await marginAccount.sendAndConfirm(instructions)
  }

  /**
   * Get instruction to cancel an order on Serum
   * @param {{
   *    instructions: TransactionInstruction[]
   *    marginAccount: MarginAccount
   *    order: Order
   *  }}
   */
  async withCancelOrder({
    instructions,
    marginAccount,
    order
  }: {
    instructions: TransactionInstruction[]
    marginAccount: MarginAccount
    order: Order
  }) {
    const ix = await this.programs.marginSerum.methods
      .cancelOrderV2(Market.encodeOrderSide(order.side), order.orderId)
      .accounts({
        marginAccount: marginAccount.address,
        market: this.address,
        openOrdersAccount: order.openOrdersAddress,
        marketBids: this.marketConfig.bids,
        marketAsks: this.marketConfig.asks,
        eventQueue: this.marketConfig.eventQueue,
        serumProgramId: this.programs.config.serumProgramId
      })
      .instruction()
    instructions.push(ix)
  }

  async cancelOrderByClientId(marginAccount: MarginAccount, orderId: BN) {
    const instructions: TransactionInstruction[] = []
    await this.withCancelOrderByClientId({ instructions, marginAccount, orderId })
    return await marginAccount.sendAndConfirm(instructions)
  }

  /**
   * Get instruction to cancel an order on Serum by its clientId
   * @param {{
   *    instructions: TransactionInstruction[]
   *    marginAccount: MarginAccount
   *    orderId: BN
   *  }}
   */
  async withCancelOrderByClientId({
    instructions,
    marginAccount,
    orderId
  }: {
    instructions: TransactionInstruction[]
    marginAccount: MarginAccount
    orderId: BN
  }) {
    const ix = await this.programs.marginSerum.methods
      .cancelOrderByClientIdV2(orderId)
      .accounts({
        marginAccount: marginAccount.address,
        market: this.address,
        marketBids: this.marketConfig.bids,
        marketAsks: this.marketConfig.asks,
        eventQueue: this.marketConfig.eventQueue,
        serumProgramId: this.programs.config.serumProgramId
      })
      .instruction()
    instructions.push(ix)
  }

  async settleFunds(
    marginAccount: MarginAccount,
    openOrders: OpenOrders,
    baseWallet: PublicKey,
    quoteWallet: PublicKey,
    referrerQuoteWallet: PublicKey | null = null
  ) {
    if (!openOrders.owner.equals(marginAccount.address)) {
      throw new Error("Invalid open orders account")
    }
    const supportsReferralFees = getLayoutVersion(translateAddress(this.programs.config.serumProgramId)) > 1
    if (referrerQuoteWallet && !supportsReferralFees) {
      throw new Error("This program ID does not support referrerQuoteWallet")
    }
    const instructions: TransactionInstruction[] = []
    const signers = await this.withSettleFunds({
      instructions,
      marginAccount,
      openOrders,
      baseWallet,
      quoteWallet,
      referrerQuoteWallet
    })

    return await marginAccount.sendAndConfirm(instructions, signers)
  }

  /**
   * Get instruction to settle funds
   * @param {{
   *    instructions: TransactionInstruction[]
   *    marginAccount: MarginAccount
   *    openOrders: OpenOrders
   *    baseWallet: PublicKey
   *    quoteWallet: PublicKey
   *    referrerQuoteWallet: PublicKey | null
   *  }}
   */
  async withSettleFunds({
    instructions,
    marginAccount,
    openOrders,
    baseWallet,
    quoteWallet,
    referrerQuoteWallet = null
  }: {
    instructions: TransactionInstruction[]
    marginAccount: MarginAccount
    openOrders: OpenOrders
    baseWallet: PublicKey
    quoteWallet: PublicKey
    referrerQuoteWallet: PublicKey | null
  }) {
    const vaultSigner = await PublicKey.createProgramAddress(
      [this.address.toBuffer(), this.serum.decoded.vaultSignerNonce.toArrayLike(Buffer, "le", 8)],
      translateAddress(this.programs.config.serumProgramId)
    )
    const signers: Keypair[] = []
    let wrappedSolAccount: Keypair | null = null
    if (
      (this.baseMint.equals(WRAPPED_SOL_MINT) && baseWallet.equals(openOrders.owner)) ||
      (this.quoteMint.equals(WRAPPED_SOL_MINT) && quoteWallet.equals(openOrders.owner))
    ) {
      wrappedSolAccount = new Keypair()
      instructions.push(
        SystemProgram.createAccount({
          fromPubkey: openOrders.owner,
          newAccountPubkey: wrappedSolAccount.publicKey,
          lamports: await marginAccount.provider.connection.getMinimumBalanceForRentExemption(165),
          space: 165,
          programId: TOKEN_PROGRAM_ID
        })
      )
      instructions.push(
        initializeAccount({
          account: wrappedSolAccount.publicKey,
          mint: WRAPPED_SOL_MINT,
          owner: openOrders.owner
        })
      )
      signers.push(wrappedSolAccount)
    }

    const ix = await this.programs.marginSerum.methods
      .settleFunds()
      .accounts({
        marginAccount: marginAccount.address,
        market: this.address,
        splTokenProgramId: TOKEN_PROGRAM_ID,
        openOrdersAccount: openOrders.address,
        coinVault: this.marketConfig.baseVault,
        pcVault: this.marketConfig.quoteVault,
        coinWallet: baseWallet.equals(openOrders.owner) && wrappedSolAccount ? wrappedSolAccount.publicKey : baseWallet,
        pcWallet: quoteWallet.equals(openOrders.owner) && wrappedSolAccount ? wrappedSolAccount.publicKey : quoteWallet,
        vaultSigner,
        serumProgramId: this.programs.config.serumProgramId
      })
      .remainingAccounts(
        referrerQuoteWallet ? [{ pubkey: referrerQuoteWallet, isSigner: false, isWritable: true }] : []
      )
      .instruction()

    instructions.push(ix)
    if (wrappedSolAccount) {
      instructions.push(
        closeAccount({
          source: wrappedSolAccount.publicKey,
          destination: openOrders.owner,
          owner: openOrders.owner
        })
      )
    }

    return signers
  }

  /**
   * Loads the Orderbook
   */
  async loadOrderbook(provider: AnchorProvider): Promise<Orderbook> {
    const bidsBuffer = (await provider.connection.getAccountInfo(translateAddress(this.marketConfig.bids)))?.data
    const asksBuffer = (await provider.connection.getAccountInfo(translateAddress(this.marketConfig.asks)))?.data
    if (!bidsBuffer || !asksBuffer) {
      throw new Error("Orderbook sides not found")
    }

    const bids = SerumOrderbook.decode(this.serum, bidsBuffer)
    const asks = SerumOrderbook.decode(this.serum, asksBuffer)
    return new Orderbook(this.serum, bids, asks)
  }

  /**
   * Divide two BN's and return a number
   * @param numerator
   * @param denominator
   */
  divideBnToNumber(numerator: BN, denominator: BN): number {
    const quotient = numerator.div(denominator).toNumber()
    const rem = numerator.umod(denominator)
    const gcd = rem.gcd(denominator)
    return quotient + rem.div(gcd).toNumber() / denominator.div(gcd).toNumber()
  }

  /**
   * Price helper functions
   * @param price
   */
  priceLotsToNumber(price: BN) {
    return this.divideBnToNumber(
      price.mul(this.serum.decoded.quoteLotSize).mul(this.baseDecimalMultiplier),
      this.serum.decoded.baseLotSize.mul(this.quoteDecimalMultiplier)
    )
  }
  priceNumberToLots(price: number): BN {
    return new BN(
      Math.round(
        (price * Math.pow(10, this.quoteDecimals) * this.serum.decoded.baseLotSize.toNumber()) /
          (Math.pow(10, this.baseDecimals) * this.serum.decoded.quoteLotSize.toNumber())
      )
    )
  }

  /**
   * Base size helper functions
   * @param size
   */
  baseSizeToNumber(size: BN) {
    return this.divideBnToNumber(size, this.baseDecimalMultiplier)
  }

  baseSizeLotsToNumber(size: BN) {
    return this.divideBnToNumber(size.mul(this.serum.decoded.baseLotSize), this.baseDecimalMultiplier)
  }

  baseSizeNumberToLots(size: number): BN {
    const native = new BN(Math.round(size * Math.pow(10, this.baseDecimals)))
    // rounds down to the nearest lot size
    return native.div(this.serum.decoded.baseLotSize)
  }

  /**
   * Quote size helper functions
   * @param size
   */
  quoteSizeToNumber(size: BN) {
    return this.divideBnToNumber(size, this.quoteDecimalMultiplier)
  }
  quoteSizeLotsToNumber(size: BN) {
    return this.divideBnToNumber(size.mul(this.serum.decoded.quoteLotSize), this.quoteDecimalMultiplier)
  }
  quoteSizeNumberToLots(size: number): BN {
    const native = new BN(Math.round(size * Math.pow(10, this.quoteDecimals)))
    // rounds down to the nearest lot size
    return native.div(this.serum.decoded.quoteLotSize)
  }
}

export class Orderbook {
  market: SerumMarket
  bids: SerumOrderbook
  asks: SerumOrderbook

  /**
   * Creates a Margin Orderbook
   * @param market
   * @param bids
   * @param asks
   */
  constructor(market: SerumMarket, bids: SerumOrderbook, asks: SerumOrderbook) {
    this.market = market
    this.bids = bids
    this.asks = asks
  }

  /**
   * Load an Orderbook for a given market
   * @param market
   * @param bidsBuffer
   * @param asksBuffer
   */
  static load(market: SerumMarket, bidsBuffer: Buffer, asksBuffer: Buffer) {
    const bids = SerumOrderbook.decode(market, bidsBuffer)
    const asks = SerumOrderbook.decode(market, asksBuffer)
    return new Orderbook(market, bids, asks)
  }

  /**
   * Return bids for a given depth
   * @param depth
   */
  getBids(depth = 8) {
    return this.bids.getL2(depth).map(([price, size]) => [price, size])
  }
  /**
   * Return asks for a given depth
   * @param depth
   */
  getAsks(depth = 8) {
    return this.asks.getL2(depth).map(([price, size]) => [price, size])
  }
}<|MERGE_RESOLUTION|>--- conflicted
+++ resolved
@@ -9,11 +9,7 @@
   TOKEN_PROGRAM_ID,
   WRAPPED_SOL_MINT
 } from "@project-serum/serum/lib/token-instructions"
-<<<<<<< HEAD
 import { TokenAmount } from "../../token"
-=======
-import { TokenAmount } from "../.."
->>>>>>> 9d72d362
 import { MarginMarketConfig, MarginMarkets, MarginTokens } from "../config"
 import { PoolTokenChange } from "../pool"
 import { MarginAccount } from "../marginAccount"
