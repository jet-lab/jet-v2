import assert from "assert"
import { Keypair, PublicKey, SystemProgram, SYSVAR_RENT_PUBKEY, TransactionInstruction } from "@solana/web3.js"
<<<<<<< HEAD
import { Address, AnchorProvider, BN, translateAddress } from "@project-serum/anchor"
=======
import { AnchorProvider, BN, translateAddress } from "@project-serum/anchor"
>>>>>>> cd2e140a
import { getLayoutVersion, Market as SerumMarket, Orderbook as SerumOrderbook, OpenOrders } from "@project-serum/serum"
import { MarketOptions, Order } from "@project-serum/serum/lib/market"
import {
  closeAccount,
  initializeAccount,
  TOKEN_PROGRAM_ID,
  WRAPPED_SOL_MINT
} from "@project-serum/serum/lib/token-instructions"
<<<<<<< HEAD
import { TokenAmount } from "src/token"
=======
import { TokenAmount } from "../.."
>>>>>>> cd2e140a
import { MarginMarketConfig, MarginMarkets, MarginTokens } from "../config"
import { PoolTokenChange } from "../pool"
import { MarginAccount } from "../marginAccount"
import { MarginPrograms } from "../marginClient"

export type SelfTradeBehavior = "decrementTake" | "cancelProvide" | "abortTransaction"
export type OrderSide = "sell" | "buy" | "ask" | "bid"
export type OrderType = "limit" | "ioc" | "postOnly"
export type OrderStatus = "open" | "partialFilled" | "filled" | "cancelled"

export class Market {
  programs: MarginPrograms
  marketConfig: MarginMarketConfig
  serum: SerumMarket

  get name(): string {
    return `${this.marketConfig.baseSymbol}/${this.marketConfig.quoteSymbol}`
  }
  get address(): PublicKey {
    return translateAddress(this.marketConfig.market)
  }
  get baseMint(): PublicKey {
    return translateAddress(this.marketConfig.baseMint)
  }
  get baseDecimals(): number {
    return this.marketConfig.baseDecimals
  }
  get baseSymbol(): MarginTokens {
    return this.marketConfig.baseSymbol
  }
  get quoteMint(): PublicKey {
    return translateAddress(this.marketConfig.quoteMint)
  }
  get quoteDecimals(): number {
    return this.marketConfig.quoteDecimals
  }
  get quoteSymbol(): MarginTokens {
    return this.marketConfig.quoteSymbol
  }
  get minOrderSize() {
    return this.baseSizeLotsToNumber(new BN(1))
  }
  get tickSize() {
    return this.priceLotsToNumber(new BN(1))
  }
  private get baseDecimalMultiplier() {
    return new BN(10).pow(new BN(this.baseDecimals))
  }
  private get quoteDecimalMultiplier() {
    return new BN(10).pow(new BN(this.baseDecimals))
  }

  /**
   * Creates a Margin Market
   * @param provider
   * @param programs
   * @param marketConfig
   * @param serum
   */
  constructor(programs: MarginPrograms, marketConfig: MarginMarketConfig, serum: SerumMarket) {
    this.programs = programs
    this.marketConfig = marketConfig
    this.serum = serum
    assert(this.programs.margin.programId)
    assert(this.programs.config.serumProgramId)
    if (!serum.decoded.accountFlags.initialized || !serum.decoded.accountFlags.market) {
      throw new Error("Invalid market state")
    }
  }

  /**
   * Load a Margin Market
   *
   * @param {{
   *     provider: AnchorProvider
   *     programs: MarginPrograms
   *     address: PublicKey
   *     options?: MarketOptions
   *   }}
   * @return {Promise<Market>}
   */
  static async load({
    provider,
    programs,
    address,
    options
  }: {
    provider: AnchorProvider
    programs: MarginPrograms
    address: PublicKey
    options?: MarketOptions
  }): Promise<Market> {
    const marketAccount = await programs.connection.getAccountInfo(address)
    if (!marketAccount) {
      throw new Error("Market not found")
    }
    if (marketAccount.owner.equals(SystemProgram.programId) && marketAccount.lamports === 0) {
      throw new Error("Market account not does not exist")
    }
    if (!marketAccount.owner.equals(translateAddress(programs.config.serumProgramId))) {
      throw new Error("Market address not owned by Serum program: " + marketAccount.owner.toBase58())
    }
    const serum = await SerumMarket.load(
      provider.connection,
      address,
      options,
      translateAddress(programs.config.serumProgramId)
    )
    if (
      !serum.decoded.accountFlags.initialized ||
      !serum.decoded.accountFlags.market ||
      !serum.decoded.ownAddress.equals(address)
    ) {
      throw new Error("Invalid market")
    }
    let marketConfig: MarginMarketConfig | undefined
    for (const market of Object.values(programs.config.markets)) {
      if (translateAddress(market.market).equals(address)) {
        marketConfig = market
      }
    }
    if (!marketConfig) {
      throw new Error("Unable to match market config")
    }

    return new Market(programs, marketConfig, serum)
  }

  /**
   * Load all Margin Markets
   *
   * @param {{
   *     provider: AnchorProvider
   *     programs: MarginPrograms
   *     options?: MarketOptions
   *   }}
   * @return {Promise<Record<MarginMarkets, Market>>}
   */
  static async loadAll({
    provider,
    programs,
    options
  }: {
    provider: AnchorProvider
    programs: MarginPrograms
    options?: MarketOptions
  }): Promise<Record<MarginMarkets, Market>> {
    const markets: Record<MarginMarkets, Market> = {} as Record<MarginMarkets, Market>
    for (const marketConfig of Object.values(programs.config.markets)) {
      const market = await this.load({
        provider,
        programs,
        address: translateAddress(marketConfig.market),
        options
      })
      markets[market.name] = new Market(programs, marketConfig, market.serum)
    }

    return markets
  }

  static encodeOrderSide(side: OrderSide): number {
    switch (side) {
      case "bid":
      case "buy":
        return 0
      case "ask":
      case "sell":
        return 1
    }
  }

  static encodeOrderType(type: OrderType): number {
    switch (type) {
      case "limit":
        return 0
      case "ioc":
        return 1 // market order
      case "postOnly":
        return 2
    }
  }

  static encodeSelfTradeBehavior(behavior: SelfTradeBehavior): number {
    switch (behavior) {
      case "decrementTake":
        return 0
      case "cancelProvide":
        return 1
      case "abortTransaction":
        return 2
    }
  }

  async placeOrder({
    marginAccount,
    orderSide,
    orderType,
    orderPrice,
    orderSize,
    selfTradeBehavior,
    clientOrderId,
    payer
  }: {
    marginAccount: MarginAccount
    orderSide: OrderSide
    orderType: OrderType
    orderPrice: number
    orderSize: TokenAmount
    selfTradeBehavior?: SelfTradeBehavior
    clientOrderId?: BN
    payer?: PublicKey
  }) {
    const instructions: TransactionInstruction[] = []
    const orderAmount = orderSize.divn(orderPrice)
    const accountPoolPosition = marginAccount.poolPositions[this.baseSymbol]

    // If trading on margin
    if (orderAmount.gt(accountPoolPosition.depositBalance) && marginAccount.pools) {
      const difference = orderAmount.sub(accountPoolPosition.depositBalance)
      const pool = marginAccount.pools[this.baseSymbol]
      if (pool) {
        await pool.marginBorrow({
          marginAccount: this,
          pools: Object.values(marginAccount.pools),
          change: PoolTokenChange.setTo(accountPoolPosition.loanBalance.add(difference))
        })
      }
    }

    await this.withPlaceOrder({
      instructions,
      marginAccount,
      orderSide,
      orderType,
      orderPrice,
      orderSize,
      selfTradeBehavior: selfTradeBehavior ?? "decrementTake",
      clientOrderId: clientOrderId ?? new BN(Date.now()),
      payer: payer ?? marginAccount.address
    })
    return await marginAccount.sendAndConfirm(instructions)
  }

  /** Get instruction to submit an order to Serum
   *
   * @param {{
   *    instructions: TransactionInstruction[]
   *    marginAccount: MarginAccount
   *    orderSide: orderSide
   *    orderType: orderType
   *    orderPrice: number
   *    orderSize: TokenAmount
   *    selfTradeBehavior: selfTradeBehavior
   *    clientOrderId: BN
   *    payer: PublicKey
   *  }}
   */
  async withPlaceOrder({
    instructions,
    marginAccount,
    orderSide,
    orderType,
    orderPrice,
    orderSize,
    selfTradeBehavior,
    clientOrderId,
    payer
  }: {
    instructions: TransactionInstruction[]
    marginAccount: MarginAccount
    orderSide: OrderSide
    orderType: OrderType
    orderPrice: number
    orderSize: TokenAmount
    selfTradeBehavior: SelfTradeBehavior
    clientOrderId: BN
    payer: PublicKey
  }): Promise<void> {
    const limitPrice = new BN(
      Math.round(
        (orderPrice * Math.pow(10, this.quoteDecimals) * this.marketConfig.baseLotSize) /
          (Math.pow(10, this.baseDecimals) * this.marketConfig.quoteLotSize)
      )
    )
    const maxCoinQty = orderSize.lamports
    const baseSizeLots = maxCoinQty.toNumber() / this.marketConfig.baseLotSize
    const maxNativePcQtyIncludingFees = new BN(this.marketConfig.quoteLotSize * baseSizeLots).mul(limitPrice)
    const openOrdersAccounts = await this.serum.findOpenOrdersAccountsForOwner(
      marginAccount.provider.connection,
      this.address
    )
    const feeDiscountPubkey = (await this.serum.findBestFeeDiscountKey(marginAccount.provider.connection, this.address))
      .pubkey

    const ix = await this.programs.marginSerum.methods
      .newOrderV3(
        Market.encodeOrderSide(orderSide),
        limitPrice,
        maxCoinQty,
        maxNativePcQtyIncludingFees,
        Market.encodeSelfTradeBehavior(selfTradeBehavior),
        Market.encodeOrderType(orderType),
        clientOrderId,
        65535
      )
      .accounts({
        marginAccount: marginAccount.address,
        market: this.address,
        openOrdersAccount: openOrdersAccounts && openOrdersAccounts[0].publicKey,
        requestQueue: this.marketConfig.requestQueue,
        eventQueue: this.marketConfig.eventQueue,
        bids: this.marketConfig.bids,
        asks: this.marketConfig.asks,
        payer,
        baseVault: this.marketConfig.baseVault,
        quoteVault: this.marketConfig.quoteVault,
        splTokenProgramId: TOKEN_PROGRAM_ID,
        rentSysvarId: SYSVAR_RENT_PUBKEY,
        serumProgramId: this.programs.config.serumProgramId
      })
      .remainingAccounts(feeDiscountPubkey ? [{ pubkey: feeDiscountPubkey, isSigner: false, isWritable: true }] : [])
      .instruction()
    instructions.push(ix)
  }

  async cancelOrder({ marginAccount, order }: { marginAccount: MarginAccount; order: Order }) {
    const instructions: TransactionInstruction[] = []
    await this.withCancelOrder({ instructions, marginAccount, order })
    return await marginAccount.sendAndConfirm(instructions)
  }

  /**
   * Get instruction to cancel an order on Serum
   * @param {{
   *    instructions: TransactionInstruction[]
   *    marginAccount: MarginAccount
   *    order: Order
   *  }}
   */
  async withCancelOrder({
    instructions,
    marginAccount,
    order
  }: {
    instructions: TransactionInstruction[]
    marginAccount: MarginAccount
    order: Order
  }) {
    const ix = await this.programs.marginSerum.methods
      .cancelOrderV2(Market.encodeOrderSide(order.side), order.orderId)
      .accounts({
        marginAccount: marginAccount.address,
        market: this.address,
        openOrdersAccount: order.openOrdersAddress,
        marketBids: this.marketConfig.bids,
        marketAsks: this.marketConfig.asks,
        eventQueue: this.marketConfig.eventQueue,
        serumProgramId: this.programs.config.serumProgramId
      })
      .instruction()
    instructions.push(ix)
  }

  async cancelOrderByClientId(marginAccount: MarginAccount, orderId: BN) {
    const instructions: TransactionInstruction[] = []
    await this.withCancelOrderByClientId({ instructions, marginAccount, orderId })
    return await marginAccount.sendAndConfirm(instructions)
  }

  /**
   * Get instruction to cancel an order on Serum by its clientId
   * @param {{
   *    instructions: TransactionInstruction[]
   *    marginAccount: MarginAccount
   *    orderId: BN
   *  }}
   */
  async withCancelOrderByClientId({
    instructions,
    marginAccount,
    orderId
  }: {
    instructions: TransactionInstruction[]
    marginAccount: MarginAccount
    orderId: BN
  }) {
    const ix = await this.programs.marginSerum.methods
      .cancelOrderByClientIdV2(orderId)
      .accounts({
        marginAccount: marginAccount.address,
        market: this.address,
        marketBids: this.marketConfig.bids,
        marketAsks: this.marketConfig.asks,
        eventQueue: this.marketConfig.eventQueue,
        serumProgramId: this.programs.config.serumProgramId
      })
      .instruction()
    instructions.push(ix)
  }

  async settleFunds(
    marginAccount: MarginAccount,
    openOrders: OpenOrders,
    baseWallet: PublicKey,
    quoteWallet: PublicKey,
    referrerQuoteWallet: PublicKey | null = null
  ) {
    if (!openOrders.owner.equals(marginAccount.address)) {
      throw new Error("Invalid open orders account")
    }
    const supportsReferralFees = getLayoutVersion(translateAddress(this.programs.config.serumProgramId)) > 1
    if (referrerQuoteWallet && !supportsReferralFees) {
      throw new Error("This program ID does not support referrerQuoteWallet")
    }
    const instructions: TransactionInstruction[] = []
    const signers = await this.withSettleFunds({
      instructions,
      marginAccount,
      openOrders,
      baseWallet,
      quoteWallet,
      referrerQuoteWallet
    })

    return await marginAccount.sendAndConfirm(instructions, signers)
  }

  /**
   * Get instruction to settle funds
   * @param {{
   *    instructions: TransactionInstruction[]
   *    marginAccount: MarginAccount
   *    openOrders: OpenOrders
   *    baseWallet: PublicKey
   *    quoteWallet: PublicKey
   *    referrerQuoteWallet: PublicKey | null
   *  }}
   */
  async withSettleFunds({
    instructions,
    marginAccount,
    openOrders,
    baseWallet,
    quoteWallet,
    referrerQuoteWallet = null
  }: {
    instructions: TransactionInstruction[]
    marginAccount: MarginAccount
    openOrders: OpenOrders
    baseWallet: PublicKey
    quoteWallet: PublicKey
    referrerQuoteWallet: PublicKey | null
  }) {
    const vaultSigner = await PublicKey.createProgramAddress(
      [this.address.toBuffer(), this.serum.decoded.vaultSignerNonce.toArrayLike(Buffer, "le", 8)],
      translateAddress(this.programs.config.serumProgramId)
    )
    const signers: Keypair[] = []
    let wrappedSolAccount: Keypair | null = null
    if (
      (this.baseMint.equals(WRAPPED_SOL_MINT) && baseWallet.equals(openOrders.owner)) ||
      (this.quoteMint.equals(WRAPPED_SOL_MINT) && quoteWallet.equals(openOrders.owner))
    ) {
      wrappedSolAccount = new Keypair()
      instructions.push(
        SystemProgram.createAccount({
          fromPubkey: openOrders.owner,
          newAccountPubkey: wrappedSolAccount.publicKey,
          lamports: await marginAccount.provider.connection.getMinimumBalanceForRentExemption(165),
          space: 165,
          programId: TOKEN_PROGRAM_ID
        })
      )
      instructions.push(
        initializeAccount({
          account: wrappedSolAccount.publicKey,
          mint: WRAPPED_SOL_MINT,
          owner: openOrders.owner
        })
      )
      signers.push(wrappedSolAccount)
    }

    const ix = await this.programs.marginSerum.methods
      .settleFunds()
      .accounts({
        marginAccount: marginAccount.address,
        market: this.address,
        splTokenProgramId: TOKEN_PROGRAM_ID,
        openOrdersAccount: openOrders.address,
        coinVault: this.marketConfig.baseVault,
        pcVault: this.marketConfig.quoteVault,
        coinWallet: baseWallet.equals(openOrders.owner) && wrappedSolAccount ? wrappedSolAccount.publicKey : baseWallet,
        pcWallet: quoteWallet.equals(openOrders.owner) && wrappedSolAccount ? wrappedSolAccount.publicKey : quoteWallet,
        vaultSigner,
        serumProgramId: this.programs.config.serumProgramId
      })
      .remainingAccounts(
        referrerQuoteWallet ? [{ pubkey: referrerQuoteWallet, isSigner: false, isWritable: true }] : []
      )
      .instruction()

    instructions.push(ix)
    if (wrappedSolAccount) {
      instructions.push(
        closeAccount({
          source: wrappedSolAccount.publicKey,
          destination: openOrders.owner,
          owner: openOrders.owner
        })
      )
    }

    return signers
  }

  /**
   * Loads the Orderbook
   */
  async loadOrderbook(provider: AnchorProvider): Promise<Orderbook> {
    const bidsBuffer = (await provider.connection.getAccountInfo(translateAddress(this.marketConfig.bids)))?.data
    const asksBuffer = (await provider.connection.getAccountInfo(translateAddress(this.marketConfig.asks)))?.data
    if (!bidsBuffer || !asksBuffer) {
      throw new Error("Orderbook sides not found")
    }

    const bids = SerumOrderbook.decode(this.serum, bidsBuffer)
    const asks = SerumOrderbook.decode(this.serum, asksBuffer)
    return new Orderbook(this.serum, bids, asks)
  }

  /**
   * Divide two BN's and return a number
   * @param numerator
   * @param denominator
   */
  divideBnToNumber(numerator: BN, denominator: BN): number {
    const quotient = numerator.div(denominator).toNumber()
    const rem = numerator.umod(denominator)
    const gcd = rem.gcd(denominator)
    return quotient + rem.div(gcd).toNumber() / denominator.div(gcd).toNumber()
  }

  /**
   * Price helper functions
   * @param price
   */
  priceLotsToNumber(price: BN) {
    return this.divideBnToNumber(
      price.mul(this.serum.decoded.quoteLotSize).mul(this.baseDecimalMultiplier),
      this.serum.decoded.baseLotSize.mul(this.quoteDecimalMultiplier)
    )
  }
  priceNumberToLots(price: number): BN {
    return new BN(
      Math.round(
        (price * Math.pow(10, this.quoteDecimals) * this.serum.decoded.baseLotSize.toNumber()) /
          (Math.pow(10, this.baseDecimals) * this.serum.decoded.quoteLotSize.toNumber())
      )
    )
  }

  /**
   * Base size helper functions
   * @param size
   */
  baseSizeToNumber(size: BN) {
    return this.divideBnToNumber(size, this.baseDecimalMultiplier)
  }

  baseSizeLotsToNumber(size: BN) {
    return this.divideBnToNumber(size.mul(this.serum.decoded.baseLotSize), this.baseDecimalMultiplier)
  }

  baseSizeNumberToLots(size: number): BN {
    const native = new BN(Math.round(size * Math.pow(10, this.baseDecimals)))
    // rounds down to the nearest lot size
    return native.div(this.serum.decoded.baseLotSize)
  }

  /**
   * Quote size helper functions
   * @param size
   */
  quoteSizeToNumber(size: BN) {
    return this.divideBnToNumber(size, this.quoteDecimalMultiplier)
  }
  quoteSizeLotsToNumber(size: BN) {
    return this.divideBnToNumber(size.mul(this.serum.decoded.quoteLotSize), this.quoteDecimalMultiplier)
  }
  quoteSizeNumberToLots(size: number): BN {
    const native = new BN(Math.round(size * Math.pow(10, this.quoteDecimals)))
    // rounds down to the nearest lot size
    return native.div(this.serum.decoded.quoteLotSize)
  }
}

export class Orderbook {
  market: SerumMarket
  bids: SerumOrderbook
  asks: SerumOrderbook

  /**
   * Creates a Margin Orderbook
   * @param market
   * @param bids
   * @param asks
   */
  constructor(market: SerumMarket, bids: SerumOrderbook, asks: SerumOrderbook) {
    this.market = market
    this.bids = bids
    this.asks = asks
  }

  /**
   * Load an Orderbook for a given market
   * @param market
   * @param bidsBuffer
   * @param asksBuffer
   */
  static load(market: SerumMarket, bidsBuffer: Buffer, asksBuffer: Buffer) {
    const bids = SerumOrderbook.decode(market, bidsBuffer)
    const asks = SerumOrderbook.decode(market, asksBuffer)
    return new Orderbook(market, bids, asks)
  }

  /**
   * Return bids for a given depth
   * @param depth
   */
  getBids(depth = 8) {
    return this.bids.getL2(depth).map(([price, size]) => [price, size])
  }
  /**
   * Return asks for a given depth
   * @param depth
   */
  getAsks(depth = 8) {
    return this.asks.getL2(depth).map(([price, size]) => [price, size])
  }
}<|MERGE_RESOLUTION|>--- conflicted
+++ resolved
@@ -1,10 +1,6 @@
 import assert from "assert"
 import { Keypair, PublicKey, SystemProgram, SYSVAR_RENT_PUBKEY, TransactionInstruction } from "@solana/web3.js"
-<<<<<<< HEAD
-import { Address, AnchorProvider, BN, translateAddress } from "@project-serum/anchor"
-=======
 import { AnchorProvider, BN, translateAddress } from "@project-serum/anchor"
->>>>>>> cd2e140a
 import { getLayoutVersion, Market as SerumMarket, Orderbook as SerumOrderbook, OpenOrders } from "@project-serum/serum"
 import { MarketOptions, Order } from "@project-serum/serum/lib/market"
 import {
@@ -13,11 +9,7 @@
   TOKEN_PROGRAM_ID,
   WRAPPED_SOL_MINT
 } from "@project-serum/serum/lib/token-instructions"
-<<<<<<< HEAD
-import { TokenAmount } from "src/token"
-=======
 import { TokenAmount } from "../.."
->>>>>>> cd2e140a
 import { MarginMarketConfig, MarginMarkets, MarginTokens } from "../config"
 import { PoolTokenChange } from "../pool"
 import { MarginAccount } from "../marginAccount"
