--- conflicted
+++ resolved
@@ -460,7 +460,6 @@
       type: {
         kind: "struct"
         fields: [
-<<<<<<< HEAD
           {
             name: "flags"
             type: "u64"
@@ -513,107 +512,7 @@
           },
           {
             name: "value"
-=======
-          {
-            name: "flags"
-            type: "u64"
-          },
-          {
-            name: "utilizationRate1"
-            type: "u16"
-          },
-          {
-            name: "utilizationRate2"
-            type: "u16"
-          },
-          {
-            name: "borrowRate0"
-            type: "u16"
-          },
-          {
-            name: "borrowRate1"
-            type: "u16"
-          },
-          {
-            name: "borrowRate2"
-            type: "u16"
-          },
-          {
-            name: "borrowRate3"
-            type: "u16"
-          },
-          {
-            name: "managementFeeRate"
-            type: "u16"
-          },
-          {
-            name: "managementFeeCollectThreshold"
->>>>>>> d75e1750
-            type: "u64"
-          }
-        ]
-      }
-    },
-    {
-<<<<<<< HEAD
-      name: "PoolAction"
-      type: {
-        kind: "enum"
-        variants: [
-          {
-            name: "Borrow"
-          },
-          {
-            name: "Deposit"
-          },
-          {
-            name: "Repay"
-          },
-          {
-            name: "Withdraw"
-          }
-        ]
-      }
-    },
-    {
-      name: "RoundingDirection"
-      type: {
-        kind: "enum"
-        variants: [
-          {
-            name: "Down"
-          },
-          {
-            name: "Up"
-          }
-        ]
-      }
-    },
-    {
-      name: "AmountKind"
-      type: {
-        kind: "enum"
-        variants: [
-          {
-            name: "Tokens"
-          },
-          {
-            name: "Notes"
-=======
-      name: "Amount"
-      type: {
-        kind: "struct"
-        fields: [
-          {
-            name: "kind"
-            type: {
-              defined: "AmountKind"
-            }
-          },
-          {
-            name: "value"
-            type: "u64"
->>>>>>> d75e1750
+            type: "u64"
           }
         ]
       }
@@ -973,315 +872,6 @@
       ]
     }
   ]
-<<<<<<< HEAD
-  events: [
-    {
-      name: "PoolCreated"
-      fields: [
-        {
-          name: "marginPool"
-          type: "publicKey"
-          index: false
-        },
-        {
-          name: "vault"
-          type: "publicKey"
-          index: false
-        },
-        {
-          name: "depositNoteMint"
-          type: "publicKey"
-          index: false
-        },
-        {
-          name: "loanNoteMint"
-          type: "publicKey"
-          index: false
-        },
-        {
-          name: "tokenMint"
-          type: "publicKey"
-          index: false
-        },
-        {
-          name: "authority"
-          type: "publicKey"
-          index: false
-        },
-        {
-          name: "payer"
-          type: "publicKey"
-          index: false
-        },
-        {
-          name: "summary"
-          type: {
-            defined: "MarginPoolSummary"
-          }
-          index: false
-        }
-      ]
-    },
-    {
-      name: "PoolConfigured"
-      fields: [
-        {
-          name: "marginPool"
-          type: "publicKey"
-          index: false
-        },
-        {
-          name: "feeDestination"
-          type: "publicKey"
-          index: false
-        },
-        {
-          name: "pythProduct"
-          type: "publicKey"
-          index: false
-        },
-        {
-          name: "pythPrice"
-          type: "publicKey"
-          index: false
-        },
-        {
-          name: "config"
-          type: {
-            defined: "MarginPoolConfig"
-          }
-          index: false
-        }
-      ]
-    },
-    {
-      name: "Deposit"
-      fields: [
-        {
-          name: "marginPool"
-          type: "publicKey"
-          index: false
-        },
-        {
-          name: "user"
-          type: "publicKey"
-          index: false
-        },
-        {
-          name: "source"
-          type: "publicKey"
-          index: false
-        },
-        {
-          name: "destination"
-          type: "publicKey"
-          index: false
-        },
-        {
-          name: "depositTokens"
-          type: "u64"
-          index: false
-        },
-        {
-          name: "depositNotes"
-          type: "u64"
-          index: false
-        },
-        {
-          name: "summary"
-          type: {
-            defined: "MarginPoolSummary"
-          }
-          index: false
-        }
-      ]
-    },
-    {
-      name: "Withdraw"
-      fields: [
-        {
-          name: "marginPool"
-          type: "publicKey"
-          index: false
-        },
-        {
-          name: "user"
-          type: "publicKey"
-          index: false
-        },
-        {
-          name: "source"
-          type: "publicKey"
-          index: false
-        },
-        {
-          name: "destination"
-          type: "publicKey"
-          index: false
-        },
-        {
-          name: "withdrawTokens"
-          type: "u64"
-          index: false
-        },
-        {
-          name: "withdrawNotes"
-          type: "u64"
-          index: false
-        },
-        {
-          name: "summary"
-          type: {
-            defined: "MarginPoolSummary"
-          }
-          index: false
-        }
-      ]
-    },
-    {
-      name: "MarginBorrow"
-      fields: [
-        {
-          name: "marginPool"
-          type: "publicKey"
-          index: false
-        },
-        {
-          name: "user"
-          type: "publicKey"
-          index: false
-        },
-        {
-          name: "loanAccount"
-          type: "publicKey"
-          index: false
-        },
-        {
-          name: "depositAccount"
-          type: "publicKey"
-          index: false
-        },
-        {
-          name: "tokens"
-          type: "u64"
-          index: false
-        },
-        {
-          name: "loanNotes"
-          type: "u64"
-          index: false
-        },
-        {
-          name: "depositNotes"
-          type: "u64"
-          index: false
-        },
-        {
-          name: "summary"
-          type: {
-            defined: "MarginPoolSummary"
-          }
-          index: false
-        }
-      ]
-    },
-    {
-      name: "MarginRepay"
-      fields: [
-        {
-          name: "marginPool"
-          type: "publicKey"
-          index: false
-        },
-        {
-          name: "user"
-          type: "publicKey"
-          index: false
-        },
-        {
-          name: "loanAccount"
-          type: "publicKey"
-          index: false
-        },
-        {
-          name: "depositAccount"
-          type: "publicKey"
-          index: false
-        },
-        {
-          name: "maxRepayTokens"
-          type: "u64"
-          index: false
-        },
-        {
-          name: "maxRepayNotes"
-          type: "u64"
-          index: false
-        },
-        {
-          name: "repaidTokens"
-          type: "u64"
-          index: false
-        },
-        {
-          name: "repaidLoanNotes"
-          type: "u64"
-          index: false
-        },
-        {
-          name: "repaidDepositNotes"
-          type: "u64"
-          index: false
-        },
-        {
-          name: "summary"
-          type: {
-            defined: "MarginPoolSummary"
-          }
-          index: false
-        }
-      ]
-    },
-    {
-      name: "Collect"
-      fields: [
-        {
-          name: "marginPool"
-          type: "publicKey"
-          index: false
-        },
-        {
-          name: "feeNotesMinted"
-          type: "u64"
-          index: false
-        },
-        {
-          name: "feeTokensClaimed"
-          type: "u64"
-          index: false
-        },
-        {
-          name: "feeNotesBalance"
-          type: "u64"
-          index: false
-        },
-        {
-          name: "feeTokensBalance"
-          type: "u64"
-          index: false
-        },
-        {
-          name: "summary"
-          type: {
-            defined: "MarginPoolSummary"
-          }
-          index: false
-        }
-      ]
-    }
-  ]
-=======
->>>>>>> d75e1750
   errors: [
     {
       code: 141100
