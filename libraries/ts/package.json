{
  "name": "@jet-lab/margin",
<<<<<<< HEAD
  "version": "0.1.6",
=======
  "version": "0.1.7",
>>>>>>> 21ad19bb
  "description": "Library for interacting with the Jet margin on-chain programs",
  "keywords": [
    "solana",
    "jet",
    "protocol",
    "blockchain"
  ],
  "module": "./dist/esm/index.js",
  "main": "./dist/cjs/index.js",
  "license": "AGPL-3.0-or-later",
  "types": "./dist/cjs/index.d.ts",
  "homepage": "https://github.com/jet-lab/jet-v2/tree/master/libraries/ts/#readme",
  "bugs": {
    "url": "https://github.com/jet-lab/jet-v2/issues"
  },
  "repository": {
    "type": "git",
    "url": "https://github.com/jet-lab/jet-v2.git"
  },
  "publishConfig": {
    "access": "public"
  },
  "engines": {
    "node": ">=11"
  },
  "scripts": {
    "build": "rimraf dist/ && tsc && tsc -p tsconfig.cjs.json",
    "fmt": "prettier src/ tests/ types/ --check",
    "fmt:fix": "prettier src/ tests/ types/ --write",
    "watch": "tsc -p tsconfig.cjs.json --watch",
    "test": "mocha -r ts-node/register test/**/*.test.ts --timeout 0",
    "prepublishOnly": "yarn build"
  },
  "dependencies": {
    "@project-serum/anchor": "^0.24.2",
    "@project-serum/serum": "^0.13.65",
    "@pythnetwork/client": "^2.7.0",
    "@solana/buffer-layout": "^4.0.0",
    "@solana/spl-token": "^0.2.0",
    "bs58": "^5.0.0"
  },
  "devDependencies": {
    "@tsconfig/recommended": "^1.0.1",
    "@types/bn.js": "^5.1.0",
    "@types/chai": "^4.3.0",
    "@types/mocha": "^9.1.0",
    "@types/node": "^17.0.8",
    "chai": "^4.3.4",
    "mocha": "^9.2.0",
    "rimraf": "^3.0.2",
    "ts-node": "^10.4.0",
    "typescript": "^4.5.4"
  }
}<|MERGE_RESOLUTION|>--- conflicted
+++ resolved
@@ -1,10 +1,6 @@
 {
   "name": "@jet-lab/margin",
-<<<<<<< HEAD
-  "version": "0.1.6",
-=======
   "version": "0.1.7",
->>>>>>> 21ad19bb
   "description": "Library for interacting with the Jet margin on-chain programs",
   "keywords": [
     "solana",
