--- conflicted
+++ resolved
@@ -20,10 +20,4 @@
 export * from "./marginClient"
 export * from "./metadata"
 export * from "./pool"
-<<<<<<< HEAD
-export * from "./state"
-export * from "./swap"
-=======
-export * from "./serum"
-export * from "./state"
->>>>>>> 61bd4bf0
+export * from "./state"