// SPDX-License-Identifier: AGPL-3.0-or-later
//
// Copyright (C) 2022 JET PROTOCOL HOLDINGS, LLC.
//
// This program is free software: you can redistribute it and/or modify
// it under the terms of the GNU Affero General Public License as published by
// the Free Software Foundation, either version 3 of the License, or
// (at your option) any later version.
//
// This program is distributed in the hope that it will be useful,
// but WITHOUT ANY WARRANTY; without even the implied warranty of
// MERCHANTABILITY or FITNESS FOR A PARTICULAR PURPOSE.  See the
// GNU Affero General Public License for more details.
//
// You should have received a copy of the GNU Affero General Public License
// along with this program.  If not, see <https://www.gnu.org/licenses/>.

use anchor_lang::{InstructionData, ToAccountMetas};
use jet_fixed_term::seeds;
use jet_program_common::programs::ORCA_WHIRLPOOL;
use solana_sdk::{
    instruction::Instruction,
    pubkey,
    pubkey::Pubkey,
    rent::Rent,
    system_program,
    sysvar::{self, SysvarId},
};

use jet_test_service::{
    seeds::{
<<<<<<< HEAD
        OPENBOOK_MARKET, OPENBOOK_MARKET_INFO, OPENBOOK_OPEN_ORDERS, SWAP_POOL_FEES,
        SWAP_POOL_INFO, SWAP_POOL_MINT, SWAP_POOL_STATE, SWAP_POOL_TOKENS, TOKEN_INFO, TOKEN_MINT,
        TOKEN_PYTH_PRICE, TOKEN_PYTH_PRODUCT,
=======
        ORCA_WHIRLPOOL_CONFIG, SWAP_POOL_FEES, SWAP_POOL_INFO, SWAP_POOL_MINT, SWAP_POOL_STATE,
        SWAP_POOL_TOKENS, TOKEN_INFO, TOKEN_MINT, TOKEN_PYTH_PRICE, TOKEN_PYTH_PRODUCT,
>>>>>>> d1c4918e
    },
    OpenBookMarketCancelOrdersParams, OpenBookMarketCreateParams, OpenBookMarketMakeParams,
    SaberSwapPoolCreateParams,
};

pub use jet_test_service::{SplSwapPoolCreateParams, TokenCreateParams};

pub use jet_test_service::ID as TEST_SERVICE_PROGRAM;

/// Get instruction to create a token as described
pub fn token_create(payer: &Pubkey, params: &TokenCreateParams) -> Instruction {
    let mint = derive_token_mint(&params.name);

    let accounts = jet_test_service::accounts::TokenCreate {
        payer: *payer,
        mint,
        info: derive_token_info(&mint),
        pyth_product: derive_pyth_product(&mint),
        pyth_price: derive_pyth_price(&mint),
        token_program: spl_token::ID,
        system_program: system_program::ID,
        rent: Rent::id(),
    }
    .to_account_metas(None);

    Instruction {
        program_id: jet_test_service::ID,
        accounts,
        data: jet_test_service::instruction::TokenCreate {
            params: params.clone(),
        }
        .data(),
    }
}

/// Get instruction to register a token as described
pub fn token_register(payer: &Pubkey, mint: Pubkey, params: &TokenCreateParams) -> Instruction {
    let accounts = jet_test_service::accounts::TokenRegister {
        payer: *payer,
        mint,
        info: derive_token_info(&mint),
        pyth_product: derive_pyth_product(&mint),
        pyth_price: derive_pyth_price(&mint),
        token_program: spl_token::ID,
        system_program: system_program::ID,
        rent: Rent::id(),
    }
    .to_account_metas(None);

    Instruction {
        program_id: jet_test_service::ID,
        accounts,
        data: jet_test_service::instruction::TokenRegister {
            params: params.clone(),
        }
        .data(),
    }
}

/// Get instruction to initialize native token
pub fn token_init_native(payer: &Pubkey, oracle_authority: &Pubkey) -> Instruction {
    let mint = spl_token::native_mint::ID;

    let accounts = jet_test_service::accounts::TokenInitNative {
        payer: *payer,
        mint,
        info: derive_token_info(&mint),
        pyth_product: derive_pyth_product(&mint),
        pyth_price: derive_pyth_price(&mint),
        token_program: spl_token::ID,
        system_program: system_program::ID,
        rent: Rent::id(),
    }
    .to_account_metas(None);

    Instruction {
        program_id: jet_test_service::ID,
        accounts,
        data: jet_test_service::instruction::TokenInitNative {
            oracle_authority: *oracle_authority,
        }
        .data(),
    }
}

/// Request a number of tokens be minted
pub fn token_request(
    requester: &Pubkey,
    mint: &Pubkey,
    destination: &Pubkey,
    amount: u64,
) -> Instruction {
    let accounts = jet_test_service::accounts::TokenRequest {
        requester: *requester,
        mint: *mint,
        info: derive_token_info(mint),
        destination: *destination,
        token_program: spl_token::ID,
    }
    .to_account_metas(None);

    Instruction {
        program_id: jet_test_service::ID,
        accounts,
        data: jet_test_service::instruction::TokenRequest { amount }.data(),
    }
}

/// Update the pyth price for a token
pub fn token_update_pyth_price(
    authority: &Pubkey,
    mint: &Pubkey,
    price: i64,
    conf: i64,
    expo: i32,
) -> Instruction {
    let accounts = jet_test_service::accounts::TokenUpdatePythPrice {
        oracle_authority: *authority,
        info: derive_token_info(mint),
        pyth_price: derive_pyth_price(mint),
    }
    .to_account_metas(None);

    Instruction {
        program_id: jet_test_service::ID,
        accounts,
        data: jet_test_service::instruction::TokenUpdatePythPrice { price, conf, expo }.data(),
    }
}

/// Create the config for whirlpools
pub fn orca_whirlpool_create_config(
    payer: &Pubkey,
    authority: &Pubkey,
    default_fee_rate: u16,
) -> Instruction {
    let config = derive_whirlpool_config();

    let accounts = jet_test_service::accounts::OrcaWhirlpoolCreateConfig {
        config,
        system_program: system_program::ID,
        payer: *payer,
        whirlpool_program: ORCA_WHIRLPOOL,
    }
    .to_account_metas(None);

    Instruction {
        program_id: jet_test_service::ID,
        accounts,
        data: jet_test_service::instruction::OrcaWhirlpoolCreateConfig {
            authority: *authority,
            default_fee_rate,
        }
        .data(),
    }
}

/// Create a swap pool
pub fn spl_swap_pool_create(
    swap_program: &Pubkey,
    payer: &Pubkey,
    token_a: &Pubkey,
    token_b: &Pubkey,
    liquidity_level: u8,
    price_threshold: u16,
) -> Instruction {
    let addrs = derive_spl_swap_pool(swap_program, token_a, token_b);
    let accounts = jet_test_service::accounts::SplSwapPoolCreate {
        payer: *payer,
        mint_a: *token_a,
        mint_b: *token_b,
        info_a: derive_token_info(token_a),
        info_b: derive_token_info(token_b),
        pool_info: addrs.info,
        pool_state: addrs.state,
        pool_authority: addrs.authority,
        pool_mint: addrs.mint,
        pool_token_a: addrs.token_a_account,
        pool_token_b: addrs.token_b_account,
        pool_fees: addrs.fees,
        swap_program: *swap_program,
        token_program: spl_token::ID,
        system_program: system_program::ID,
        rent: sysvar::rent::ID,
    }
    .to_account_metas(None);

    Instruction {
        program_id: jet_test_service::ID,
        accounts,
        data: jet_test_service::instruction::SplSwapPoolCreate {
            params: SplSwapPoolCreateParams {
                liquidity_level,
                price_threshold,
                nonce: addrs.nonce,
            },
        }
        .data(),
    }
}

/// Balance an SPL swap pool
pub fn spl_swap_pool_balance(
    swap_program: &Pubkey,
    token_a: &Pubkey,
    token_b: &Pubkey,
    scratch_a: &Pubkey,
    scratch_b: &Pubkey,
    payer: &Pubkey,
) -> Instruction {
    let pool = derive_spl_swap_pool(swap_program, token_a, token_b);

    let accounts = jet_test_service::accounts::SplSwapPoolBalance {
        payer: *payer,
        scratch_a: *scratch_a,
        scratch_b: *scratch_b,
        mint_a: *token_a,
        mint_b: *token_b,
        info_a: derive_token_info(token_a),
        info_b: derive_token_info(token_b),
        pyth_price_a: derive_pyth_price(token_a),
        pyth_price_b: derive_pyth_price(token_b),
        pool_info: pool.info,
        pool_state: pool.state,
        pool_authority: pool.authority,
        pool_mint: pool.mint,
        pool_token_a: pool.token_a_account,
        pool_token_b: pool.token_b_account,
        pool_fees: pool.fees,
        swap_program: *swap_program,
        token_program: spl_token::ID,
        system_program: system_program::ID,
        rent: sysvar::rent::ID,
    }
    .to_account_metas(None);

    Instruction {
        program_id: jet_test_service::ID,
        accounts,
        data: jet_test_service::instruction::SplSwapPoolBalance {}.data(),
    }
}

/// Create a Saber swap pool
pub fn saber_swap_pool_create(
    swap_program: &Pubkey,
    payer: &Pubkey,
    token_a: &Pubkey,
    token_b: &Pubkey,
    liquidity_level: u8,
    price_threshold: u16,
) -> Instruction {
    let addrs = derive_saber_swap_pool(swap_program, token_a, token_b);
    let accounts = jet_test_service::accounts::SaberSwapPoolCreate {
        payer: *payer,
        mint_a: *token_a,
        mint_b: *token_b,
        info_a: derive_token_info(token_a), // TODO: will clash
        info_b: derive_token_info(token_b),
        pool_info: addrs.info,
        pool_state: addrs.state,
        pool_authority: addrs.authority,
        pool_mint: addrs.mint,
        pool_token_a: addrs.token_a_account,
        pool_token_b: addrs.token_b_account,
        pool_fee_a: addrs.fee_a,
        pool_fee_b: addrs.fee_b,
        lp_token: addrs.lp_token,
        swap_program: *swap_program,
        token_program: spl_token::ID,
        system_program: system_program::ID,
        rent: sysvar::rent::ID,
    }
    .to_account_metas(None);

    Instruction {
        program_id: jet_test_service::ID,
        accounts,
        data: jet_test_service::instruction::SaberSwapPoolCreate {
            params: SaberSwapPoolCreateParams {
                nonce: addrs.nonce,
                liquidity_level,
                price_threshold,
            },
        }
        .data(),
    }
}

/// Balance a Saber swap pool
pub fn saber_swap_pool_balance(
    swap_program: &Pubkey,
    token_a: &Pubkey,
    token_b: &Pubkey,
    scratch_a: &Pubkey,
    scratch_b: &Pubkey,
    payer: &Pubkey,
) -> Instruction {
    let pool = derive_saber_swap_pool(swap_program, token_a, token_b);

    let accounts = jet_test_service::accounts::SaberSwapPoolBalance {
        payer: *payer,
        scratch_a: *scratch_a,
        scratch_b: *scratch_b,
        mint_a: *token_a,
        mint_b: *token_b,
        info_a: derive_token_info(token_a),
        info_b: derive_token_info(token_b),
        pyth_price_a: derive_pyth_price(token_a),
        pyth_price_b: derive_pyth_price(token_b),
        pool_info: pool.info,
        pool_state: pool.state,
        pool_authority: pool.authority,
        pool_mint: pool.mint,
        pool_token_a: pool.token_a_account,
        pool_token_b: pool.token_b_account,
        pool_fee_a: pool.fee_a,
        pool_fee_b: pool.fee_b,
        lp_token: pool.lp_token,
        saber_program: *swap_program,
        token_program: spl_token::ID,
        system_program: system_program::ID,
        rent: sysvar::rent::ID,
    }
    .to_account_metas(None);

    Instruction {
        program_id: jet_test_service::ID,
        accounts,
        data: jet_test_service::instruction::SaberSwapPoolBalance {}.data(),
    }
}

/// Create an Openbook market
#[allow(clippy::too_many_arguments)]
pub fn openbook_market_create(
    dex_program: &Pubkey,
    payer: &Pubkey,
    token_base: &Pubkey,
    token_quote: &Pubkey,
    bids: &Pubkey,
    asks: &Pubkey,
    event_queue: &Pubkey,
    request_queue: &Pubkey,
    liquidity_amount: u64,
) -> Instruction {
    let addrs = derive_openbook_market(dex_program, token_base, token_quote, payer);
    let accounts = jet_test_service::accounts::OpenBookMarketCreate {
        payer: *payer,
        mint_base: *token_base,
        mint_quote: *token_quote,
        info_base: derive_token_info(token_base), // TODO: will clash
        info_quote: derive_token_info(token_quote),
        market_info: addrs.info,
        market_state: addrs.state,
        vault_signer: addrs.vault_signer,
        vault_base: addrs.vault_base,
        vault_quote: addrs.vault_quote,
        bids: *bids,
        asks: *asks,
        event_queue: *event_queue,
        request_queue: *request_queue,
        open_orders: addrs.open_orders,
        dex_program: *dex_program,
        token_program: spl_token::ID,
        system_program: system_program::ID,
        rent: sysvar::rent::ID,
    }
    .to_account_metas(None);

    Instruction {
        program_id: jet_test_service::ID,
        accounts,
        data: jet_test_service::instruction::OpenbookMarketCreate {
            params: OpenBookMarketCreateParams {
                vault_signer_nonce: addrs.vault_signer_nonce,
                base_lot_size: 1000, // This is a safe number for most markets
                quote_lot_size: 1,
                quote_dust_threshold: 1,
                liquidity_amount,
                initial_spread: 100,     // 1%
                incremental_spread: 200, // 2%
                basket_sizes: [1, 2, 3, 4, 5, 2, 2, 1],
            },
        }
        .data(),
    }
}

/// Cancel existing Openbook orders
#[allow(clippy::too_many_arguments)]
pub fn openbook_market_cancel_orders(
    dex_program: &Pubkey,
    token_base: &Pubkey,
    token_quote: &Pubkey,
    scratch_base: &Pubkey,
    scratch_quote: &Pubkey,
    payer: &Pubkey,
    bids: &Pubkey,
    asks: &Pubkey,
    event_queue: &Pubkey,
) -> Instruction {
    let addrs = derive_openbook_market(dex_program, token_base, token_quote, payer);

    let accounts = jet_test_service::accounts::OpenBookMarketCancelOrders {
        payer: *payer,
        open_orders_owner: *payer,
        mint_base: *token_base,
        mint_quote: *token_quote,
        vault_base: addrs.vault_base,
        vault_quote: addrs.vault_quote,
        wallet_base: *scratch_base,
        wallet_quote: *scratch_quote,
        market_state: addrs.state,
        bids: *bids,
        asks: *asks,
        event_queue: *event_queue,
        open_orders: addrs.open_orders,
        dex_program: *dex_program,
        token_program: spl_token::ID,
        rent: sysvar::rent::ID,
        info_base: derive_token_info(token_base),
        info_quote: derive_token_info(token_quote),
        vault_signer: addrs.vault_signer,
    }
    .to_account_metas(None);

    Instruction {
        program_id: jet_test_service::ID,
        accounts,
        data: jet_test_service::instruction::OpenbookMarketCancelOrders {
            params: OpenBookMarketCancelOrdersParams {
                bid_from_order_id: 100,
                ask_from_order_id: 200,
            },
        }
        .data(),
    }
}

/// Create Openbook orders
#[allow(clippy::too_many_arguments)]
pub fn openbook_market_make(
    dex_program: &Pubkey,
    token_base: &Pubkey,
    token_quote: &Pubkey,
    scratch_base: &Pubkey,
    scratch_quote: &Pubkey,
    payer: &Pubkey,
    bids: &Pubkey,
    asks: &Pubkey,
    request_queue: &Pubkey,
    event_queue: &Pubkey,
) -> Instruction {
    let addrs = derive_openbook_market(dex_program, token_base, token_quote, payer);

    let accounts = jet_test_service::accounts::OpenBookMarketMake {
        payer: *payer,
        open_orders_owner: *payer,
        mint_base: *token_base,
        mint_quote: *token_quote,
        vault_base: addrs.vault_base,
        vault_quote: addrs.vault_quote,
        wallet_base: *scratch_base,
        wallet_quote: *scratch_quote,
        market_info: addrs.info,
        market_state: addrs.state,
        bids: *bids,
        asks: *asks,
        request_queue: *request_queue,
        event_queue: *event_queue,
        open_orders: addrs.open_orders,
        pyth_price_base: derive_pyth_price(token_base),
        pyth_price_quote: derive_pyth_price(token_quote),
        dex_program: *dex_program,
        token_program: spl_token::ID,
        rent: sysvar::rent::ID,
        info_base: derive_token_info(token_base),
        info_quote: derive_token_info(token_quote),
        vault_signer: addrs.vault_signer,
    }
    .to_account_metas(None);

    Instruction {
        program_id: jet_test_service::ID,
        accounts,
        data: jet_test_service::instruction::OpenbookMarketMake {
            params: OpenBookMarketMakeParams {
                bid_from_order_id: 100,
                ask_from_order_id: 200,
            },
        }
        .data(),
    }
}

/// if the account is not initialized, invoke the instruction
pub fn if_not_initialized(account_to_check: Pubkey, ix: Instruction) -> Instruction {
    let mut accounts = jet_test_service::accounts::IfNotInitialized {
        program: ix.program_id,
        account_to_check,
    }
    .to_account_metas(None);

    accounts.extend(ix.accounts);

    Instruction {
        accounts,
        program_id: jet_test_service::ID,
        data: jet_test_service::instruction::IfNotInitialized {
            instruction: ix.data,
        }
        .data(),
    }
}

/// Get the token mint address for a given token name
pub fn derive_token_mint(name: &str) -> Pubkey {
    if name == "SOL" {
        return pubkey!("So11111111111111111111111111111111111111112");
    }

    Pubkey::find_program_address(&[TOKEN_MINT, name.as_bytes()], &jet_test_service::ID).0
}

/// Get the token info account
pub fn derive_token_info(mint: &Pubkey) -> Pubkey {
    Pubkey::find_program_address(&[TOKEN_INFO, mint.as_ref()], &jet_test_service::ID).0
}

/// Get the pyth product account
pub fn derive_pyth_product(mint: &Pubkey) -> Pubkey {
    Pubkey::find_program_address(&[TOKEN_PYTH_PRODUCT, mint.as_ref()], &jet_test_service::ID).0
}

/// Get the pyth price account
pub fn derive_pyth_price(mint: &Pubkey) -> Pubkey {
    Pubkey::find_program_address(&[TOKEN_PYTH_PRICE, mint.as_ref()], &jet_test_service::ID).0
}

/// Get the pyth price account
pub fn derive_ticket_mint(market: &Pubkey) -> Pubkey {
    Pubkey::find_program_address(&[seeds::TICKET_MINT, market.as_ref()], &jet_fixed_term::ID).0
}

<<<<<<< HEAD
/// Get the Openbook open orders account
pub fn derive_openbook_open_orders(market: &Pubkey, owner: &Pubkey) -> Pubkey {
    Pubkey::find_program_address(
        &[OPENBOOK_OPEN_ORDERS, market.as_ref(), owner.as_ref()],
        &jet_test_service::ID,
    )
    .0
=======
/// Get the whirlpool config account
pub fn derive_whirlpool_config() -> Pubkey {
    Pubkey::find_program_address(&[ORCA_WHIRLPOOL_CONFIG], &jet_test_service::ID).0
>>>>>>> d1c4918e
}

/// Get the addresses for a swap pool
pub fn derive_spl_swap_pool(
    program: &Pubkey,
    token_a: &Pubkey,
    token_b: &Pubkey,
) -> SplSwapPoolAddress {
    let info = Pubkey::find_program_address(
        &[SWAP_POOL_INFO, token_a.as_ref(), token_b.as_ref()],
        &jet_test_service::ID,
    )
    .0;
    let state = Pubkey::find_program_address(
        &[SWAP_POOL_STATE, token_a.as_ref(), token_b.as_ref()],
        &jet_test_service::ID,
    )
    .0;
    let (authority, nonce) = Pubkey::find_program_address(&[state.as_ref()], program);
    let token_a_account = Pubkey::find_program_address(
        &[SWAP_POOL_TOKENS, state.as_ref(), token_a.as_ref()],
        &jet_test_service::ID,
    )
    .0;
    let token_b_account = Pubkey::find_program_address(
        &[SWAP_POOL_TOKENS, state.as_ref(), token_b.as_ref()],
        &jet_test_service::ID,
    )
    .0;
    let mint =
        Pubkey::find_program_address(&[SWAP_POOL_MINT, state.as_ref()], &jet_test_service::ID).0;
    let fees = Pubkey::find_program_address(
        &[SWAP_POOL_TOKENS, state.as_ref(), mint.as_ref()],
        &jet_test_service::ID,
    )
    .0;

    SplSwapPoolAddress {
        info,
        state,
        authority,
        token_a_account,
        token_b_account,
        mint,
        fees,
        nonce,
    }
}

/// Get the addresses for a Saber swap pool
pub fn derive_saber_swap_pool(
    program: &Pubkey,
    token_a: &Pubkey,
    token_b: &Pubkey,
) -> SaberSwapPoolAddress {
    let info = Pubkey::find_program_address(
        &[SWAP_POOL_INFO, token_a.as_ref(), token_b.as_ref()],
        &jet_test_service::ID,
    )
    .0;
    let state = Pubkey::find_program_address(
        &[SWAP_POOL_STATE, token_a.as_ref(), token_b.as_ref()],
        &jet_test_service::ID,
    )
    .0;
    let (authority, nonce) = Pubkey::find_program_address(&[state.as_ref()], program);
    let token_a_account = Pubkey::find_program_address(
        &[SWAP_POOL_TOKENS, state.as_ref(), token_a.as_ref()],
        &jet_test_service::ID,
    )
    .0;
    let token_b_account = Pubkey::find_program_address(
        &[SWAP_POOL_TOKENS, state.as_ref(), token_b.as_ref()],
        &jet_test_service::ID,
    )
    .0;
    let mint =
        Pubkey::find_program_address(&[SWAP_POOL_MINT, state.as_ref()], &jet_test_service::ID).0;
    let fee_a = Pubkey::find_program_address(
        &[SWAP_POOL_FEES, state.as_ref(), token_a.as_ref()],
        &jet_test_service::ID,
    )
    .0;
    let fee_b = Pubkey::find_program_address(
        &[SWAP_POOL_FEES, state.as_ref(), token_b.as_ref()],
        &jet_test_service::ID,
    )
    .0;

    let lp_destination = Pubkey::find_program_address(
        &[SWAP_POOL_FEES, state.as_ref(), mint.as_ref()],
        &jet_test_service::ID,
    )
    .0;

    SaberSwapPoolAddress {
        info,
        state,
        authority,
        token_a_account,
        token_b_account,
        mint,
        fee_a,
        fee_b,
        lp_token: lp_destination,
        nonce,
    }
}

/// Get the addresses for a Saber swap pool
pub fn derive_openbook_market(
    program: &Pubkey,
    token_base: &Pubkey,
    token_quote: &Pubkey,
    payer: &Pubkey,
) -> OpenbookMarketAddresses {
    let info = Pubkey::find_program_address(
        &[
            OPENBOOK_MARKET_INFO,
            token_base.as_ref(),
            token_quote.as_ref(),
        ],
        &jet_test_service::ID,
    )
    .0;
    let state = Pubkey::find_program_address(
        &[OPENBOOK_MARKET, token_base.as_ref(), token_quote.as_ref()],
        &jet_test_service::ID,
    )
    .0;
    let (vault_nonce, vault_signer) = {
        let mut i = 0;
        loop {
            assert!(i < 100);
            if let Ok(pk) =
                anchor_spl::dex::serum_dex::state::gen_vault_signer_key(i, &state, program)
            {
                break (i, pk);
            }
            i += 1;
        }
    };
    let vault_base = Pubkey::find_program_address(
        &[SWAP_POOL_TOKENS, state.as_ref(), token_base.as_ref()],
        &jet_test_service::ID,
    )
    .0;
    let vault_quote = Pubkey::find_program_address(
        &[SWAP_POOL_TOKENS, state.as_ref(), token_quote.as_ref()],
        &jet_test_service::ID,
    )
    .0;

    let open_orders = derive_openbook_open_orders(&state, payer);

    OpenbookMarketAddresses {
        info,
        state,
        vault_base,
        vault_quote,
        vault_signer,
        open_orders,
        vault_signer_nonce: vault_nonce,
    }
}

/// Set of addresses for a test swap pool
pub struct SplSwapPoolAddress {
    /// The test-service state about the pool
    pub info: Pubkey,

    /// The address of the swap pool state
    pub state: Pubkey,

    /// The authority
    pub authority: Pubkey,

    /// The token A vault
    pub token_a_account: Pubkey,

    /// The token B vault
    pub token_b_account: Pubkey,

    /// The LP token
    pub mint: Pubkey,

    /// The account to collect fees
    pub fees: Pubkey,

    /// The pool nonce
    pub nonce: u8,
}

/// Set of addresses for a test Saber swap pool
pub struct SaberSwapPoolAddress {
    /// The test-service state about the pool
    pub info: Pubkey,

    /// The address of the swap pool state
    pub state: Pubkey,

    /// The authority
    pub authority: Pubkey,

    /// The token A vault
    pub token_a_account: Pubkey,

    /// The token B vault
    pub token_b_account: Pubkey,

    /// The LP token
    pub mint: Pubkey,

    /// The account to collect fees from token A
    pub fee_a: Pubkey,

    /// The account to collect fees from token B
    pub fee_b: Pubkey,

    /// The account to transfer liquiditity token to/from
    pub lp_token: Pubkey,

    /// The pool nonce
    pub nonce: u8,
}

/// Set of addressess for a test openbook market
pub struct OpenbookMarketAddresses {
    /// The test-service state about the pool
    pub info: Pubkey,

    /// The address of the swap pool state
    pub state: Pubkey,

    /// The token A vault
    pub vault_base: Pubkey,

    /// The token B vault
    pub vault_quote: Pubkey,

    /// The vault signer
    pub vault_signer: Pubkey,

    /// Open orders
    pub open_orders: Pubkey,

    /// The vault signer nonce
    pub vault_signer_nonce: u64,
}<|MERGE_RESOLUTION|>--- conflicted
+++ resolved
@@ -29,14 +29,9 @@
 
 use jet_test_service::{
     seeds::{
-<<<<<<< HEAD
-        OPENBOOK_MARKET, OPENBOOK_MARKET_INFO, OPENBOOK_OPEN_ORDERS, SWAP_POOL_FEES,
-        SWAP_POOL_INFO, SWAP_POOL_MINT, SWAP_POOL_STATE, SWAP_POOL_TOKENS, TOKEN_INFO, TOKEN_MINT,
-        TOKEN_PYTH_PRICE, TOKEN_PYTH_PRODUCT,
-=======
-        ORCA_WHIRLPOOL_CONFIG, SWAP_POOL_FEES, SWAP_POOL_INFO, SWAP_POOL_MINT, SWAP_POOL_STATE,
-        SWAP_POOL_TOKENS, TOKEN_INFO, TOKEN_MINT, TOKEN_PYTH_PRICE, TOKEN_PYTH_PRODUCT,
->>>>>>> d1c4918e
+        OPENBOOK_MARKET, OPENBOOK_MARKET_INFO, OPENBOOK_OPEN_ORDERS, ORCA_WHIRLPOOL_CONFIG,
+        SWAP_POOL_FEES, SWAP_POOL_INFO, SWAP_POOL_MINT, SWAP_POOL_STATE, SWAP_POOL_TOKENS,
+        TOKEN_INFO, TOKEN_MINT, TOKEN_PYTH_PRICE, TOKEN_PYTH_PRODUCT,
     },
     OpenBookMarketCancelOrdersParams, OpenBookMarketCreateParams, OpenBookMarketMakeParams,
     SaberSwapPoolCreateParams,
@@ -582,7 +577,6 @@
     Pubkey::find_program_address(&[seeds::TICKET_MINT, market.as_ref()], &jet_fixed_term::ID).0
 }
 
-<<<<<<< HEAD
 /// Get the Openbook open orders account
 pub fn derive_openbook_open_orders(market: &Pubkey, owner: &Pubkey) -> Pubkey {
     Pubkey::find_program_address(
@@ -590,11 +584,11 @@
         &jet_test_service::ID,
     )
     .0
-=======
+}
+
 /// Get the whirlpool config account
 pub fn derive_whirlpool_config() -> Pubkey {
     Pubkey::find_program_address(&[ORCA_WHIRLPOOL_CONFIG], &jet_test_service::ID).0
->>>>>>> d1c4918e
 }
 
 /// Get the addresses for a swap pool
