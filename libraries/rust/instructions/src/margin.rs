--- conflicted
+++ resolved
@@ -209,12 +209,6 @@
         lookup_table: Pubkey,
         addresses: &[Pubkey],
     ) -> Instruction {
-<<<<<<< HEAD
-        // TODO: Deduplicate accounts before appending.
-        // We have to determine how we'd interact with the registry Rust client,
-        // as it already does this. Perhaps move the logic into a shared utility.
-=======
->>>>>>> 7e1c662b
         let accounts = ix_account::AppendToLookup {
             authority: self.authority(),
             payer: self.payer(),
@@ -538,8 +532,6 @@
     fn registry_address(&self) -> Pubkey {
         Pubkey::find_program_address(&[self.address.as_ref()], &ADDRESS_LOOKUP_REGISTRY_ID).0
     }
-<<<<<<< HEAD
-=======
 }
 
 pub fn liquidate_begin(
@@ -581,7 +573,6 @@
         accounts: accounts.to_account_metas(None),
         data: ix_data::LiquidateEnd.data(),
     }
->>>>>>> 7e1c662b
 }
 
 /// Get instruction to refresh the price and balance value for a deposit account
