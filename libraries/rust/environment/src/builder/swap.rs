--- conflicted
+++ resolved
@@ -1,35 +1,23 @@
 use std::str::FromStr;
 
-<<<<<<< HEAD
 use solana_sdk::{pubkey::Pubkey, signature::Keypair, signer::Signer, system_instruction};
 
-use jet_instructions::test_service::{
-    derive_openbook_market, derive_spl_swap_pool, openbook_market_create, saber_swap_pool_create,
-    spl_swap_pool_create,
+use jet_instructions::{
+    orca::{derive_whirlpool, whirlpool_initialize_fee_tier, WhirlpoolIxBuilder},
+    test_service::{
+        derive_openbook_market, derive_spl_swap_pool, derive_whirlpool_config,
+        openbook_market_create, orca_whirlpool_create_config, saber_swap_pool_create,
+        spl_swap_pool_create,
+    },
 };
 use jet_solana_client::{
     network::NetworkKind, transaction::TransactionBuilder, NetworkUserInterface,
     NetworkUserInterfaceExt,
 };
 
-use crate::{builder::SetupPhase, config::EnvironmentConfig, programs::*};
-=======
-use solana_sdk::{pubkey::Pubkey, signature::Keypair, signer::Signer};
-
-use jet_instructions::{
-    orca::{derive_whirlpool, whirlpool_initialize_fee_tier, WhirlpoolIxBuilder},
-    test_service::{
-        derive_spl_swap_pool, derive_whirlpool_config, orca_whirlpool_create_config,
-        saber_swap_pool_create, spl_swap_pool_create,
-    },
-};
-use jet_program_common::programs::{ORCA_V2, ORCA_V2_DEVNET, ORCA_WHIRLPOOL, SABER};
-use jet_solana_client::{
-    network::NetworkKind, transaction::TransactionBuilder, NetworkUserInterface,
-};
+use jet_program_common::programs::*;
 
 use crate::{builder::SetupPhase, config::EnvironmentConfig};
->>>>>>> d1c4918e
 
 use super::{resolve_token_mint, Builder, BuilderError};
 
@@ -83,7 +71,6 @@
             p if p == "saber-swap" => {
                 create_saber_swap_pool(builder, swap_program, token_a, token_b).await?
             }
-<<<<<<< HEAD
             p if p == "openbook" => {
                 log::info!("Create Openbook market for {}/{}", pool.base, pool.quote);
 
@@ -112,9 +99,7 @@
                     )],
                 )
             }
-=======
             p if p == "orca-whirlpool" => create_orca_whirlpool(builder, token_a, token_b).await?,
->>>>>>> d1c4918e
             p => {
                 log::warn!("ignoring unknown swap program {} {p}", pool.program);
                 continue;
@@ -125,7 +110,6 @@
     Ok(())
 }
 
-<<<<<<< HEAD
 pub struct OpenbookStateAccounts {
     pub bids: Pubkey,
     pub asks: Pubkey,
@@ -210,7 +194,8 @@
 
         Ok(accounts)
     }
-=======
+}
+
 async fn create_spl_swap_pool<I: NetworkUserInterface>(
     builder: &mut Builder<I>,
     swap_program: Pubkey,
@@ -334,5 +319,4 @@
     );
 
     Ok(())
->>>>>>> d1c4918e
 }