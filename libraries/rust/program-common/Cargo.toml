[package]
name = "jet-program-common"
version = "0.1.0"
edition = "2021"

description = "A library of common types/utilities suitable for use in solana programs"
license = "AGPL-3.0-or-later"
homepage = "https://jetprotocol.io"
repository = "https://github.com/jet-lab/jet-v2"

[dependencies]
uint = "0.9"
thiserror = "1.0.20"
bytemuck = { version = "1.7", features = ["derive"] }
static_assertions = "1.1.0"

# Traits
num-traits = "0.2"
<<<<<<< HEAD
anchor-lang = { git = "https://github.com/jet-lab/anchor", branch = "temp-version-bump-1-11" }
solana-program = "1.11"
=======
anchor-lang = { git = "https://github.com/coral-xyz/anchor", branch = "master" }
solana-program = "1.14"
>>>>>>> f222bb3d
<|MERGE_RESOLUTION|>--- conflicted
+++ resolved
@@ -16,10 +16,5 @@
 
 # Traits
 num-traits = "0.2"
-<<<<<<< HEAD
-anchor-lang = { git = "https://github.com/jet-lab/anchor", branch = "temp-version-bump-1-11" }
-solana-program = "1.11"
-=======
-anchor-lang = { git = "https://github.com/coral-xyz/anchor", branch = "master" }
-solana-program = "1.14"
->>>>>>> f222bb3d
+anchor-lang = "0.26"
+solana-program = "1.14"