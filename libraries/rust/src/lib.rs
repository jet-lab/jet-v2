--- conflicted
+++ resolved
@@ -53,15 +53,11 @@
 
 /// Instruction builders for programs and adapters supported by the SDK
 pub mod ix_builder;
-<<<<<<< HEAD
-pub mod spl_swap;
-=======
 /// things that should be provided by the solana sdk, but are not
 pub mod solana;
 /// Utilities for swap adapters
 pub mod spl_swap;
 /// Utilities for tokens and token prices
->>>>>>> 035e4d3f
 pub mod tokens;
 /// Transaction builder
 pub mod tx_builder;
