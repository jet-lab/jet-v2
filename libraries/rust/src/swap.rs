// SPDX-License-Identifier: AGPL-3.0-or-later
//
// Copyright (C) 2022 JET PROTOCOL HOLDINGS, LLC.
//
// This program is free software: you can redistribute it and/or modify
// it under the terms of the GNU Affero General Public License as published by
// the Free Software Foundation, either version 3 of the License, or
// (at your option) any later version.
//
// This program is distributed in the hope that it will be useful,
// but WITHOUT ANY WARRANTY; without even the implied warranty of
// MERCHANTABILITY or FITNESS FOR A PARTICULAR PURPOSE.  See the
// GNU Affero General Public License for more details.
//
// You should have received a copy of the GNU Affero General Public License
// along with this program.  If not, see <https://www.gnu.org/licenses/>.

//! The margin swap module allows creating simulated swap pools
//! to aid in testing margin swaps.

use std::{collections::HashSet, sync::Arc};

use jet_simulation::solana_rpc_api::SolanaRpcClient;
use solana_sdk::{program_pack::Pack, pubkey::Pubkey};
use spl_token_swap::state::SwapV1;

<<<<<<< HEAD
#[derive(Debug, Clone, Copy)]
=======
/// Addresses of an [`spl_token_swap`] compatible swap pool, required when using
/// [`jet_margin_swap`].
///
/// Supported pools are:
/// * spl_token_swap
/// * orca_v1
/// * orca_v2
#[derive(Debug)]
>>>>>>> 2afdd492
pub struct SwapPool {
    /// The address of the swap pool
    pub pool: Pubkey,
    /// The PDA of the pool authority, derived using the pool address and a nonce
    pub pool_authority: Pubkey,
    /// The mint of pool tokens that are minted when users supply pool liquidity
    pub pool_mint: Pubkey,
    /// The SPL token mint of one side of the pool
    pub mint_a: Pubkey,
    /// The SPL token mint of one side of the pool
    pub mint_b: Pubkey,
    /// The SPL token account that tokens are deposited into
    pub token_a: Pubkey,
    /// The SPL token account that tokens are deposited into
    pub token_b: Pubkey,
    /// The account that collects fees from the pool
    pub fee_account: Pubkey,
    /// The program of the pool, to distinguish between various supported pools
    pub program: Pubkey,
}

impl SwapPool {
    /// Get all swap pools that contain pairs of supported mints
    pub async fn get_pools(
        rpc: &Arc<dyn SolanaRpcClient>,
        supported_mints: HashSet<Pubkey>,
        swap_program: Pubkey,
    ) -> anyhow::Result<Vec<Self>> {
        let size = SwapV1::LEN + 1;
        let accounts = rpc
            .get_program_accounts(&swap_program, Some(size))
            .await
            .unwrap();
        let swap_pools = accounts
            .iter()
            .filter_map(|(address, account)| {
                let swap = SwapV1::unpack(&account.data[1..]).ok()?;
                // Check if both tokens of the swap pool are supported
                if supported_mints.contains(&swap.token_a_mint)
                    && supported_mints.contains(&swap.token_b_mint)
                {
                    Some(SwapPool {
                        pool: *address,
                        pool_authority: Pubkey::find_program_address(
                            &[address.as_ref(), &[swap.nonce]],
                            &swap_program,
                        )
                        .0,
                        mint_a: swap.token_a_mint,
                        mint_b: swap.token_b_mint,
                        token_a: swap.token_a,
                        token_b: swap.token_b,
                        fee_account: swap.pool_fee_account,
                        pool_mint: swap.pool_mint,
                        program: swap_program,
                    })
                } else {
                    None
                }
            })
            .collect();
        Ok(swap_pools)
    }
}<|MERGE_RESOLUTION|>--- conflicted
+++ resolved
@@ -24,9 +24,6 @@
 use solana_sdk::{program_pack::Pack, pubkey::Pubkey};
 use spl_token_swap::state::SwapV1;
 
-<<<<<<< HEAD
-#[derive(Debug, Clone, Copy)]
-=======
 /// Addresses of an [`spl_token_swap`] compatible swap pool, required when using
 /// [`jet_margin_swap`].
 ///
@@ -34,8 +31,7 @@
 /// * spl_token_swap
 /// * orca_v1
 /// * orca_v2
-#[derive(Debug)]
->>>>>>> 2afdd492
+#[derive(Debug, Clone, Copy)]
 pub struct SwapPool {
     /// The address of the swap pool
     pub pool: Pubkey,
