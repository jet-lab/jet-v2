[package]
name = "jet-margin-sdk"
version = "0.1.0"
edition = "2021"

[lib]
name = "jet_margin_sdk"
path = "src/lib.rs"

[features]
testing = ["jet-control/testing", "jet-margin/testing", "jet-metadata/testing", "jet-margin-pool/testing", "jet-margin-swap/testing"]

[dependencies]
anyhow = "1"
async-recursion = "1"
async-trait = "0.1"
base64 = "0.13"
bincode = "1.3"
bytemuck = "1"
futures = "0.3"
thiserror = "1"
tracing = "0.1"
tokio = { version = "1", features = ["rt"] }
rand = { version = "0.8.5" }
serde = { version = "1", features = ["derive"] }
# Only used to manually construct RPC calls for versioned transactions, remove when upgrading to 1.14
serde_json = "1"

agnostic-orderbook = { git = "https://github.com/jet-lab/agnostic-orderbook.git", branch = "main", features = ["lib", "utils"] }

pyth-sdk-solana = "0.7"
<<<<<<< HEAD
solana-sdk = "1.11"
# Only used to manually construct RPC calls for versioned transactions, remove when upgrading to 1.14
solana-client = "1.11"
# Only used to manually construct RPC calls for versioned transactions, remove when upgrading to 1.14
solana-transaction-status = "1.11"
solana-address-lookup-table-program = "1.11"
=======
solana-sdk = "1.10"
>>>>>>> 3ad2fc19

anchor-lang = { git = "https://github.com/jet-lab/anchor", branch = "temp-version-bump-1-11" }
anchor-spl = { git = "https://github.com/jet-lab/anchor", branch = "temp-version-bump-1-11" }
anchor-client = { git = "https://github.com/jet-lab/anchor", branch = "temp-version-bump-1-11" }

# waiting on PR 10 to be merged
jet-simulation = { git = "https://github.com/jet-lab/jet-simulation", branch = "master" }
jet-program-common = { path = "../program-common" }
jet-instructions = { path = "../instructions" }
jet-test-service = { path = "../../../programs/test-service", features = ["no-entrypoint"] }
jet-fixed-term = { path = "../../../programs/fixed-term", features = ["no-entrypoint", "cli"] }
jet-airspace = { path = "../../../programs/airspace", features = ["no-entrypoint"] }
jet-control = { path = "../../../programs/control", features = ["no-entrypoint"] }
jet-margin = { path = "../../../programs/margin", features = ["no-entrypoint"] }
jet-metadata = { path = "../../../programs/metadata", features = ["no-entrypoint"] }
jet-margin-pool = { path = "../../../programs/margin-pool", features = ["no-entrypoint"] }
jet-margin-swap = { path = "../../../programs/margin-swap", features = ["no-entrypoint"] }

# Token swaps
spl-token = "3"
spl-token-swap = { version = "2", features = ["no-entrypoint"] }
spl-associated-token-account = "1"
saber-client = { package = "stable-swap-client", git = "https://github.com/jet-lab/stable-swap", branch = "master" }

[dev-dependencies]
jet-static-program-registry = { path = "../static-program-registry" }<|MERGE_RESOLUTION|>--- conflicted
+++ resolved
@@ -29,16 +29,12 @@
 agnostic-orderbook = { git = "https://github.com/jet-lab/agnostic-orderbook.git", branch = "main", features = ["lib", "utils"] }
 
 pyth-sdk-solana = "0.7"
-<<<<<<< HEAD
 solana-sdk = "1.11"
 # Only used to manually construct RPC calls for versioned transactions, remove when upgrading to 1.14
 solana-client = "1.11"
 # Only used to manually construct RPC calls for versioned transactions, remove when upgrading to 1.14
 solana-transaction-status = "1.11"
 solana-address-lookup-table-program = "1.11"
-=======
-solana-sdk = "1.10"
->>>>>>> 3ad2fc19
 
 anchor-lang = { git = "https://github.com/jet-lab/anchor", branch = "temp-version-bump-1-11" }
 anchor-spl = { git = "https://github.com/jet-lab/anchor", branch = "temp-version-bump-1-11" }
