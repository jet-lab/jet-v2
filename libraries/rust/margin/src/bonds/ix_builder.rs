use std::sync::Arc;

use anchor_lang::{InstructionData, ToAccountMetas};
use jet_bonds::{margin::state::Obligation, seeds, tickets::instructions::StakeBondTicketsParams};
use jet_simulation::solana_rpc_api::SolanaRpcClient;
use rand::rngs::OsRng;
use solana_sdk::{
    instruction::{AccountMeta, Instruction},
    pubkey::Pubkey,
};
use spl_associated_token_account::get_associated_token_address;

pub use jet_bonds::{
    control::{
        instructions::{InitializeBondManagerParams, InitializeOrderbookParams},
        state::BondManager,
    },
    orderbook::state::{event_queue_len, orderbook_slab_len, OrderParams},
    ID,
};

use crate::ix_builder::get_metadata_address;

use super::event_builder::make_seed;

use super::error::{client_err, BondsIxError, Result};

#[derive(Clone, Debug)]
pub struct BondsIxBuilder {
    airspace: Pubkey,
    authority: Pubkey,
    manager: Pubkey,
    underlying_mint: Pubkey,
    bond_ticket_mint: Pubkey,
    underlying_token_vault: Pubkey,
    claims: Pubkey,
    collateral: Pubkey,
    orderbook_market_state: Pubkey,
    underlying_oracle: Pubkey,
    ticket_oracle: Pubkey,
    orderbook: Option<OrderBookAddresses>,
    payer: Option<Pubkey>,
    crank: Option<Pubkey>,
}

#[derive(Clone, Debug)]
pub struct OrderBookAddresses {
    bids: Pubkey,
    asks: Pubkey,
    event_queue: Pubkey,
}

trait UnwrapKey {
    fn unwrap_key(&self, msg: &str) -> Result<Pubkey>;
}

impl UnwrapKey for Option<Pubkey> {
    fn unwrap_key(&self, msg: &str) -> Result<Pubkey> {
        self.ok_or(BondsIxError::MissingPubkey(msg.into()))
    }
}

impl UnwrapKey for Option<&Pubkey> {
    fn unwrap_key(&self, msg: &str) -> Result<Pubkey> {
        Ok(*self.ok_or(BondsIxError::MissingPubkey(msg.into()))?)
    }
}

impl From<BondManager> for BondsIxBuilder {
    fn from(bond_manager: BondManager) -> Self {
        BondsIxBuilder {
            airspace: bond_manager.airspace,
            authority: Pubkey::default(), //todo
            manager: bonds_pda(&[
                seeds::BOND_MANAGER,
                bond_manager.airspace.as_ref(),
                bond_manager.underlying_token_mint.as_ref(),
                &bond_manager.seed,
            ]),
            underlying_mint: bond_manager.underlying_token_mint,
            bond_ticket_mint: bond_manager.bond_ticket_mint,
            underlying_token_vault: bond_manager.underlying_token_vault,
            claims: bond_manager.claims_mint,
            collateral: bond_manager.collateral_mint,
            orderbook_market_state: bond_manager.orderbook_market_state,
            underlying_oracle: bond_manager.underlying_oracle,
            ticket_oracle: bond_manager.ticket_oracle,
            orderbook: Some(OrderBookAddresses {
                bids: bond_manager.bids,
                asks: bond_manager.asks,
                event_queue: bond_manager.event_queue,
            }),
            payer: None,
            crank: None,
        }
    }
}

impl BondsIxBuilder {
    pub fn new(
        airspace: Pubkey,
        underlying_mint: Pubkey,
        manager: Pubkey,
        authority: Pubkey,
        underlying_oracle: Pubkey,
        ticket_oracle: Pubkey,
    ) -> Self {
        let bond_ticket_mint = bonds_pda(&[jet_bonds::seeds::BOND_TICKET_MINT, manager.as_ref()]);
        let underlying_token_vault =
            bonds_pda(&[jet_bonds::seeds::UNDERLYING_TOKEN_VAULT, manager.as_ref()]);
        let orderbook_market_state =
            bonds_pda(&[jet_bonds::seeds::ORDERBOOK_MARKET_STATE, manager.as_ref()]);
        let claims = bonds_pda(&[jet_bonds::seeds::CLAIM_NOTES, manager.as_ref()]);
        let collateral = bonds_pda(&[jet_bonds::seeds::COLLATERAL_NOTES, manager.as_ref()]);
        Self {
            airspace,
            authority,
            manager,
            underlying_mint,
            bond_ticket_mint,
            underlying_token_vault,
            claims,
            collateral,
            orderbook_market_state,
            underlying_oracle,
            ticket_oracle,
            orderbook: None,
            payer: None,
            crank: None,
        }
    }

    /// derives the bond manager key from a mint and seed
    pub fn new_from_seed(
        airspace: &Pubkey,
        mint: &Pubkey,
        seed: [u8; 32],
        authority: Pubkey,
        underlying_oracle: Pubkey,
        ticket_oracle: Pubkey,
    ) -> Self {
        Self::new(
            *airspace,
            *mint,
            Self::bond_manager_key(airspace, mint, seed),
            authority,
            underlying_oracle,
            ticket_oracle,
        )
    }

    pub fn with_payer(mut self, payer: &Pubkey) -> Self {
        self.payer = Some(*payer);
        self
    }

    pub fn with_crank(mut self, crank: &Pubkey) -> Self {
        self.crank = Some(*crank);
        self
    }

    pub fn with_orderbook_accounts(
        mut self,
        bids: Pubkey,
        asks: Pubkey,
        event_queue: Pubkey,
    ) -> Self {
        self.orderbook = Some(OrderBookAddresses {
            bids,
            asks,
            event_queue,
        });

        self
    }
}

impl BondsIxBuilder {
    pub fn token_mint(&self) -> Pubkey {
        self.underlying_mint
    }
    pub fn ticket_mint(&self) -> Pubkey {
        self.bond_ticket_mint
    }
    pub fn manager(&self) -> Pubkey {
        self.manager
    }
    pub fn vault(&self) -> Pubkey {
        self.underlying_token_vault
    }
    pub fn orderbook_state(&self) -> Pubkey {
        self.orderbook_market_state
    }
    pub fn claims(&self) -> Pubkey {
        self.claims
    }
    pub fn collateral(&self) -> Pubkey {
        self.collateral
    }
    pub fn event_queue(&self) -> Pubkey {
        self.orderbook.as_ref().unwrap().event_queue
    }
    pub fn bids(&self) -> Pubkey {
        self.orderbook.as_ref().unwrap().bids
    }
    pub fn asks(&self) -> Pubkey {
        self.orderbook.as_ref().unwrap().asks
    }
}

impl BondsIxBuilder {
    pub fn orderbook_mut(&self) -> Result<jet_bonds::accounts::OrderbookMut> {
        Ok(jet_bonds::accounts::OrderbookMut {
            bond_manager: self.manager,
            orderbook_market_state: self.orderbook_market_state,
            event_queue: self.orderbook.as_ref().unwrap().event_queue,
            bids: self.orderbook.as_ref().unwrap().bids,
            asks: self.orderbook.as_ref().unwrap().asks,
        })
    }

    pub fn consume_events(
        &self,
        remaining_accounts: Vec<Pubkey>,
        num_events: u32,
        seed_bytes: Vec<Vec<u8>>,
    ) -> Result<Instruction> {
        let data = jet_bonds::instruction::ConsumeEvents {
            num_events,
            seed_bytes,
        }
        .data();
        let mut accounts = jet_bonds::accounts::ConsumeEvents {
            bond_manager: self.manager,
            bond_ticket_mint: self.bond_ticket_mint,
            underlying_token_vault: self.underlying_token_vault,
            orderbook_market_state: self.orderbook_market_state,
            event_queue: self.orderbook.as_ref().unwrap().event_queue,
            crank_authorization: crank_authorization(&self.crank.unwrap()),
            crank: self.crank.unwrap(),
            payer: self.payer.unwrap(),
            system_program: solana_sdk::system_program::ID,
            token_program: spl_token::ID,
        }
        .to_account_metas(None);
        accounts.extend(
            remaining_accounts
                .into_iter()
                .map(|k| AccountMeta::new(k, false)),
        );
        Ok(Instruction::new_with_bytes(jet_bonds::ID, &data, accounts))
    }

    pub fn initialize_manager(
        &self,
        payer: Pubkey,
        version_tag: u64,
        seed: [u8; 32],
<<<<<<< HEAD
        duration: i64,
=======
        borrow_duration: i64,
        lend_duration: i64,
        ticket_oracle: Pubkey,
>>>>>>> d8a1cefe
    ) -> Result<Instruction> {
        let data = jet_bonds::instruction::InitializeBondManager {
            params: InitializeBondManagerParams {
                version_tag,
                seed,
                borrow_duration,
                lend_duration,
            },
        }
        .data();
        let accounts = jet_bonds::accounts::InitializeBondManager {
            bond_manager: self.manager,
            underlying_token_mint: self.underlying_mint,
            underlying_token_vault: self.underlying_token_vault,
            bond_ticket_mint: self.bond_ticket_mint,
            claims: self.claims,
            collateral: self.collateral,
            authority: self.authority,
            airspace: self.airspace,
            underlying_oracle: self.underlying_oracle,
            ticket_oracle: self.ticket_oracle,
            payer,
            rent: solana_sdk::sysvar::rent::ID,
            token_program: spl_token::ID,
            system_program: solana_sdk::system_program::ID,
        }
        .to_account_metas(None);
        Ok(Instruction::new_with_bytes(jet_bonds::ID, &data, accounts))
    }

    pub fn initialize_orderbook_slab(
        &self,
        slab: &Pubkey,
        capacity: usize,
        rent: u64,
    ) -> Result<Instruction> {
        Ok(solana_sdk::system_instruction::create_account(
            &self.payer.unwrap(),
            slab,
            rent,
            orderbook_slab_len(capacity) as u64,
            &jet_bonds::ID,
        ))
    }

    pub fn initialize_event_queue(
        &self,
        queue: &Pubkey,
        capacity: usize,
        rent: u64,
    ) -> Result<Instruction> {
        Ok(solana_sdk::system_instruction::create_account(
            &self.payer.unwrap(),
            queue,
            rent,
            event_queue_len(capacity) as u64,
            &jet_bonds::ID,
        ))
    }

    pub fn initialize_orderbook(
        &self,
        payer: Pubkey,
        event_queue: Pubkey,
        bids: Pubkey,
        asks: Pubkey,
        min_base_order_size: u64,
    ) -> Result<Instruction> {
        let data = jet_bonds::instruction::InitializeOrderbook {
            params: InitializeOrderbookParams {
                min_base_order_size,
            },
        }
        .data();
        let accounts = jet_bonds::accounts::InitializeOrderbook {
            bond_manager: self.manager,
            orderbook_market_state: self.orderbook_market_state,
            event_queue,
            bids,
            asks,
            authority: self.authority,
            airspace: self.airspace,
            payer,
            system_program: solana_sdk::system_program::ID,
        }
        .to_account_metas(None);
        Ok(Instruction::new_with_bytes(jet_bonds::ID, &data, accounts))
    }

    pub fn initialize_margin_user(&self, owner: Pubkey) -> Result<Instruction> {
        let borrower_account = self.margin_user_account(owner);
        let accounts = jet_bonds::accounts::InitializeMarginUser {
            bond_manager: self.manager,
            payer: self.payer.unwrap(),
            borrower_account,
            margin_account: owner,
            claims: bonds_pda(&[jet_bonds::seeds::CLAIM_NOTES, borrower_account.as_ref()]),
            collateral: bonds_pda(&[
                jet_bonds::seeds::COLLATERAL_NOTES,
                borrower_account.as_ref(),
            ]),
            claims_mint: self.claims,
            collateral_mint: self.collateral,
            underlying_settlement: get_associated_token_address(&owner, &self.underlying_mint),
            ticket_settlement: get_associated_token_address(&owner, &self.bond_ticket_mint),
            rent: solana_sdk::sysvar::rent::ID,
            token_program: spl_token::ID,
            system_program: solana_sdk::system_program::ID,
            claims_metadata: get_metadata_address(&self.claims),
            collateral_metadata: get_metadata_address(&self.collateral),
        }
        .to_account_metas(None);
        Ok(Instruction::new_with_bytes(
            jet_bonds::ID,
            &jet_bonds::instruction::InitializeMarginUser {}.data(),
            accounts,
        ))
    }

    /// can derive keys from `owner`
    /// else needs vault addresses
    pub fn convert_tokens(
        &self,
        owner: Pubkey,
        token_vault: Option<Pubkey>,
        ticket_vault: Option<Pubkey>,
        amount: u64,
    ) -> Result<Instruction> {
        let user_bond_ticket_vault = match ticket_vault {
            Some(vault) => vault,
            None => get_associated_token_address(&owner, &self.bond_ticket_mint),
        };
        let user_underlying_token_vault = match token_vault {
            Some(vault) => vault,
            None => get_associated_token_address(&owner, &self.underlying_mint),
        };

        let data = jet_bonds::instruction::ExchangeTokens { amount }.data();
        let accounts = jet_bonds::accounts::ExchangeTokens {
            bond_manager: self.manager,
            underlying_token_vault: self.underlying_token_vault,
            bond_ticket_mint: self.bond_ticket_mint,
            user_bond_ticket_vault,
            user_underlying_token_vault,
            user_authority: owner,
            token_program: spl_token::ID,
        }
        .to_account_metas(None);
        Ok(Instruction::new_with_bytes(jet_bonds::ID, &data, accounts))
    }

    pub fn stake_tickets(
        &self,
        ticket_holder: Pubkey,
        ticket_vault: Option<Pubkey>,
        amount: u64,
        seed: &[u8],
    ) -> Result<Instruction> {
        let claim_ticket = self.claim_ticket_key(&ticket_holder, seed);

        let bond_ticket_token_account = match ticket_vault {
            Some(vault) => vault,
            None => get_associated_token_address(&ticket_holder, &self.bond_ticket_mint),
        };
        let data = jet_bonds::instruction::StakeBondTickets {
            params: StakeBondTicketsParams {
                amount,
                ticket_seed: seed.to_vec(),
            },
        }
        .data();
        let accounts = jet_bonds::accounts::StakeBondTickets {
            claim_ticket,
            bond_manager: self.manager,
            ticket_holder,
            bond_ticket_token_account,
            bond_ticket_mint: self.bond_ticket_mint,
            payer: self.payer.unwrap(),
            token_program: spl_token::ID,
            system_program: solana_sdk::system_program::ID,
        }
        .to_account_metas(None);
        Ok(Instruction::new_with_bytes(jet_bonds::ID, &data, accounts))
    }

    pub fn redeem_ticket(
        &self,
        ticket_holder: Pubkey,
        ticket: Pubkey,
        token_vault: Option<Pubkey>,
    ) -> Result<Instruction> {
        let data = jet_bonds::instruction::RedeemTicket {}.data();
        let accounts = self
            .redeem_ticket_accounts(ticket_holder, ticket, token_vault)
            .to_account_metas(None);
        Ok(Instruction::new_with_bytes(jet_bonds::ID, &data, accounts))
    }

    pub fn settle(
        &self,
        margin_account: Pubkey,
        underlying_settlement: Option<Pubkey>,
        ticket_settlement: Option<Pubkey>,
    ) -> Result<Instruction> {
        let user = self.margin_user(margin_account);
        let accounts = jet_bonds::accounts::Settle {
            bond_manager: self.manager,
            bond_ticket_mint: self.bond_ticket_mint,
            token_program: spl_token::ID,
            margin_user: user.address,
            claims: user.claims,
            claims_mint: self.claims,
            collateral: user.collateral,
            collateral_mint: self.collateral,
            underlying_token_vault: self.underlying_token_vault,
            underlying_settlement: underlying_settlement.unwrap_or_else(|| {
                get_associated_token_address(&margin_account, &self.underlying_mint)
            }),
            ticket_settlement: ticket_settlement.unwrap_or_else(|| {
                get_associated_token_address(&margin_account, &self.bond_ticket_mint)
            }),
        };
        Ok(Instruction::new_with_bytes(
            jet_bonds::ID,
            &jet_bonds::instruction::Settle {}.data(),
            accounts.to_account_metas(None),
        ))
    }

    pub fn margin_redeem_ticket(
        &self,
        margin_account: Pubkey,
        ticket: Pubkey,
        token_vault: Option<Pubkey>,
    ) -> Result<Instruction> {
        let margin_user = self.margin_user(margin_account);
        let data = jet_bonds::instruction::MarginRedeemTicket {}.data();
        let accounts = jet_bonds::accounts::MarginRedeemTicket {
            margin_user: margin_user.address,
            collateral: margin_user.collateral,
            collateral_mint: self.collateral,
            inner: self.redeem_ticket_accounts(margin_account, ticket, token_vault),
        }
        .to_account_metas(None);
        Ok(Instruction::new_with_bytes(jet_bonds::ID, &data, accounts))
    }

    pub fn redeem_ticket_accounts(
        &self,
        authority: Pubkey,
        ticket: Pubkey,
        token_vault: Option<Pubkey>,
    ) -> jet_bonds::accounts::RedeemTicket {
        let claimant_token_account = match token_vault {
            Some(vault) => vault,
            None => get_associated_token_address(&authority, &self.underlying_mint),
        };
        jet_bonds::accounts::RedeemTicket {
            ticket,
            authority,
            claimant_token_account,
            bond_manager: self.manager,
            underlying_token_vault: self.underlying_token_vault,
            token_program: spl_token::ID,
        }
    }

    pub fn refresh_position(
        &self,
        margin_account: Pubkey,
        expect_price: bool,
    ) -> Result<Instruction> {
        Ok(Instruction {
            program_id: jet_bonds::ID,
            accounts: jet_bonds::accounts::RefreshPosition {
                bond_manager: self.manager,
                margin_user: bonds_pda(&[
                    seeds::MARGIN_BORROWER,
                    self.manager.as_ref(),
                    margin_account.as_ref(),
                ]),
                margin_account,
                underlying_oracle: self.underlying_oracle,
                ticket_oracle: self.ticket_oracle,
                token_program: spl_token::ID,
            }
            .to_account_metas(None),
            data: jet_bonds::instruction::RefreshPosition { expect_price }.data(),
        })
    }

    pub fn sell_tickets_order(
        &self,
        user: Pubkey,
        ticket_vault: Option<Pubkey>,
        token_vault: Option<Pubkey>,
        params: OrderParams,
    ) -> Result<Instruction> {
        let data = jet_bonds::instruction::SellTicketsOrder { params }.data();
        let accounts = self
            .sell_tickets_order_accounts(user, ticket_vault, token_vault)?
            .to_account_metas(None);
        Ok(Instruction::new_with_bytes(jet_bonds::ID, &data, accounts))
    }

    pub fn margin_sell_tickets_order(
        &self,
        margin_account: Pubkey,
        ticket_vault: Option<Pubkey>,
        token_vault: Option<Pubkey>,
        params: OrderParams,
    ) -> Result<Instruction> {
        let margin_user = self.margin_user(margin_account);
        let data = jet_bonds::instruction::MarginSellTicketsOrder { params }.data();
        let accounts = jet_bonds::accounts::MarginSellTicketsOrder {
            margin_user: margin_user.address,
            collateral: margin_user.collateral,
            collateral_mint: self.collateral,
            inner: self.sell_tickets_order_accounts(margin_account, ticket_vault, token_vault)?,
        }
        .to_account_metas(None);
        Ok(Instruction::new_with_bytes(jet_bonds::ID, &data, accounts))
    }

    fn sell_tickets_order_accounts(
        &self,
        authority: Pubkey,
        ticket_vault: Option<Pubkey>,
        token_vault: Option<Pubkey>,
    ) -> Result<jet_bonds::accounts::SellTicketsOrder> {
        let user_ticket_vault = match ticket_vault {
            Some(vault) => vault,
            None => get_associated_token_address(&authority, &self.bond_ticket_mint),
        };
        let user_token_vault = match token_vault {
            Some(vault) => vault,
            None => get_associated_token_address(&authority, &self.underlying_mint),
        };
        Ok(jet_bonds::accounts::SellTicketsOrder {
            authority,
            user_ticket_vault,
            user_token_vault,
            bond_ticket_mint: self.bond_ticket_mint,
            underlying_token_vault: self.underlying_token_vault,
            orderbook_mut: self.orderbook_mut()?,
            token_program: spl_token::ID,
        })
    }

    pub fn margin_borrow_order(
        &self,
        margin_account: Pubkey,
        params: OrderParams,
    ) -> Result<Instruction> {
        let margin_user = self.margin_user(margin_account);
        let seed = make_seed(&mut OsRng::default());
        let data = jet_bonds::instruction::MarginBorrowOrder {
            params,
            seed: seed.clone(),
        }
        .data();
        let accounts = jet_bonds::accounts::MarginBorrowOrder {
            orderbook_mut: self.orderbook_mut()?,
            margin_user: margin_user.address,
            obligation: bonds_pda(&Obligation::make_seeds(margin_user.address.as_ref(), &seed)),
            margin_account,
            claims: margin_user.claims,
            claims_mint: self.claims,
            collateral: margin_user.collateral,
            collateral_mint: self.collateral,
            payer: self.payer.unwrap(),
            token_program: spl_token::ID,
            system_program: solana_sdk::system_program::ID,
        }
        .to_account_metas(None);

        Ok(Instruction::new_with_bytes(jet_bonds::ID, &data, accounts))
    }

    pub fn lend_order(
        &self,
        user: Pubkey,
        lender_tickets: Option<Pubkey>,
        lender_tokens: Option<Pubkey>,
        params: OrderParams,
        seed: &[u8],
    ) -> Result<Instruction> {
        let data = jet_bonds::instruction::LendOrder {
            params,
            seed: seed.to_vec(),
        }
        .data();
        let accounts = self
            .lend_order_accounts(user, user, lender_tickets, lender_tokens, params, seed)?
            .to_account_metas(None);
        Ok(Instruction::new_with_bytes(jet_bonds::ID, &data, accounts))
    }

    pub fn margin_lend_order(
        &self,
        margin_account: Pubkey,
        lender_tokens: Option<Pubkey>,
        params: OrderParams,
        seed: &[u8],
    ) -> Result<Instruction> {
        let margin_user = self.margin_user(margin_account);
        let data = jet_bonds::instruction::MarginLendOrder {
            params,
            seed: seed.to_vec(),
        }
        .data();
        let accounts = jet_bonds::accounts::MarginLendOrder {
            margin_user: margin_user.address,
            collateral: margin_user.collateral,
            collateral_mint: self.collateral,
            inner: self.lend_order_accounts(
                margin_user.address,
                margin_account,
                None,
                lender_tokens,
                params,
                seed,
            )?,
        }
        .to_account_metas(None);
        Ok(Instruction::new_with_bytes(jet_bonds::ID, &data, accounts))
    }

    fn lend_order_accounts(
        &self,
        user: Pubkey,
        authority: Pubkey,
        lender_tickets: Option<Pubkey>,
        lender_tokens: Option<Pubkey>,
        params: OrderParams,
        seed: &[u8],
    ) -> Result<jet_bonds::accounts::LendOrder> {
        let lender_tickets = match lender_tickets {
            Some(vault) => vault,
            None => get_associated_token_address(&authority, &self.bond_ticket_mint),
        };
        let lender_tokens = match lender_tokens {
            Some(vault) => vault,
            None => get_associated_token_address(&authority, &self.underlying_mint),
        };
        let split_ticket = self.split_ticket_key(&user, seed);
        Ok(jet_bonds::accounts::LendOrder {
            authority,
            ticket_settlement: if params.auto_stake {
                split_ticket
            } else {
                lender_tickets
            },
            lender_tokens,
            underlying_token_vault: self.underlying_token_vault,
            ticket_mint: self.bond_ticket_mint,
            payer: self.payer.unwrap(),
            orderbook_mut: self.orderbook_mut()?,
            token_program: spl_token::ID,
            system_program: solana_sdk::system_program::ID,
        })
    }

    pub fn cancel_order(&self, owner: Pubkey, order_id: u128) -> Result<Instruction> {
        let data = jet_bonds::instruction::CancelOrder { order_id }.data();
        let accounts = jet_bonds::accounts::CancelOrder {
            owner,
            orderbook_mut: self.orderbook_mut()?,
        }
        .to_account_metas(None);

        Ok(Instruction::new_with_bytes(jet_bonds::ID, &data, accounts))
    }

    pub fn pause_order_matching(&self) -> Result<Instruction> {
        let data = jet_bonds::instruction::PauseOrderMatching {}.data();
        let accounts = jet_bonds::accounts::PauseOrderMatching {
            bond_manager: self.manager,
            orderbook_market_state: self.orderbook_market_state,
            authority: self.authority,
            airspace: self.airspace,
        }
        .to_account_metas(None);

        Ok(Instruction::new_with_bytes(jet_bonds::ID, &data, accounts))
    }

    pub fn resume_order_matching(&self) -> Result<Instruction> {
        let data = jet_bonds::instruction::ResumeOrderMatching {}.data();
        let accounts = jet_bonds::accounts::ResumeOrderMatching {
            bond_manager: self.manager,
            orderbook_market_state: self.orderbook_market_state,
            event_queue: self.orderbook.as_ref().unwrap().event_queue,
            bids: self.orderbook.as_ref().unwrap().bids,
            asks: self.orderbook.as_ref().unwrap().asks,
            authority: self.authority,
            airspace: self.airspace,
        }
        .to_account_metas(None);

        Ok(Instruction::new_with_bytes(jet_bonds::ID, &data, accounts))
    }

    pub fn pause_ticket_redemption(&self) -> Result<Instruction> {
        self.modify_manager([true as u8].into(), 8 + 32 * 13 + 2)
    }
    pub fn resume_ticket_redemption(&self) -> Result<Instruction> {
        self.modify_manager([false as u8].into(), 8 + 32 * 13 + 2)
    }

    pub fn modify_manager(&self, data: Vec<u8>, offset: usize) -> Result<Instruction> {
        let data = jet_bonds::instruction::ModifyBondManager { data, offset }.data();
        let accounts = jet_bonds::accounts::ModifyBondManager {
            bond_manager: self.manager,
            authority: self.authority,
            airspace: self.airspace,
        }
        .to_account_metas(None);
        Ok(Instruction::new_with_bytes(jet_bonds::ID, &data, accounts))
    }

    pub fn authorize_crank(&self, payer: Pubkey, crank: Pubkey) -> Result<Instruction> {
        let data = jet_bonds::instruction::AuthorizeCrank {}.data();
        let accounts = jet_bonds::accounts::AuthorizeCrank {
            crank,
            crank_authorization: crank_authorization(&crank),
            authority: self.authority,
            airspace: self.airspace,
            payer,
            system_program: solana_sdk::system_program::ID,
        }
        .to_account_metas(None);
        Ok(Instruction::new_with_bytes(jet_bonds::ID, &data, accounts))
    }

    pub async fn create_orderbook_accounts(
        &self,
        rpc: Arc<dyn SolanaRpcClient>,
        event_queue: Pubkey,
        bids: Pubkey,
        asks: Pubkey,
        queue_capacity: usize,
        book_capacity: usize,
    ) -> Result<Vec<Instruction>> {
        let init_eq = {
            let rent = rpc
                .get_minimum_balance_for_rent_exemption(event_queue_len(queue_capacity))
                .await
                .map_err(client_err)?;
            self.initialize_event_queue(&event_queue, queue_capacity, rent)?
        };

        let init_bids = {
            let rent = rpc
                .get_minimum_balance_for_rent_exemption(orderbook_slab_len(book_capacity))
                .await
                .map_err(client_err)?;
            self.initialize_orderbook_slab(&bids, book_capacity, rent)?
        };
        let init_asks = {
            let rent = rpc
                .get_minimum_balance_for_rent_exemption(orderbook_slab_len(book_capacity))
                .await
                .map_err(client_err)?;
            self.initialize_orderbook_slab(&asks, book_capacity, rent)?
        };

        Ok(vec![init_eq, init_bids, init_asks])
    }
}

/// helpful addresses for a MarginUser account
pub struct MarginUser {
    pub address: Pubkey,
    pub claims: Pubkey,
    pub collateral: Pubkey,
}

impl BondsIxBuilder {
    pub fn margin_user(&self, margin_account: Pubkey) -> MarginUser {
        let address = bonds_pda(&[
            jet_bonds::seeds::MARGIN_BORROWER,
            self.manager.as_ref(),
            margin_account.as_ref(),
        ]);
        MarginUser {
            address,
            collateral: bonds_pda(&[jet_bonds::seeds::COLLATERAL_NOTES, address.as_ref()]),
            claims: bonds_pda(&[jet_bonds::seeds::CLAIM_NOTES, address.as_ref()]),
        }
    }

    pub fn bond_manager_key(airspace: &Pubkey, mint: &Pubkey, seed: [u8; 32]) -> Pubkey {
        bonds_pda(&[
            jet_bonds::seeds::BOND_MANAGER,
            airspace.as_ref(),
            mint.as_ref(),
            &seed,
        ])
    }

    pub fn split_ticket_key(&self, user: &Pubkey, seed: &[u8]) -> Pubkey {
        bonds_pda(&[jet_bonds::seeds::SPLIT_TICKET, user.as_ref(), seed])
    }

    pub fn claims_mint(manager_key: &Pubkey) -> Pubkey {
        bonds_pda(&[jet_bonds::seeds::CLAIM_NOTES, manager_key.as_ref()])
    }

    pub fn collateral_mint(manager_key: &Pubkey) -> Pubkey {
        bonds_pda(&[jet_bonds::seeds::COLLATERAL_NOTES, manager_key.as_ref()])
    }

    pub fn claim_ticket_key(&self, ticket_holder: &Pubkey, seed: &[u8]) -> Pubkey {
        bonds_pda(&[
            jet_bonds::seeds::CLAIM_TICKET,
            self.manager.as_ref(),
            ticket_holder.as_ref(),
            seed,
        ])
    }

    pub fn margin_user_account(&self, owner: Pubkey) -> Pubkey {
        bonds_pda(&[
            jet_bonds::seeds::MARGIN_BORROWER,
            self.manager.as_ref(),
            owner.as_ref(),
        ])
    }

    pub fn jet_bonds_id() -> Pubkey {
        jet_bonds::ID
    }
}

pub fn bonds_pda(seeds: &[&[u8]]) -> Pubkey {
    Pubkey::find_program_address(seeds, &jet_bonds::ID).0
}

pub fn crank_authorization(crank: &Pubkey) -> Pubkey {
    Pubkey::find_program_address(
        &[jet_bonds::seeds::CRANK_AUTHORIZATION, crank.as_ref()],
        &jet_bonds::ID,
    )
    .0
}<|MERGE_RESOLUTION|>--- conflicted
+++ resolved
@@ -256,13 +256,8 @@
         payer: Pubkey,
         version_tag: u64,
         seed: [u8; 32],
-<<<<<<< HEAD
-        duration: i64,
-=======
         borrow_duration: i64,
         lend_duration: i64,
-        ticket_oracle: Pubkey,
->>>>>>> d8a1cefe
     ) -> Result<Instruction> {
         let data = jet_bonds::instruction::InitializeBondManager {
             params: InitializeBondManagerParams {
