--- conflicted
+++ resolved
@@ -182,19 +182,11 @@
         max_leverage: u16,
     ) -> TransactionBuilder {
         let margin_config_ix =
-<<<<<<< HEAD
-            MarginConfigIxBuilder::new(self.airspace, self.payer, Some(self.authority));
-        let market = derive_fixed::market(&self.airspace, &token_mint, seed);
+            MarginConfigIxBuilder::new(self.airspace(), self.payer, Some(self.authority));
+        let market = derive_fixed::market(&self.airspace(), &token_mint, seed);
         let claims_mint = derive_fixed::claims_mint(&market);
         let collateral_mint = derive_fixed::ticket_collateral_mint(&market);
         let ticket_mint = derive_fixed::ticket_mint(&market);
-=======
-            MarginConfigIxBuilder::new(self.airspace(), self.payer, Some(self.authority));
-        let market = derive_market(&self.airspace(), &token_mint, seed);
-        let claims_mint = FixedTermIxBuilder::claims_mint(&market);
-        let collateral_mint = FixedTermIxBuilder::ticket_collateral_mint(&market);
-        let ticket_mint = derive_ticket_mint(&market);
->>>>>>> 99d65ffa
 
         let claims_update = TokenConfigUpdate {
             admin: TokenAdmin::Adapter(jet_fixed_term::ID),
