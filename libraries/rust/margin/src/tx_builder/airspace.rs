--- conflicted
+++ resolved
@@ -189,14 +189,9 @@
         collateral_weight: u16,
         max_leverage: u16,
     ) -> TransactionBuilder {
-<<<<<<< HEAD
-        let margin_config_ix =
-            MarginConfigIxBuilder::new(self.airspace, self.payer, Some(self.authority));
-        let market = FixedTermIxBuilder::market_key(&self.airspace, &token_mint, seed);
-=======
-        let margin_config_ix = MarginConfigIxBuilder::new(self.airspace, self.payer);
+        let margin_config_ix =
+            MarginConfigIxBuilder::new(self.airspace, self.payer, Some(self.authority));
         let market = derive_market(&self.airspace, &token_mint, seed);
->>>>>>> 72e005d4
         let claims_mint = FixedTermIxBuilder::claims_mint(&market);
         let collateral_mint = FixedTermIxBuilder::collateral_mint(&market);
         let ticket_mint = derive_ticket_mint(&market);
