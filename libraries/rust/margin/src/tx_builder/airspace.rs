--- conflicted
+++ resolved
@@ -181,18 +181,11 @@
         collateral_weight: u16,
         max_leverage: u16,
     ) -> TransactionBuilder {
-<<<<<<< HEAD
-        let margin_config_ix =
-            MarginConfigIxBuilder::new(self.airspace, self.payer, Some(self.authority));
-        let bond_manager = BondsIxBuilder::bond_manager_key(&self.airspace, &token_mint, seed);
-        let claims_mint = BondsIxBuilder::claims_mint(&bond_manager);
-        let collateral_mint = BondsIxBuilder::collateral_mint(&bond_manager);
-=======
-        let margin_config_ix = MarginConfigIxBuilder::new(self.airspace, self.payer);
+        let margin_config_ix =
+            MarginConfigIxBuilder::new(self.airspace, self.payer, Some(self.authority));
         let market = FixedTermIxBuilder::market_key(&self.airspace, &token_mint, seed);
         let claims_mint = FixedTermIxBuilder::claims_mint(&market);
         let collateral_mint = FixedTermIxBuilder::collateral_mint(&market);
->>>>>>> 739a56a2
 
         let claims_update = TokenConfigUpdate {
             admin: TokenAdmin::Adapter(jet_fixed_term::ID),
