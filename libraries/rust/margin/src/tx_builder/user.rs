--- conflicted
+++ resolved
@@ -539,18 +539,9 @@
 
         let mut transactions = vec![];
         let setup_instructions = self.setup_swap(builder).await?;
-<<<<<<< HEAD
-        if !setup_instructions.is_empty() {
-            let setup = self.create_transaction_builder(&setup_instructions)?;
-            transactions.push(setup);
-        }
-
-=======
-        let mut transactions = vec![];
         if !setup_instructions.is_empty() {
             transactions.push(self.create_transaction_builder(&setup_instructions)?);
         }
->>>>>>> 1f4afbd0
         transactions.push(self.create_transaction_builder(&[
             ComputeBudgetInstruction::set_compute_unit_limit(800000),
             self.adapter_invoke_ix(inner_swap_ix),
