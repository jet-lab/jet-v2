// SPDX-License-Identifier: AGPL-3.0-or-later
//
// Copyright (C) 2022 JET PROTOCOL HOLDINGS, LLC.
//
// This program is free software: you can redistribute it and/or modify
// it under the terms of the GNU Affero General Public License as published by
// the Free Software Foundation, either version 3 of the License, or
// (at your option) any later version.
//
// This program is distributed in the hope that it will be useful,
// but WITHOUT ANY WARRANTY; without even the implied warranty of
// MERCHANTABILITY or FITNESS FOR A PARTICULAR PURPOSE.  See the
// GNU Affero General Public License for more details.
//
// You should have received a copy of the GNU Affero General Public License
// along with this program.  If not, see <https://www.gnu.org/licenses/>.

use std::collections::HashMap;
use std::sync::Arc;

use anchor_spl::associated_token::get_associated_token_address;
use async_trait::async_trait;
use jet_margin_pool::program::JetMarginPool;
use jet_metadata::{PositionTokenMetadata, TokenMetadata};

use anyhow::{bail, Context, Result};
use solana_sdk::compute_budget::ComputeBudgetInstruction;
use solana_sdk::instruction::Instruction;
use solana_sdk::pubkey::Pubkey;
use solana_sdk::signature::Keypair;
use solana_sdk::signer::Signer;
use solana_sdk::transaction::{Transaction, VersionedTransaction};

use anchor_lang::{AccountDeserialize, Id};

use jet_margin::{MarginAccount, TokenConfig, TokenKind, TokenOracle};
use jet_margin_pool::{MarginPool, TokenChange};
use jet_simulation::solana_rpc_api::SolanaRpcClient;

use crate::cat;
use crate::lookup_tables::LookupTable;
use crate::margin_integrator::PositionRefresher;
use crate::solana::pubkey::OrAta;
use crate::solana::transaction::WithSigner;
use crate::util::data::Join;
use crate::{
    ix_builder::*,
    solana::{
        keypair::clone,
        transaction::{SendTransactionBuilder, TransactionBuilder},
    },
};

/// [Transaction] builder for a margin account, which supports invoking adapter
/// actions signed as the margin account.
/// Actions are invoked through `adapter_invoke_ix` depending on their context.
///
/// Both margin accounts and liquidators can use this builder, and it will invoke
/// the correct `adapter_invoke_ix`.
pub struct MarginTxBuilder {
    rpc: Arc<dyn SolanaRpcClient>,
    /// builds the instructions for margin without any rpc interaction or
    /// knowledge of other programs
    pub ix: MarginIxBuilder,
    config_ix: MarginConfigIxBuilder,
    signer: Option<Keypair>,
    is_liquidator: bool,
}

impl Clone for MarginTxBuilder {
    fn clone(&self) -> Self {
        Self {
            rpc: self.rpc.clone(),
            ix: self.ix.clone(),
            config_ix: self.config_ix.clone(),
            signer: self
                .signer
                .as_ref()
                .map(|kp| Keypair::from_bytes(&kp.to_bytes()).unwrap()),
            is_liquidator: self.is_liquidator,
        }
    }
}

#[async_trait]
impl PositionRefresher for MarginTxBuilder {
    async fn refresh_positions(&self) -> Result<Vec<TransactionBuilder>> {
        Ok(cat![
            self.refresh_all_pool_positions().await?,
            self.refresh_deposit_positions().await?,
        ])
    }
}

impl MarginTxBuilder {
    /// Create a [MarginTxBuilder] for an ordinary user. Liquidators should use
    /// `Self::new_liquidator`.
    pub fn new(
        rpc: Arc<dyn SolanaRpcClient>,
        signer: Option<Keypair>,
        owner: Pubkey,
        seed: u16,
        airspace: Pubkey,
    ) -> MarginTxBuilder {
        let mut ix = MarginIxBuilder::new(airspace, owner, seed).with_payer(rpc.payer().pubkey());
        if let Some(signer) = signer.as_ref() {
            ix = ix.with_authority(signer.pubkey());
        }
        let config_ix = MarginConfigIxBuilder::new(airspace, rpc.payer().pubkey(), None);

        Self {
            rpc,
            ix,
            config_ix,
            signer,
            is_liquidator: false,
        }
    }

    /// Createa  new [MarginTxBuilder] for a liquidator. Sets the liquidator
    /// as the authority when interacting with the margin program.
    ///
    /// A liquidator is almost always the payer of the transaction,
    /// their pubkey would be the same as `rpc.payer()`, however we explicitly
    /// supply it to support cases where the liquidator is not the fee payer.
    pub fn new_liquidator(
        rpc: Arc<dyn SolanaRpcClient>,
        liquidator: Keypair,
        airspace: Pubkey,
        owner: Pubkey,
        seed: u16,
    ) -> MarginTxBuilder {
        let ix = MarginIxBuilder::new(airspace, owner, seed)
            .with_payer(rpc.payer().pubkey())
            .with_authority(liquidator.pubkey());
        let config_ix = MarginConfigIxBuilder::new(airspace, rpc.payer().pubkey(), None);

        Self {
            rpc,
            ix,
            config_ix,
            signer: Some(liquidator),
            is_liquidator: true,
        }
    }

    /// Creates a new Self for actions on the same margin account, but
    /// authorized by provided liquidator.
    pub fn liquidator(&self, liquidator: Keypair) -> Self {
        Self {
            rpc: self.rpc.clone(),
            ix: self.ix.clone().with_authority(liquidator.pubkey()),
            config_ix: self.config_ix.clone(),
            signer: Some(liquidator),
            is_liquidator: true,
        }
    }

    /// Creates a variant of the builder that has a signer other than the payer.
    pub fn with_signer(mut self, signer: Keypair) -> Self {
        self.ix = self.ix.with_authority(signer.pubkey());
        self.signer = Some(signer);

        self
    }

    async fn create_transaction(&self, instructions: &[Instruction]) -> Result<Transaction> {
        let signers = self.signer.as_ref().map(|s| vec![s]).unwrap_or_default();

        self.rpc.create_transaction(&signers, instructions).await
    }

    fn create_transaction_builder(&self, instructions: &[Instruction]) -> TransactionBuilder {
        let signers = self
            .signer
            .as_ref()
            .map(|s| vec![clone(s)])
            .unwrap_or_default();

        TransactionBuilder {
            signers,
            instructions: instructions.to_vec(),
        }
    }

    async fn create_unsigned_transaction(
        &self,
        instructions: &[Instruction],
    ) -> Result<Transaction> {
        self.rpc.create_transaction(&[], instructions).await
    }

    /// The address of the transaction signer
    pub fn signer(&self) -> Pubkey {
        self.signer.as_ref().unwrap().pubkey()
    }

    /// The address of the transaction signer
    fn signers(&self) -> Vec<Keypair> {
        match &self.signer {
            Some(s) => vec![clone(s)],
            None => vec![],
        }
    }

    /// The owner of the margin account
    pub fn owner(&self) -> &Pubkey {
        &self.ix.owner
    }

    /// The address of the margin account
    pub fn address(&self) -> &Pubkey {
        &self.ix.address
    }

    /// The seed of the margin account
    pub fn seed(&self) -> u16 {
        self.ix.seed
    }

    /// The address of the associated airspace
    pub fn airspace(&self) -> &Pubkey {
        &self.ix.airspace
    }

    /// Transaction to create a new margin account for the user
    pub async fn create_account(&self) -> Result<Transaction> {
        self.create_transaction(&[self.ix.create_account()]).await
    }

    /// Transaction to close the user's margin account
    pub async fn close_account(&self) -> Result<Transaction> {
        self.create_transaction(&[self.ix.close_account()]).await
    }

    /// Transaction to close the user's margin position accounts for a token mint.
    ///
    /// Both the deposit and loan position should be empty.
    /// Use [Self::close_empty_positions] to close all empty positions.
    pub async fn close_pool_positions(&self, token_mint: &Pubkey) -> Result<Transaction> {
        let pool = MarginPoolIxBuilder::new(*token_mint);
        let deposit_account = self.ix.get_token_account_address(&pool.deposit_note_mint);
        let instructions = vec![
            self.ix
                .close_position(pool.deposit_note_mint, deposit_account),
            self.adapter_invoke_ix(pool.close_loan(*self.address(), self.ix.payer())),
        ];
        self.create_transaction(&instructions).await
    }

    /// Transaction to close ther user's margin position account for a token mint and position king.
    ///
    /// The position should be empty.
    pub async fn close_pool_position(
        &self,
        token_mint: &Pubkey,
        kind: TokenKind,
    ) -> Result<Transaction> {
        let pool = MarginPoolIxBuilder::new(*token_mint);
        let ix = match kind {
            TokenKind::Collateral => self.ix.close_position(
                pool.deposit_note_mint,
                self.ix.get_token_account_address(&pool.deposit_note_mint),
            ),
            TokenKind::Claim => {
                self.adapter_invoke_ix(pool.close_loan(*self.address(), self.ix.payer()))
            }
            TokenKind::AdapterCollateral => panic!("pools do not issue AdapterCollateral"),
        };

        self.create_transaction(&[ix]).await
    }

    /// Transaction to close the user's empty position accounts.
    pub async fn close_empty_positions(
        &self,
        loan_to_token: &HashMap<Pubkey, Pubkey>,
    ) -> Result<TransactionBuilder> {
        let to_close = self
            .get_account_state()
            .await?
            .positions()
            .filter(|p| p.balance == 0)
            .map(|p| {
                if p.adapter == JetMarginPool::id() && p.kind() == TokenKind::Claim {
                    let pool = MarginPoolIxBuilder::new(*loan_to_token.get(&p.token).unwrap());
                    self.adapter_invoke_ix(pool.close_loan(*self.address(), self.ix.payer()))
                } else {
                    self.ix.close_position(p.token, p.address)
                }
            })
            .collect::<Vec<_>>();

        Ok(self.create_transaction_builder(&to_close))
    }

    /// Deposit tokens into a lending pool position owned by a margin account.
    ///
    /// Figures out if needed, and uses if so:
    /// - adapter vs accounting invoke
    /// - create position
    /// - refresh position
    ///
    /// # Params
    ///
    /// `token_mint` - The address of the mint for the tokens being deposited
    /// `source` - The token account that the deposit will be transfered from
    /// `amount` - The amount of tokens to deposit
    pub async fn pool_deposit(
        &self,
        token_mint: &Pubkey,
        source: Option<Pubkey>,
        change: TokenChange,
        authority: MarginActionAuthority,
    ) -> Result<TransactionBuilder> {
        let mut instructions = vec![];
        let authority = authority.resolve(&self.ix);
        let source = source.or_ata(&authority, token_mint);
        let pool = MarginPoolIxBuilder::new(*token_mint);
        let (position, maybe_create) = self.get_or_create_position(&pool.deposit_note_mint).await?;
        let inner_ix = pool.deposit(authority, source, position, change);
        if let Some(create) = maybe_create {
            instructions.push(create);
            if self.ix.needs_signature(&inner_ix) {
                instructions.push(self.refresh_pool_position(token_mint).await?);
            }
        }
        instructions.push(self.smart_invoke(inner_ix));

        Ok(self.create_transaction_builder(&instructions))
    }

    /// Transaction to borrow tokens in a margin account
    ///
    /// # Params
    ///
    /// `token_mint` - The address of the mint for the tokens to borrow
    /// `amount` - The amount of tokens to borrow
    pub async fn borrow(
        &self,
        token_mint: &Pubkey,
        change: TokenChange,
    ) -> Result<TransactionBuilder> {
        let mut instructions = vec![];
        let pool = MarginPoolIxBuilder::new(*token_mint);
        let token_metadata = self.get_token_metadata(token_mint).await?;

        let deposit_position = self
            .get_or_push_create_position(&mut instructions, &pool.deposit_note_mint)
            .await?;
        let _ = self
            .get_or_create_pool_loan_position(&mut instructions, &pool)
            .await?;

        let inner_refresh_loan_ix =
            pool.margin_refresh_position(self.ix.address, token_metadata.pyth_price);
        instructions.push(self.ix.accounting_invoke(inner_refresh_loan_ix));

        let inner_borrow_ix = pool.margin_borrow(self.ix.address, deposit_position, change);

        instructions.push(self.adapter_invoke_ix(inner_borrow_ix));
        Ok(self.create_transaction_builder(&instructions))
    }

    /// Transaction to repay a loan of tokens in a margin account from the account's deposits
    ///
    /// # Params
    ///
    /// `token_mint` - The address of the mint for the tokens that were borrowed
    /// `amount` - The amount of tokens to repay
    pub async fn margin_repay(
        &self,
        token_mint: &Pubkey,
        change: TokenChange,
    ) -> Result<TransactionBuilder> {
        let mut instructions = vec![];
        let pool = MarginPoolIxBuilder::new(*token_mint);

        let deposit_position = self
            .get_or_push_create_position(&mut instructions, &pool.deposit_note_mint)
            .await?;
        let _ = self
            .get_or_create_pool_loan_position(&mut instructions, &pool)
            .await?;

        let inner_repay_ix = pool.margin_repay(self.ix.address, deposit_position, change);

        instructions.push(self.adapter_invoke_ix(inner_repay_ix));
        Ok(self.create_transaction_builder(&instructions))
    }

    /// Repay a loan from a token account of the underlying
    ///
    /// # Params
    ///
    /// `token_mint` - The address of the mint for the tokens that were borrowed
    /// `source` - Token account where funds originate, defaults to authority's ATA
    /// `change` - The amount of tokens to repay
    /// `authority` - The margin account who owns the loan and the tokens to repay
    pub fn pool_repay(
        &self,
        token_mint: Pubkey,
        source: Option<Pubkey>,
        change: TokenChange,
        authority: MarginActionAuthority,
    ) -> TransactionBuilder {
        let authority = authority.resolve(&self.ix);
        let source = source.or_ata(&authority, &token_mint);
        let pool = MarginPoolIxBuilder::new(token_mint);
        let loan_notes = derive_loan_account(&self.ix.address, &pool.loan_note_mint);
        let inner_ix = pool.repay(authority, source, loan_notes, change);
        let wrapped_ix = self.smart_invoke(inner_ix);

        self.create_transaction_builder(&[wrapped_ix])
    }

    /// Transaction to withdraw tokens deposited into a margin account
    ///
    /// # Params
    ///
    /// `token_mint` - The address of the mint for the tokens to be withdrawn
    /// `amount` - The amount of tokens to withdraw
    pub async fn withdraw(
        &self,
        token_mint: &Pubkey,
        destination: &Pubkey,
        change: TokenChange,
    ) -> Result<Transaction> {
        let mut instructions = vec![];
        let pool = MarginPoolIxBuilder::new(*token_mint);

        let deposit_position = self
            .get_or_push_create_position(&mut instructions, &pool.deposit_note_mint)
            .await?;

        let inner_withdraw_ix =
            pool.withdraw(self.ix.address, deposit_position, *destination, change);

        instructions.push(self.adapter_invoke_ix(inner_withdraw_ix));
        self.create_transaction(&instructions).await
    }

    /// Transaction to swap one token for another
    ///
    /// # Notes
    ///
    /// - `transit_source_account` and `transit_destination_account` should be
    ///   created in a separate transaction to avoid packet size limits.
    #[allow(clippy::too_many_arguments)]
    pub async fn swap(
        &self,
        source_token_mint: &Pubkey,
        destination_token_mint: &Pubkey,
        swap_pool: &Pubkey,
        pool_mint: &Pubkey,
        fee_account: &Pubkey,
        source_token_account: &Pubkey,
        destination_token_account: &Pubkey,
        swap_program: &Pubkey,
        // for levswap
        change: TokenChange,
        minimum_amount_out: u64,
    ) -> Result<TransactionBuilder> {
        let mut instructions = vec![];
        let source_pool = MarginPoolIxBuilder::new(*source_token_mint);
        let destination_pool = MarginPoolIxBuilder::new(*destination_token_mint);

        let source_position = self
            .get_or_push_create_position(&mut instructions, &source_pool.deposit_note_mint)
            .await?;
        let destination_position = self
            .get_or_push_create_position(&mut instructions, &destination_pool.deposit_note_mint)
            .await?;

        let destination_metadata = self.get_token_metadata(destination_token_mint).await?;

        // Only refreshing the destination due to transaction size.
        // The most common scenario would be that a new margin position is created
        // for the destination of the swap. If its position price is not set before
        // the swap, a liquidator would be accused of extracting too much value
        // as the destination becomes immediately stale after creation.
        instructions.push(
            self.ix.accounting_invoke(
                destination_pool
                    .margin_refresh_position(*self.address(), destination_metadata.pyth_price),
            ),
        );

        let swap_info = SplSwap {
            program: *swap_program,
            address: *swap_pool,
            pool_mint: *pool_mint,
            token_a: *source_token_mint,
            token_b: *destination_token_mint,
            token_a_vault: *source_token_account,
            token_b_vault: *destination_token_account,
            fee_account: *fee_account,
        };
        let inner_swap_ix = pool_spl_swap(
            &swap_info,
            self.airspace(),
            &self.ix.address,
            source_token_mint,
            destination_token_mint,
            change.kind,
            change.tokens,
            minimum_amount_out,
        );

        instructions.push(self.adapter_invoke_ix(inner_swap_ix));

        instructions.push(self.ix.update_position_balance(source_position));
        instructions.push(self.ix.update_position_balance(destination_position));

        Ok(self.create_transaction_builder(&instructions))
    }

    /// Transaction to swap tokens in a chain of up to 3 legs.
    ///
    /// The function accepts the instruction route builder which is expected to be finalized.
    pub async fn route_swap_with_lookup(
        &self,
        builder: &MarginSwapRouteIxBuilder,
        account_lookup_tables: &[Pubkey],
        signer: &Keypair,
    ) -> Result<VersionedTransaction> {
        // We can't get the instruction if not finalized, get it to check.
        let inner_swap_ix = builder.get_instruction()?;

        let mut instructions = self.setup_swap(builder).await?;

        instructions.push(self.adapter_invoke_ix(inner_swap_ix));

        let tx = LookupTable::use_lookup_tables(
            &self.rpc,
            account_lookup_tables,
            &instructions,
            &[signer],
        )
        .await?;
        Ok(tx)
    }

    /// Transaction to swap tokens in a chain of up to 3 legs.
    ///
    /// The function accepts the instruction route builder which is expected to be finalized.
    pub async fn route_swap(
        &self,
        builder: &MarginSwapRouteIxBuilder,
    ) -> Result<Vec<TransactionBuilder>> {
        // We can't get the instruction if not finalized, get it to check.
        let inner_swap_ix = builder.get_instruction()?;

        let setup_instructions = self.setup_swap(builder).await?;
<<<<<<< HEAD
        let transactions = vec![
            self.create_transaction_builder(&setup_instructions),
            self.create_transaction_builder(&[
                ComputeBudgetInstruction::set_compute_unit_limit(800000),
                self.adapter_invoke_ix(inner_swap_ix),
            ]),
        ];
=======
        let mut transactions = vec![];
        if !setup_instructions.is_empty() {
            transactions.push(self.create_transaction_builder(&setup_instructions)?);
        }
        transactions.push(self.create_transaction_builder(&[
            ComputeBudgetInstruction::set_compute_unit_limit(800000),
            self.adapter_invoke_ix(inner_swap_ix),
        ])?);
>>>>>>> af247d4f

        Ok(transactions)
    }

    async fn setup_swap(&self, builder: &MarginSwapRouteIxBuilder) -> Result<Vec<Instruction>> {
        let mut setup_instructions = vec![];
        for deposit_note_mint in builder.get_pool_note_mints() {
            self.get_or_push_create_position(&mut setup_instructions, deposit_note_mint)
                .await?;
        }
        for token_mint in builder.get_spl_token_mints() {
            // Check if an ATA exists before creating it
            // TODO: if swapping using margin tokens, we could register positions
            let ata = get_associated_token_address(self.address(), token_mint);
            if self.rpc.get_account(&ata).await?.is_none() {
                let ix = spl_associated_token_account::instruction::create_associated_token_account(
                    &self.signer(),
                    self.address(),
                    token_mint,
                    &spl_token::id(),
                );
                setup_instructions.push(ix);
            }
        }
        Ok(setup_instructions)
    }

    /// Transaction to begin liquidating user account.
    /// If `refresh_position` is provided, all the margin pools will be refreshed first.
    pub async fn liquidate_begin(&self, refresh_positions: bool) -> Result<Transaction> {
        let builder = self.liquidate_begin_builder(refresh_positions).await?;
        self.rpc.compile(builder).await
    }

    /// Transaction to begin liquidating user account.
    /// If `refresh_position` is provided, all the margin pools will be refreshed first.
    pub async fn liquidate_begin_builder(
        &self,
        refresh_positions: bool,
    ) -> Result<TransactionBuilder> {
        assert!(self.is_liquidator);

        // Get the margin account and refresh positions
        let mut txs = if refresh_positions {
            cat![
                self.refresh_all_pool_positions().await?,
                self.refresh_deposit_positions().await?,
            ]
            .ijoin()
        } else {
            TransactionBuilder::default()
        };

        // Add liquidation instruction
        txs.instructions.push(self.ix.liquidate_begin());
        txs.signers.push(clone(self.signer.as_ref().unwrap()));

        Ok(txs)
    }

    /// Transaction to end liquidating user account
    pub async fn liquidate_end(&self, original_liquidator: Option<Pubkey>) -> Result<Transaction> {
        self.create_transaction(&[self.ix.liquidate_end(original_liquidator)])
            .await
    }

    /// Verify that the margin account is healthy
    pub async fn verify_healthy(&self) -> Result<Transaction> {
        self.create_unsigned_transaction(&[self.ix.verify_healthy()])
            .await
    }

    /// Refresh a user's position in a margin pool
    pub async fn refresh_pool_position(&self, token_mint: &Pubkey) -> Result<Instruction> {
        let ix_builder = MarginPoolIxBuilder::new(*token_mint);
        let pool_oracle = self.get_pool(token_mint).await?.token_price_oracle;

        Ok(self
            .ix
            .accounting_invoke(ix_builder.margin_refresh_position(self.ix.address, pool_oracle)))
    }

    /// Append instructions to refresh pool positions to instructions
    pub async fn refresh_all_pool_positions(&self) -> Result<Vec<TransactionBuilder>> {
        Ok(self
            .refresh_all_pool_positions_underlying_to_tx()
            .await?
            .into_values()
            .collect())
    }

    /// Refresh the metadata for a position
    pub async fn refresh_position_metadata(
        &self,
        position_token_mint: &Pubkey,
    ) -> Result<Transaction> {
        self.create_transaction(&[self.ix.refresh_position_metadata(position_token_mint)])
            .await
    }

    /// Refresh metadata for all positions in the user account
    pub async fn refresh_all_position_metadata(&self) -> Result<Vec<TransactionBuilder>> {
        let instructions = self
            .get_account_state()
            .await?
            .positions()
            .map(|position| {
                let is_deposit_account = position.address
                    == get_associated_token_address(self.address(), &position.token);

                match is_deposit_account {
                    false => self.ix.refresh_position_metadata(&position.token),
                    true => self.ix.refresh_position_config(&position.token),
                }
                .with_signers(&self.signers())
            })
            .collect::<Vec<_>>();

        Ok(instructions)
    }

    /// Create a new token account that accepts deposits, registered as a position
    pub async fn create_deposit_position(&self, token_mint: &Pubkey) -> Result<Transaction> {
        self.create_transaction(&[
            spl_associated_token_account::instruction::create_associated_token_account(
                &self.signer(),
                self.address(),
                token_mint,
                &spl_token::id(),
            ),
            self.ix.create_deposit_position(*token_mint),
        ])
        .await
    }

    /// Close a previously created deposit account
    pub async fn close_deposit_position(&self, token_mint: &Pubkey) -> Result<Transaction> {
        let token_account = get_associated_token_address(self.address(), token_mint);
        let instruction = self.ix.close_position(*token_mint, token_account);
        self.create_transaction(&[instruction]).await
    }

    /// Transfer tokens into or out of a deposit account associated with the margin account
    pub async fn transfer_deposit(
        &self,
        token_mint: Pubkey,
        source_owner: Pubkey,
        source: Pubkey,
        destination: Pubkey,
        amount: u64,
    ) -> Result<TransactionBuilder> {
        let state = self.get_account_state().await?;
        let mut instructions = vec![];

        if !state.positions().any(|p| p.token == token_mint) {
            instructions.push(
                spl_associated_token_account::instruction::create_associated_token_account(
                    &self.signer(),
                    self.address(),
                    &token_mint,
                    &spl_token::id(),
                ),
            );
            instructions.push(self.ix.create_deposit_position(token_mint));
        }

        instructions.push(
            self.ix
                .transfer_deposit(source_owner, source, destination, amount),
        );

        Ok(self.create_transaction_builder(&instructions))
    }

    /// Get the latest [MarginAccount] state
    pub async fn get_account_state(&self) -> Result<Box<MarginAccount>> {
        let account_data = self.rpc.get_account(&self.ix.address).await?;

        match account_data {
            None => bail!(
                "no account state found for account {} belonging to {}",
                self.ix.owner,
                self.ix.address
            ),
            Some(account) => Ok(Box::new(MarginAccount::try_deserialize(
                &mut &account.data[..],
            )?)),
        }
    }

    /// Append instructions to refresh pool positions to instructions
    pub async fn refresh_all_pool_positions_underlying_to_tx(
        &self,
    ) -> Result<HashMap<Pubkey, TransactionBuilder>> {
        let state = self.get_account_state().await?;
        let mut txns = HashMap::new();

        for position in state.positions() {
            if position.adapter != jet_margin_pool::ID {
                continue;
            }
            let p_metadata = self.get_position_metadata(&position.token).await?;
            if txns.contains_key(&p_metadata.underlying_token_mint) {
                continue;
            }
            let t_metadata = self
                .get_token_metadata(&p_metadata.underlying_token_mint)
                .await?;
            let ix_builder = MarginPoolIxBuilder::new(p_metadata.underlying_token_mint);
            let ix = self.ix.accounting_invoke(
                ix_builder.margin_refresh_position(self.ix.address, t_metadata.pyth_price),
            );

            txns.insert(p_metadata.underlying_token_mint, ix.into());
        }

        Ok(txns)
    }

    /// Append instructions to refresh deposit positions
    pub async fn refresh_deposit_positions(&self) -> Result<Vec<TransactionBuilder>> {
        let state = self.get_account_state().await?;
        let mut instructions = vec![];
        for position in state.positions() {
            let (cfg_addr, p_config) = match self.get_position_config(&position.token).await? {
                None => continue,
                Some(r) => r,
            };

            if position.token != p_config.underlying_mint {
                continue;
            }

            let token_oracle = match p_config.oracle().unwrap() {
                TokenOracle::Pyth { price, .. } => price,
            };

            let refresh = self.ix.refresh_deposit_position(&cfg_addr, &token_oracle);
            instructions.push(refresh.into());
        }

        Ok(instructions)
    }

    async fn get_token_metadata(&self, token_mint: &Pubkey) -> Result<TokenMetadata> {
        let (md_address, _) =
            Pubkey::find_program_address(&[token_mint.as_ref()], &jet_metadata::ID);
        let account_data = self.rpc.get_account(&md_address).await?;

        match account_data {
            None => bail!("no metadata {} found for token {}", md_address, token_mint),
            Some(account) => Ok(TokenMetadata::try_deserialize(&mut &account.data[..])?),
        }
    }

    async fn get_pool(&self, token_mint: &Pubkey) -> Result<MarginPool> {
        let pool_builder = MarginPoolIxBuilder::new(*token_mint);
        let account = self
            .rpc
            .get_account(&pool_builder.address)
            .await?
            .context("could not find pool")?;

        Ok(MarginPool::try_deserialize(&mut &account.data[..])?)
    }

    async fn get_position_metadata(
        &self,
        position_token_mint: &Pubkey,
    ) -> Result<PositionTokenMetadata> {
        let (md_address, _) =
            Pubkey::find_program_address(&[position_token_mint.as_ref()], &jet_metadata::ID);

        let account_data = self.rpc.get_account(&md_address).await?;

        match account_data {
            None => bail!(
                "no metadata {} found for position token {}",
                md_address,
                position_token_mint
            ),
            Some(account) => Ok(PositionTokenMetadata::try_deserialize(
                &mut &account.data[..],
            )?),
        }
    }

    async fn get_position_config(
        &self,
        token_mint: &Pubkey,
    ) -> Result<Option<(Pubkey, TokenConfig)>> {
        let cfg_address = self.config_ix.derive_token_config(token_mint);
        let account_data = self.rpc.get_account(&cfg_address).await?;

        match account_data {
            None => Ok(None),
            Some(account) => Ok(Some((
                cfg_address,
                TokenConfig::try_deserialize(&mut &account.data[..])?,
            ))),
        }
    }

    async fn get_or_push_create_position(
        &self,
        instructions: &mut Vec<Instruction>,
        token_mint: &Pubkey,
    ) -> Result<Pubkey> {
        let (address, create) = self.get_or_create_position(token_mint).await?;
        if let Some(ix) = create {
            instructions.push(ix);
        }
        Ok(address)
    }

    async fn get_or_create_position(
        &self,
        token_mint: &Pubkey,
    ) -> Result<(Pubkey, Option<Instruction>)> {
        match self.get_position_token_account(token_mint).await? {
            Some(address) => Ok((address, None)),
            None => Ok((
                derive_position_token_account(&self.ix.address, token_mint),
                Some(self.ix.register_position(*token_mint)),
            )),
        }
    }

    async fn get_position_token_account(&self, token_mint: &Pubkey) -> Result<Option<Pubkey>> {
        Ok(self
            .get_account_state()
            .await?
            .positions()
            .find(|p| p.token == *token_mint)
            .map(|p| p.address))
    }

    async fn get_or_create_pool_loan_position(
        &self,
        instructions: &mut Vec<Instruction>,
        pool: &MarginPoolIxBuilder,
    ) -> Result<Pubkey> {
        let state = self.get_account_state().await?;
        let search_result = state.positions().find(|p| p.token == pool.loan_note_mint);

        Ok(if let Some(position) = search_result {
            position.address
        } else {
            let pools_ix = pool.register_loan(self.ix.address, self.ix.payer());
            let wrapped_ix = self.adapter_invoke_ix(pools_ix);
            instructions.push(wrapped_ix);

            derive_loan_account(&self.ix.address, &pool.loan_note_mint)
        })
    }

    fn adapter_invoke_ix(&self, inner: Instruction) -> Instruction {
        match self.is_liquidator {
            true => self.ix.liquidator_invoke(inner),
            false => self.ix.adapter_invoke(inner),
        }
    }

    /// If the margin account needs to sign, then use adapter or liquidator
    /// invoke, otherwise use accounting invoke.
    fn smart_invoke(&self, inner: Instruction) -> Instruction {
        if self.ix.needs_signature(&inner) {
            self.adapter_invoke_ix(inner)
        } else {
            self.ix.accounting_invoke(inner)
        }
    }
}

/// Instructions invoked through a margin account may require a signer that
/// could potentially be any account, depending on the situation. For example, a
/// deposit into the margin account requires a signer from the source account,
/// which could be anyone.
///
/// Most cases follow one of a few common patterns though. For example the
/// margin account authority or the margin account itself is most likely to be
/// the account authorizing a deposit. But in theory it could be anyone.
///
/// Rather than requiring the caller to always specify the address of the
/// authority of this action, we can leverage some of the data that is already
/// encapsulated within the MarginIxBuilder. So the caller of the function can
/// just specify that it wants to use a concept, such as "authority", rather
/// than having to struggle to identify the authority.
pub enum MarginActionAuthority {
    /// - The builder's configured "authority" for the margin account.
    /// - Typically, the acccount owner or its liquidator, depending on context.
    /// - See method: `MarginIxBuilder::authority()`.
    /// - In theory, this is *expected* to be whatever the actual MarginAccount
    ///   on chain is configured to require as the authority for user actions,
    ///   but there is nothing in MarginIxBuilder that guarantees its
    ///   "authority" is consistent with the on-chain state.
    AccountAuthority,
    /// The margin account itself is the authority, so there is no external
    /// signature needed.
    MarginAccount,
    /// Some other account that the tx_builder doesn't know about needs to sign.
    AdHoc(Pubkey),
}

impl MarginActionAuthority {
    fn resolve(self, ixb: &MarginIxBuilder) -> Pubkey {
        match self {
            MarginActionAuthority::AccountAuthority => ixb.authority(),
            MarginActionAuthority::MarginAccount => ixb.address,
            MarginActionAuthority::AdHoc(adhoc) => adhoc,
        }
    }
}<|MERGE_RESOLUTION|>--- conflicted
+++ resolved
@@ -552,24 +552,14 @@
         let inner_swap_ix = builder.get_instruction()?;
 
         let setup_instructions = self.setup_swap(builder).await?;
-<<<<<<< HEAD
-        let transactions = vec![
-            self.create_transaction_builder(&setup_instructions),
-            self.create_transaction_builder(&[
-                ComputeBudgetInstruction::set_compute_unit_limit(800000),
-                self.adapter_invoke_ix(inner_swap_ix),
-            ]),
-        ];
-=======
         let mut transactions = vec![];
         if !setup_instructions.is_empty() {
-            transactions.push(self.create_transaction_builder(&setup_instructions)?);
+            transactions.push(self.create_transaction_builder(&setup_instructions));
         }
         transactions.push(self.create_transaction_builder(&[
             ComputeBudgetInstruction::set_compute_unit_limit(800000),
             self.adapter_invoke_ix(inner_swap_ix),
-        ])?);
->>>>>>> af247d4f
+        ]));
 
         Ok(transactions)
     }
