--- conflicted
+++ resolved
@@ -35,6 +35,7 @@
 use jet_margin_pool::TokenChange;
 use jet_simulation::solana_rpc_api::SolanaRpcClient;
 
+use crate::cat;
 use crate::util::data::Join;
 use crate::{
     ix_builder::*,
@@ -42,6 +43,7 @@
         keypair::clone,
         transaction::{SendTransactionBuilder, TransactionBuilder},
     },
+    util::data::Concat,
 };
 
 /// [Transaction] builder for a margin account, which supports invoking adapter
@@ -502,20 +504,15 @@
         assert!(self.is_liquidator);
 
         // Get the margin account and refresh positions
-<<<<<<< HEAD
         let mut txs = if refresh_positions {
-            self.refresh_all_pool_positions().await?.ijoin()
+            cat![
+                self.refresh_all_pool_positions().await?,
+                self.refresh_deposit_positions().await?,
+            ]
+            .ijoin()
         } else {
             TransactionBuilder::default()
         };
-=======
-        let mut instructions = vec![];
-        if refresh_positions {
-            self.create_pool_instructions(&mut instructions).await?;
-            self.create_deposit_refresh_instructions(&mut instructions)
-                .await?;
-        }
->>>>>>> 3f9451e6
 
         // Add liquidation instruction
         txs.instructions.push(
@@ -554,7 +551,6 @@
         self.create_transaction(&[ix]).await
     }
 
-<<<<<<< HEAD
     /// Append instructions to refresh pool positions to instructions
     pub async fn refresh_all_pool_positions(&self) -> Result<Vec<TransactionBuilder>> {
         Ok(self
@@ -562,16 +558,6 @@
             .await?
             .into_values()
             .collect())
-=======
-    /// Refresh all of a user's positions based in the margin pool
-    pub async fn refresh_all_pool_positions(&self) -> Result<Vec<Transaction>> {
-        let mut instructions = vec![];
-        self.create_pool_instructions(&mut instructions).await?;
-        self.create_deposit_refresh_instructions(&mut instructions)
-            .await?;
-
-        self.get_chunk_transactions(12, instructions).await
->>>>>>> 3f9451e6
     }
 
     /// Refresh the metadata for a position
@@ -685,15 +671,10 @@
         .collect()
     }
 
-<<<<<<< HEAD
     /// Append instructions to refresh pool positions to instructions
     pub async fn refresh_all_pool_positions_underlying_to_tx(
         &self,
     ) -> Result<HashMap<Pubkey, TransactionBuilder>> {
-=======
-    /// Append instructions to refresh pool positions
-    async fn create_pool_instructions(&self, instructions: &mut Vec<Instruction>) -> Result<()> {
->>>>>>> 3f9451e6
         let state = self.get_account_state().await?;
         let mut txns = HashMap::new();
 
@@ -723,12 +704,9 @@
     }
 
     /// Append instructions to refresh deposit positions
-    async fn create_deposit_refresh_instructions(
-        &self,
-        instructions: &mut Vec<Instruction>,
-    ) -> Result<()> {
+    async fn refresh_deposit_positions(&self) -> Result<Vec<TransactionBuilder>> {
         let state = self.get_account_state().await?;
-
+        let mut instructions = vec![];
         for position in state.positions() {
             let (cfg_addr, p_config) = match self.get_position_config(&position.token).await? {
                 None => continue,
@@ -743,10 +721,14 @@
                 TokenOracle::Pyth { price, .. } => price,
             };
 
-            instructions.push(self.ix.refresh_deposit_position(&cfg_addr, &token_oracle));
-        }
-
-        Ok(())
+            instructions.push(
+                self.ix
+                    .refresh_deposit_position(&cfg_addr, &token_oracle)
+                    .into(),
+            );
+        }
+
+        Ok(instructions)
     }
 
     async fn get_token_metadata(&self, token_mint: &Pubkey) -> Result<TokenMetadata> {
