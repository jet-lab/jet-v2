// SPDX-License-Identifier: AGPL-3.0-or-later
//
// Copyright (C) 2022 JET PROTOCOL HOLDINGS, LLC.
//
// This program is free software: you can redistribute it and/or modify
// it under the terms of the GNU Affero General Public License as published by
// the Free Software Foundation, either version 3 of the License, or
// (at your option) any later version.
//
// This program is distributed in the hope that it will be useful,
// but WITHOUT ANY WARRANTY; without even the implied warranty of
// MERCHANTABILITY or FITNESS FOR A PARTICULAR PURPOSE.  See the
// GNU Affero General Public License for more details.
//
// You should have received a copy of the GNU Affero General Public License
// along with this program.  If not, see <https://www.gnu.org/licenses/>.

use anchor_lang::{InstructionData, ToAccountMetas};
use jet_bonds::seeds;
use solana_sdk::{
    instruction::Instruction,
    pubkey,
    pubkey::Pubkey,
    rent::Rent,
    system_program,
    sysvar::{self, SysvarId},
};

use jet_test_service::{
    seeds::{
        SWAP_POOL_MINT, SWAP_POOL_STATE, SWAP_POOL_TOKENS, TOKEN_INFO, TOKEN_MINT,
        TOKEN_PYTH_PRICE, TOKEN_PYTH_PRODUCT,
    },
    TokenCreateParams,
};

/// Get instruction to create a token as described
pub fn token_create(payer: &Pubkey, params: &TokenCreateParams) -> Instruction {
    let mint = derive_token_mint(&params.name);

    let accounts = jet_test_service::accounts::TokenCreate {
        payer: *payer,
        mint,
        info: derive_token_info(&mint),
        pyth_product: derive_pyth_product(&mint),
        pyth_price: derive_pyth_price(&mint),
        token_program: spl_token::ID,
        system_program: system_program::ID,
        rent: Rent::id(),
    }
    .to_account_metas(None);

    Instruction {
        program_id: jet_test_service::ID,
        accounts,
        data: jet_test_service::instruction::TokenCreate {
            params: params.clone(),
        }
        .data(),
    }
}

/// Get instruction to initialize native token
pub fn token_init_native(payer: &Pubkey, oracle_authority: &Pubkey) -> Instruction {
    let mint = spl_token::native_mint::ID;

    let accounts = jet_test_service::accounts::TokenInitNative {
        payer: *payer,
        mint,
        info: derive_token_info(&mint),
        pyth_product: derive_pyth_product(&mint),
        pyth_price: derive_pyth_price(&mint),
        token_program: spl_token::ID,
        system_program: system_program::ID,
        rent: Rent::id(),
    }
    .to_account_metas(None);

    Instruction {
        program_id: jet_test_service::ID,
        accounts,
        data: jet_test_service::instruction::TokenInitNative {
            oracle_authority: *oracle_authority,
        }
        .data(),
    }
}

/// Request a number of tokens be minted
pub fn token_request(
    requester: &Pubkey,
    mint: &Pubkey,
    destination: &Pubkey,
    amount: u64,
) -> Instruction {
    let accounts = jet_test_service::accounts::TokenRequest {
        requester: *requester,
        mint: *mint,
        info: derive_token_info(mint),
        destination: *destination,
        token_program: spl_token::ID,
    }
    .to_account_metas(None);

    Instruction {
        program_id: jet_test_service::ID,
        accounts,
        data: jet_test_service::instruction::TokenRequest { amount }.data(),
    }
}

/// Update the pyth price for a token
pub fn token_update_pyth_price(
    authority: &Pubkey,
    mint: &Pubkey,
    price: i64,
    conf: i64,
    expo: i32,
) -> Instruction {
    let accounts = jet_test_service::accounts::TokenUpdatePythPrice {
        oracle_authority: *authority,
        info: derive_token_info(mint),
        pyth_price: derive_pyth_price(mint),
    }
    .to_account_metas(None);

    Instruction {
        program_id: jet_test_service::ID,
        accounts,
        data: jet_test_service::instruction::TokenUpdatePythPrice { price, conf, expo }.data(),
    }
}

/// Create a swap pool
pub fn spl_swap_pool_create(payer: &Pubkey, token_a: &Pubkey, token_b: &Pubkey) -> Instruction {
    let addrs = derive_swap_pool(token_a, token_b);
    let accounts = jet_test_service::accounts::SplSwapPoolCreate {
        payer: *payer,
        mint_a: *token_a,
        mint_b: *token_b,
        info_a: derive_token_info(token_a),
        info_b: derive_token_info(token_b),
        pool_state: addrs.state,
        pool_authority: addrs.authority,
        pool_mint: addrs.mint,
        pool_token_a: addrs.token_a_account,
        pool_token_b: addrs.token_b_account,
        pool_fees: addrs.fees,
        swap_program: spl_token_swap::ID,
        token_program: spl_token::ID,
        system_program: system_program::ID,
        rent: sysvar::rent::ID,
    }
    .to_account_metas(None);

    Instruction {
        program_id: jet_test_service::ID,
        accounts,
        data: jet_test_service::instruction::SplSwapPoolCreate {}.data(),
    }
}

/// Get the token mint address for a given token name
pub fn derive_token_mint(name: &str) -> Pubkey {
    if name == "SOL" {
        return pubkey!("So11111111111111111111111111111111111111112");
    }

    Pubkey::find_program_address(&[TOKEN_MINT, name.as_bytes()], &jet_test_service::ID).0
}

/// Get the token info account
pub fn derive_token_info(mint: &Pubkey) -> Pubkey {
    Pubkey::find_program_address(&[TOKEN_INFO, mint.as_ref()], &jet_test_service::ID).0
}

/// Get the pyth product account
pub fn derive_pyth_product(mint: &Pubkey) -> Pubkey {
    Pubkey::find_program_address(&[TOKEN_PYTH_PRODUCT, mint.as_ref()], &jet_test_service::ID).0
}

/// Get the pyth price account
pub fn derive_pyth_price(mint: &Pubkey) -> Pubkey {
    Pubkey::find_program_address(&[TOKEN_PYTH_PRICE, mint.as_ref()], &jet_test_service::ID).0
}

<<<<<<< HEAD
/// Get the pyth price account
pub fn derive_bond_ticket_mint(bond_manager: &Pubkey) -> Pubkey {
    Pubkey::find_program_address(
        &[seeds::BOND_TICKET_MINT, bond_manager.as_ref()],
        &jet_bonds::ID,
    )
    .0
=======
/// Get the addresses for a swap pool
pub fn derive_swap_pool(token_a: &Pubkey, token_b: &Pubkey) -> SwapPoolAddress {
    let state = Pubkey::find_program_address(
        &[SWAP_POOL_STATE, token_a.as_ref(), token_b.as_ref()],
        &jet_test_service::ID,
    )
    .0;
    let authority = Pubkey::find_program_address(&[state.as_ref()], &spl_token_swap::ID).0;
    let token_a_account = Pubkey::find_program_address(
        &[SWAP_POOL_TOKENS, state.as_ref(), token_a.as_ref()],
        &jet_test_service::ID,
    )
    .0;
    let token_b_account = Pubkey::find_program_address(
        &[SWAP_POOL_TOKENS, state.as_ref(), token_b.as_ref()],
        &jet_test_service::ID,
    )
    .0;
    let mint =
        Pubkey::find_program_address(&[SWAP_POOL_MINT, state.as_ref()], &jet_test_service::ID).0;
    let fees = Pubkey::find_program_address(
        &[SWAP_POOL_TOKENS, state.as_ref(), mint.as_ref()],
        &jet_test_service::ID,
    )
    .0;

    SwapPoolAddress {
        state,
        authority,
        token_a_account,
        token_b_account,
        mint,
        fees,
    }
}

/// Set of addresses for a test swap pool
pub struct SwapPoolAddress {
    /// The address of the swap pool state
    pub state: Pubkey,

    /// The authority
    pub authority: Pubkey,

    /// The token A vault
    pub token_a_account: Pubkey,

    /// The token B vault
    pub token_b_account: Pubkey,

    /// The LP token
    pub mint: Pubkey,

    /// The account to collect fees
    pub fees: Pubkey,
>>>>>>> 0367e025
}<|MERGE_RESOLUTION|>--- conflicted
+++ resolved
@@ -184,7 +184,6 @@
     Pubkey::find_program_address(&[TOKEN_PYTH_PRICE, mint.as_ref()], &jet_test_service::ID).0
 }
 
-<<<<<<< HEAD
 /// Get the pyth price account
 pub fn derive_bond_ticket_mint(bond_manager: &Pubkey) -> Pubkey {
     Pubkey::find_program_address(
@@ -192,7 +191,8 @@
         &jet_bonds::ID,
     )
     .0
-=======
+}
+
 /// Get the addresses for a swap pool
 pub fn derive_swap_pool(token_a: &Pubkey, token_b: &Pubkey) -> SwapPoolAddress {
     let state = Pubkey::find_program_address(
@@ -248,5 +248,4 @@
 
     /// The account to collect fees
     pub fees: Pubkey,
->>>>>>> 0367e025
 }