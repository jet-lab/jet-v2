--- conflicted
+++ resolved
@@ -223,11 +223,7 @@
     let deposits: Vec<Arc<TermDeposit>> = load_user_positions(
         states,
         |state| state.assets.active_deposits(),
-<<<<<<< HEAD
-        |user, state, seqno| derive::term_deposit(&state.market, user, seqno),
-=======
-        |_, state, seqno| derive_term_deposit(&state.market, &state.margin_account, seqno),
->>>>>>> af247d4f
+        |_, state, seqno| derive::term_deposit(&state.market, &state.margin_account, seqno),
     )
     .await?;
 
