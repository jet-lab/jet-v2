--- conflicted
+++ resolved
@@ -27,8 +27,4 @@
 spl-associated-token-account = { version = "1", features = ["no-entrypoint"] }
 spl-token = { version = "3", features = ["no-entrypoint"] }
 
-<<<<<<< HEAD
-anchor-lang = "0.27"
-=======
-anchor-lang = "0.26"
->>>>>>> ec296be5
+anchor-lang = "0.27"