use std::str::FromStr;

use async_trait::async_trait;
use js_sys::{BigInt, Reflect, Uint8Array};
use wasm_bindgen::{prelude::*, JsCast};

use solana_sdk::{
    account::Account, hash::Hash, pubkey::Pubkey, signature::Signature,
    transaction::VersionedTransaction,
};

use jet_solana_client::NetworkUserInterface;

use super::solana_web3;

#[wasm_bindgen]
extern "C" {
    #[derive(Clone)]
    pub type SolanaNetworkAdapter;

    #[wasm_bindgen(method, catch, js_name = getGenesisHash)]
    pub async fn get_genesis_hash(this: &SolanaNetworkAdapter) -> Result<JsValue, js_sys::Error>;

    #[wasm_bindgen(method, catch, js_name = getAccounts)]
    pub async fn get_accounts(
        this: &SolanaNetworkAdapter,
        addresses: Vec<solana_web3::PublicKey>,
    ) -> Result<JsValue, js_sys::Error>;

    #[wasm_bindgen(method, catch, js_name = getLatestBlockhash)]
    pub async fn get_latest_blockhash(
        this: &SolanaNetworkAdapter,
    ) -> Result<JsValue, js_sys::Error>;

    #[wasm_bindgen(method, catch)]
    pub async fn send(
        this: &SolanaNetworkAdapter,
        transactions: JsValue,
    ) -> Result<JsValue, js_sys::Error>;
}

#[derive(Clone)]
pub struct JsNetworkAdapter {
    js_obj: SolanaNetworkAdapter,
    signer: Pubkey,
}

impl std::fmt::Debug for JsNetworkAdapter {
    fn fmt(&self, f: &mut std::fmt::Formatter<'_>) -> std::fmt::Result {
        f.debug_struct("JsNetworkAdapter")
            .field("signer", &self.signer)
            .finish()
    }
}

impl JsNetworkAdapter {
    pub fn new(js_network_obj: SolanaNetworkAdapter, signer: Pubkey) -> Self {
        Self {
            js_obj: js_network_obj,
            signer,
        }
    }

    async fn translate_and_send_ordered(
        &self,
        transactions: &[VersionedTransaction],
    ) -> Result<Vec<Signature>, js_sys::Error> {
        let serialized = transactions
            .iter()
            .map(bincode::serialize)
            .collect::<Result<Vec<_>, _>>()
            .map_err(|e| JsValue::from_str(&e.to_string()))?;

        let js_tx_list = js_sys::Array::new_with_length(serialized.len() as u32);

        for (idx, serialized_tx) in serialized.into_iter().enumerate() {
            let buffer = js_sys::Uint8Array::new_with_length(serialized_tx.len() as u32);
            buffer.copy_from(&serialized_tx);

            js_tx_list.set(idx as u32, JsValue::from(buffer));
        }

        let js_results = self.js_obj.send(js_tx_list.into()).await?;
        let results = js_results
            .dyn_into::<js_sys::Array>()?
            .iter()
            .map(|element| {
                element
                    .as_string()
                    .ok_or_else(|| {
                        js_sys::Error::new("send did not return transaction signature string")
                    })
                    .and_then(|string| {
                        Signature::from_str(&string).map_err(|_| {
                            js_sys::Error::new(&format!("could not parse signature: {string}"))
                        })
                    })
            })
            .collect::<Vec<_>>();

        let signatures = results
            .iter()
            .take_while(|r| r.is_ok())
            .map(|r| r.clone().unwrap())
            .collect();
        let error = results.into_iter().find_map(Result::err);

        if let Some(e) = error {
            return Err(e);
        }

        Ok(signatures)
    }
}

#[async_trait(?Send)]
impl NetworkUserInterface for JsNetworkAdapter {
    type Error = js_sys::Error;

    fn signer(&self) -> Pubkey {
        self.signer
    }

    fn get_current_time(&self) -> i64 {
        js_sys::Date::now() as i64
    }

    async fn get_genesis_hash(&self) -> Result<Hash, Self::Error> {
        let js_hash_obj = self.js_obj.get_genesis_hash().await?;
        let Some(hash_string) = js_hash_obj.as_string() else {
            return Err(js_sys::Error::new("genesis hash returned non-string result"));
        };

        Hash::from_str(&hash_string)
            .map_err(|_| js_sys::Error::new("blockhash string not parseble"))
    }

    async fn get_latest_blockhash(&self) -> Result<Hash, Self::Error> {
        let js_hash_obj = self.js_obj.get_latest_blockhash().await?;
        let hash_string = js_reflect_get_string(&js_hash_obj, "blockhash")?;

        Hash::from_str(&hash_string)
            .map_err(|_| js_sys::Error::new("blockhash string not parseble"))
    }

    async fn get_accounts(
        &self,
        addresses: &[Pubkey],
    ) -> Result<Vec<Option<Account>>, Self::Error> {
        let js_address_list = addresses
            .iter()
            .map(|addr| solana_web3::PublicKey::new(addr.as_ref()))
            .collect();
        let js_account_list_obj = self.js_obj.get_accounts(js_address_list).await?;
        let js_account_list = js_account_list_obj
            .dyn_ref::<js_sys::Array>()
            .ok_or_else(|| js_sys::Error::new("did not receive array value from get_accounts"))?;

        js_account_list
            .iter()
            .map(|value| match value.is_truthy() {
                false => Ok(None),
                true => {
                    let lamports = js_reflect_get_u64(&value, "lamports")?;
                    let data = js_reflect_get_bytes(&value, "data")?;
                    let owner = js_reflect_get_pubkey(&value, "owner")?;
                    let rent_epoch = js_reflect_get_u64(&value, "rentEpoch")?;
                    let executable = js_reflect_get_bool(&value, "executable")?;

                    Ok(Some(Account {
                        lamports,
                        data,
                        owner,
                        executable,
                        rent_epoch,
                    }))
                }
            })
            .collect()
    }

    async fn send_ordered(
        &self,
        transactions: &[VersionedTransaction],
    ) -> (Vec<Signature>, Option<Self::Error>) {
        match self.translate_and_send_ordered(transactions).await {
            Ok(signatures) => (signatures, None),

            // FIXME: return successful signatures to caller
            Err(e) => (vec![], Some(e)),
        }
    }

    async fn send_unordered(
        &self,
        transactions: &[VersionedTransaction],
        _blockhash: Option<Hash>,
    ) -> Vec<Result<Signature, Self::Error>> {
        let (signatures, error) = self.send_ordered(transactions).await;

        let mut results = vec![];

        results.extend(signatures.into_iter().map(Ok));
        results.extend(error.map(Err));

        results
    }
}

fn js_reflect_get_string(obj: &JsValue, key: &str) -> Result<String, js_sys::Error> {
    let js_key = JsValue::from_str(key);
    let js_value = Reflect::get(obj, &js_key)?;

    js_value
        .as_string()
        .ok_or_else(|| js_sys::Error::new(&format!("'{key}' is not a string")))
}

fn js_reflect_get_bool(obj: &JsValue, key: &str) -> Result<bool, js_sys::Error> {
    let js_key = JsValue::from_str(key);
    let js_value = Reflect::get(obj, &js_key)?;

    js_value
        .as_bool()
        .ok_or_else(|| js_sys::Error::new(&format!("'{key}' is not a bool")))
}

fn js_reflect_get_u64(obj: &JsValue, key: &str) -> Result<u64, js_sys::Error> {
    let js_key = JsValue::from_str(key);
    let js_value = Reflect::get(obj, &js_key)?;

    if js_value.is_bigint() {
        let integer = js_value.dyn_into::<BigInt>()?;

        u64::try_from(integer).map_err(|value| {
            js_sys::Error::new(&format!(
                "'{key}' is bigint, but not convertible to u64: {value}"
            ))
        })
    } else {
        let float_value = js_value
            .as_f64()
            .ok_or_else(|| js_sys::Error::new(&format!("'{key}' is not a number")))?;
        Ok(float_value as u64)
    }
}

fn js_reflect_get_bytes(obj: &JsValue, key: &str) -> Result<Vec<u8>, js_sys::Error> {
    let js_key = JsValue::from_str(key);
    let js_value = Reflect::get(obj, &js_key)?;

    if let Some(array) = js_value.dyn_ref::<Uint8Array>() {
        Ok(array.to_vec())
    } else {
        Err(js_sys::Error::new("type not a byte buffer/array"))
    }
}

fn js_reflect_get_pubkey(obj: &JsValue, key: &str) -> Result<Pubkey, js_sys::Error> {
    let js_key = JsValue::from_str(key);
    let js_value = Reflect::get(obj, &js_key)?;

    if let Some(js_pubkey) = js_value.dyn_ref::<solana_web3::PublicKey>() {
        let buffer = js_pubkey.to_bytes();

<<<<<<< HEAD
        Ok(Pubkey::try_from(buffer.as_slice()).unwrap())
=======
        Ok(Pubkey::try_from(&*buffer).unwrap())
>>>>>>> ec296be5
    } else if let Some(array) = js_value.dyn_ref::<Uint8Array>() {
        let mut buffer = [0u8; 32];
        array.copy_to(&mut buffer[..32]);

<<<<<<< HEAD
        Ok(Pubkey::try_from(buffer.as_slice()).unwrap())
=======
        Ok(Pubkey::from(buffer))
>>>>>>> ec296be5
    } else if let Some(string) = js_value.as_string() {
        Ok(Pubkey::from_str(&string).map_err(|_| js_sys::Error::new("could not parse pubkey"))?)
    } else {
        Err(js_sys::Error::new("type not a pubkey"))
    }
}<|MERGE_RESOLUTION|>--- conflicted
+++ resolved
@@ -263,20 +263,12 @@
     if let Some(js_pubkey) = js_value.dyn_ref::<solana_web3::PublicKey>() {
         let buffer = js_pubkey.to_bytes();
 
-<<<<<<< HEAD
-        Ok(Pubkey::try_from(buffer.as_slice()).unwrap())
-=======
         Ok(Pubkey::try_from(&*buffer).unwrap())
->>>>>>> ec296be5
     } else if let Some(array) = js_value.dyn_ref::<Uint8Array>() {
         let mut buffer = [0u8; 32];
         array.copy_to(&mut buffer[..32]);
 
-<<<<<<< HEAD
-        Ok(Pubkey::try_from(buffer.as_slice()).unwrap())
-=======
         Ok(Pubkey::from(buffer))
->>>>>>> ec296be5
     } else if let Some(string) = js_value.as_string() {
         Ok(Pubkey::from_str(&string).map_err(|_| js_sys::Error::new("could not parse pubkey"))?)
     } else {
