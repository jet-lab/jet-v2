#!/bin/bash

set -euxo pipefail

. $(dirname ${BASH_SOURCE[0]})/localnet_lib.sh

SOLANA_LOGS=true

<<<<<<< HEAD
anchor-build
test-file swap
test-file liquidate
test-file pool_overpayment
test-file rounding
test-file sanity
test-file load
=======
CTRL_SO=target/deploy/jet_control.so
MRGN_SO=target/deploy/jet_margin.so
POOL_SO=target/deploy/jet_margin_pool.so
META_SO=target/deploy/jet_metadata.so
MGNSWAP_SO=target/deploy/jet_margin_swap.so
SPLSWAP_SO=$SPL_V20_FROM_CRATES
ORCAv1_SO=$ORCA_V1_MAINNET
ORCAv2_SO=$ORCA_V2_MAINNET

COMPILE_FEATURES='testing'

build() {
    anchor build -- --features $COMPILE_FEATURES
}

test_file() {
    solana-test-validator -r \
        --bpf-program $CTRL_PID $CTRL_SO \
        --bpf-program $MRGN_PID $MRGN_SO \
        --bpf-program $POOL_PID $POOL_SO \
        --bpf-program $META_PID $META_SO \
        --bpf-program $MGNSWAP_PID $MGNSWAP_SO \
        --bpf-program $SPLSWAP_PID $SPLSWAP_SO \
        --bpf-program $ORCAv1_PID $ORCAv1_SO \
        --bpf-program $ORCAv2_PID $ORCAv2_SO \
        --quiet &
    spid=$!
    sleep ${VALIDATOR_STARTUP:-5}
    solana -ul logs &

    RUST_BACKTRACE=1 cargo test \
        --features localnet \
        --package hosted-tests \
        --test $@ \
        -- --nocapture
    
    kill $spid
    sleep 2
}

cleanup() {
    pkill -P $$ || true
    wait || true
}

trap_add() {
    trap_add_cmd=$1; shift || fatal "${FUNCNAME} usage error"
    for trap_add_name in "$@"; do
        trap -- "$(
            extract_trap_cmd() { printf '%s\n' "${3:-}"; }
            eval "extract_trap_cmd $(trap -p "${trap_add_name}")"
            printf '%s\n' "${trap_add_cmd}"
        )" "${trap_add_name}" \
            || fatal "unable to add to trap ${trap_add_name}"
    done
}

declare -f -t trap_add
trap_add 'cleanup' EXIT
build
test_file swap
test_file liquidate
test_file pool_overpayment
test_file rounding
test_file sanity
>>>>>>> 88d60275
<|MERGE_RESOLUTION|>--- conflicted
+++ resolved
@@ -6,78 +6,9 @@
 
 SOLANA_LOGS=true
 
-<<<<<<< HEAD
 anchor-build
 test-file swap
 test-file liquidate
 test-file pool_overpayment
 test-file rounding
-test-file sanity
-test-file load
-=======
-CTRL_SO=target/deploy/jet_control.so
-MRGN_SO=target/deploy/jet_margin.so
-POOL_SO=target/deploy/jet_margin_pool.so
-META_SO=target/deploy/jet_metadata.so
-MGNSWAP_SO=target/deploy/jet_margin_swap.so
-SPLSWAP_SO=$SPL_V20_FROM_CRATES
-ORCAv1_SO=$ORCA_V1_MAINNET
-ORCAv2_SO=$ORCA_V2_MAINNET
-
-COMPILE_FEATURES='testing'
-
-build() {
-    anchor build -- --features $COMPILE_FEATURES
-}
-
-test_file() {
-    solana-test-validator -r \
-        --bpf-program $CTRL_PID $CTRL_SO \
-        --bpf-program $MRGN_PID $MRGN_SO \
-        --bpf-program $POOL_PID $POOL_SO \
-        --bpf-program $META_PID $META_SO \
-        --bpf-program $MGNSWAP_PID $MGNSWAP_SO \
-        --bpf-program $SPLSWAP_PID $SPLSWAP_SO \
-        --bpf-program $ORCAv1_PID $ORCAv1_SO \
-        --bpf-program $ORCAv2_PID $ORCAv2_SO \
-        --quiet &
-    spid=$!
-    sleep ${VALIDATOR_STARTUP:-5}
-    solana -ul logs &
-
-    RUST_BACKTRACE=1 cargo test \
-        --features localnet \
-        --package hosted-tests \
-        --test $@ \
-        -- --nocapture
-    
-    kill $spid
-    sleep 2
-}
-
-cleanup() {
-    pkill -P $$ || true
-    wait || true
-}
-
-trap_add() {
-    trap_add_cmd=$1; shift || fatal "${FUNCNAME} usage error"
-    for trap_add_name in "$@"; do
-        trap -- "$(
-            extract_trap_cmd() { printf '%s\n' "${3:-}"; }
-            eval "extract_trap_cmd $(trap -p "${trap_add_name}")"
-            printf '%s\n' "${trap_add_cmd}"
-        )" "${trap_add_name}" \
-            || fatal "unable to add to trap ${trap_add_name}"
-    done
-}
-
-declare -f -t trap_add
-trap_add 'cleanup' EXIT
-build
-test_file swap
-test_file liquidate
-test_file pool_overpayment
-test_file rounding
-test_file sanity
->>>>>>> 88d60275
+test-file sanity