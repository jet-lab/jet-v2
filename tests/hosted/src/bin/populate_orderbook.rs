#![allow(clippy::all)]
#![allow(warnings)]

use anchor_lang::AccountDeserialize;
use anyhow::Result;
use jet_bonds::control::state::BondManager;
use jet_margin_sdk::bonds::{BondsIxBuilder, OrderParams};
use jet_proto_math::fixed_point::{Fp32, FP32_ONE};
use rand::{thread_rng, Rng};
use solana_client::{rpc_client::RpcClient, rpc_config::RpcSendTransactionConfig};
use solana_sdk::{
    commitment_config::CommitmentConfig,
    instruction::{AccountMeta, Instruction},
    message::Message,
    pubkey,
    pubkey::Pubkey,
    signature::{Keypair, Signature},
    signer::Signer,
    transaction::Transaction,
};
use spl_associated_token_account::{
    get_associated_token_address, instruction::create_associated_token_account,
};

const ENDPOINT: &str = "https://api.devnet.solana.com";

const FAUCET_PID: Pubkey = pubkey!("4bXpkKSV8swHSnwqtzuboGPaPDeEgAn4Vt8GfarV5rZt");
const DEVNET_USDC: Pubkey = pubkey!("4ruM7B4Hz4MUxy7DSFBRK9zCFLvkbLccB6S3zJ7t2525");
const DEVNET_USDC_FAUCET: Pubkey = pubkey!("MV2QoKwWmRQnu8HY56Hsmfhb6aC6L6mLirmQ5Houo9m");

const TOKEN_AMOUNT: u64 = 10_000_000_000;
const TICKET_AMOUNT: u64 = 5_000_000_000;

const BOND_DURATION: u64 = 5;

lazy_static::lazy_static! {
    static ref PAYER: String = shellexpand::env("$PWD/tests/keypairs/payer.json")
    .unwrap().to_string();
    static ref BOB: String = shellexpand::env("$PWD/tests/keypairs/payer.json")
    .unwrap().to_string();
    static ref ALICE: String = shellexpand::env("$PWD/tests/keypairs/payer.json")
    .unwrap().to_string();
}

fn map_keypair_file(path: String) -> Result<Keypair> {
    solana_clap_utils::keypair::keypair_from_path(&Default::default(), &path, "", false)
        .map_err(|_| anyhow::Error::msg("failed to read keypair"))
}

struct Client {
    conn: RpcClient,
    ix: BondsIxBuilder,
    signer: Keypair,
}

impl Client {
    pub fn new(
        conn: RpcClient,
        signer: Keypair,
        mint: Pubkey,
        seed: [u8; 32],
        token_oracle: Pubkey,
        ticket_oracle: Pubkey,
    ) -> Result<Self> {
        let mut ix = BondsIxBuilder::new_from_seed(
<<<<<<< HEAD
=======
            &Pubkey::default(),
>>>>>>> 7483baba
            &mint,
            seed,
            signer.pubkey(),
            token_oracle,
<<<<<<< HEAD
            ticket_oracle,
=======
>>>>>>> 7483baba
        )
        .with_payer(&signer.pubkey());
        let bond_manager = {
            let data = conn.get_account_data(&ix.manager())?;

            BondManager::try_deserialize(&mut data.as_slice())?
        };

        ix = ix.with_orderbook_accounts(
            Some(bond_manager.bids),
            Some(bond_manager.asks),
            Some(bond_manager.event_queue),
        );

        Ok(Self { conn, ix, signer })
    }

    pub fn sign_send_transaction(
        &self,
        instructions: &[Instruction],
        add_signers: &[&Keypair],
    ) -> Result<Signature> {
        let mut keypairs = vec![&self.signer];
        keypairs.extend_from_slice(add_signers);

        let recent_blockhash = self.conn.get_latest_blockhash()?;
        let mut tx =
            Transaction::new_unsigned(Message::new(instructions, Some(&self.signer.pubkey())));
        for signer in tx.message().clone().signer_keys() {
            for kp in keypairs.clone() {
                if &kp.pubkey() == signer {
                    tx.partial_sign(&[kp], recent_blockhash);
                }
            }
        }

        self.conn
            .send_transaction_with_config(
                &tx,
                RpcSendTransactionConfig {
                    skip_preflight: true,
                    ..Default::default()
                },
            )
            .map_err(anyhow::Error::from)
    }
}

struct User<'a> {
    client: &'a Client,
    kp: Keypair,
}

impl<'a> User<'a> {
    pub fn new(client: &'a Client, kp: Keypair) -> Result<Self> {
        Ok(Self { client, kp })
    }

    pub fn key(&self) -> Pubkey {
        self.kp.pubkey()
    }

    pub fn token_wallet(&self) -> Pubkey {
        get_associated_token_address(&self.key(), &self.client.ix.token_mint())
    }
    pub fn ticket_wallet(&self) -> Pubkey {
        get_associated_token_address(&self.key(), &self.client.ix.ticket_mint())
    }

    pub fn init_and_fund(&self, token_amount: u64, ticket_amount: u64) -> Result<()> {
        let init_token = create_associated_token_account(
            &self.client.signer.pubkey(),
            &self.key(),
            &self.client.ix.token_mint(),
        );
        let init_ticket = create_associated_token_account(
            &self.client.signer.pubkey(),
            &self.key(),
            &self.client.ix.ticket_mint(),
        );

        let fund_token = airdrop_ix(
            &self.token_wallet(),
            &DEVNET_USDC_FAUCET,
            &DEVNET_USDC,
            token_amount,
        );
        let fund_ticket =
            self.client
                .ix
                .convert_tokens(Some(self.key()), None, None, None, ticket_amount)?;

        self.send_instructions(&[init_token, init_ticket, fund_token, fund_ticket])?;
        println!("funding success!");
        Ok(())
    }

    pub fn lend_order(&self, params: OrderParams) -> Result<()> {
        let lend = self
            .client
            .ix
            .lend_order(self.key(), None, None, params, vec![])?;

        self.send_instructions(&[lend])
    }
    pub fn borrow_order(&self, params: OrderParams) -> Result<()> {
        let borrow = self
            .client
            .ix
            .sell_tickets_order(self.key(), None, None, params)?;

        self.send_instructions(&[borrow])
    }

    fn send_instructions(&self, instructions: &[Instruction]) -> Result<()> {
        for ix in instructions {
            dbg!(self
                .client
                .sign_send_transaction(&[ix.clone()], &[&self.kp])?);
        }
        Ok(())
    }
}

fn airdrop_ix(token_account: &Pubkey, faucet: &Pubkey, mint: &Pubkey, amount: u64) -> Instruction {
    let mut data = vec![1];
    data.extend_from_slice(&amount.to_le_bytes());

    let pk_nonce = Pubkey::find_program_address(&[b"faucet"], &FAUCET_PID).0;
    let keys = vec![
        AccountMeta::new_readonly(pk_nonce, false),
        AccountMeta::new(*mint, false),
        AccountMeta::new(*token_account, false),
        AccountMeta::new_readonly(spl_token::ID, false),
        AccountMeta::new_readonly(*faucet, false),
    ];
    Instruction::new_with_bytes(FAUCET_PID, &data, keys)
}

fn rate_to_price(rate: f64, tenor: u64) -> Option<u64> {
    let per_year = Fp32::upcast_fp32((FP32_ONE as f64 * tenor as f64 / 31_536_000 as f64) as u64);
    let fp_rate = Fp32::upcast_fp32((rate * FP32_ONE as f64) as u64);
    let price = Fp32::ONE / (Fp32::ONE + fp_rate * per_year);
    price.downcast_u64()
}

fn ui_price(fp: u64) -> f64 {
    fp as f64 / FP32_ONE as f64
}

fn main() -> Result<()> {
    let conn = RpcClient::new_with_commitment(ENDPOINT, CommitmentConfig::confirmed());
    let wallet = map_keypair_file(PAYER.clone())?;
    let alice_kp = map_keypair_file(ALICE.clone())?;
    let bob_kp = map_keypair_file(BOB.clone())?;

    let client = Client::new(
        conn,
        wallet,
        DEVNET_USDC,
        Pubkey::default().to_bytes(),
        Pubkey::default(),
        Pubkey::default(),
    )?;

    let alice = User::new(&client, alice_kp)?;
    let bob = User::new(&client, bob_kp)?;

    // alice.init_and_fund(TOKEN_AMOUNT, TICKET_AMOUNT)?;
    // bob.init_and_fund(TOKEN_AMOUNT, TICKET_AMOUNT)?;

    let params = |tickets, tokens, price| OrderParams {
        max_bond_ticket_qty: tickets,
        max_underlying_token_qty: tokens,
        limit_price: price,
        match_limit: 100,
        post_only: false,
        post_allowed: true,
        auto_stake: true,
    };

    let mut rng = thread_rng();

    for _ in 0..100 {
        let num: f64 = rng.sample(rand_distr::StandardNormal);
        let rate = (0.05 * num).exp();
        let mut principal: u64 = rng.gen();
        principal %= 100_000;
        let interest = principal as f64 * rate * BOND_DURATION as f64;

        let borrow = params(
            principal + interest as u64,
            u64::MAX,
            rate_to_price(rate, BOND_DURATION).unwrap(),
        );
        // alice.borrow_order(borrow)?;
    }

    for _ in 0..100 {
        let num: f64 = rng.sample(rand_distr::StandardNormal);
        let rate = (0.05 * num).exp();
        let mut principal: u64 = rng.gen();
        principal %= 100_000;

        let lend = params(
            u64::MAX,
            principal,
            rate_to_price(rate, BOND_DURATION).unwrap(),
        );
        // bob.lend_order(lend)?;
    }

    // read and display the orderbook
    let asks_data = &mut client.conn.get_account_data(&client.ix.asks()?)?;
    let asks = agnostic_orderbook::state::critbit::Slab::<jet_bonds::orderbook::state::CallbackInfo>::from_buffer(
            asks_data,
            agnostic_orderbook::state::AccountTag::Asks,
        )?;
    let bids_data = &mut client.conn.get_account_data(&client.ix.bids()?)?;
    let bids = agnostic_orderbook::state::critbit::Slab::<jet_bonds::orderbook::state::CallbackInfo>::from_buffer(
            bids_data,
            agnostic_orderbook::state::AccountTag::Bids,
        )?;

    #[derive(Debug)]
    struct Order {
        pub base: u64,
        pub quote: u64,
        pub price_fp32: u64,
        pub price_f64: f64,
    }
    dbg!(asks
        .into_iter(true)
        .map(|n| Order {
            base: n.base_quantity,
            quote: Fp32::upcast_fp32(n.price())
                .decimal_u64_mul(n.base_quantity)
                .unwrap(),
            price_fp32: n.price(),
            price_f64: ui_price(n.price())
        })
        .collect::<Vec<Order>>());
    dbg!(bids
        .into_iter(true)
        .map(|n| Order {
            base: n.base_quantity,
            quote: Fp32::upcast_fp32(n.price())
                .decimal_u64_mul(n.base_quantity)
                .unwrap(),
            price_fp32: n.price(),
            price_f64: ui_price(n.price())
        })
        .collect::<Vec<Order>>());

    Ok(())
}<|MERGE_RESOLUTION|>--- conflicted
+++ resolved
@@ -63,18 +63,12 @@
         ticket_oracle: Pubkey,
     ) -> Result<Self> {
         let mut ix = BondsIxBuilder::new_from_seed(
-<<<<<<< HEAD
-=======
             &Pubkey::default(),
->>>>>>> 7483baba
             &mint,
             seed,
             signer.pubkey(),
             token_oracle,
-<<<<<<< HEAD
             ticket_oracle,
-=======
->>>>>>> 7483baba
         )
         .with_payer(&signer.pubkey());
         let bond_manager = {
