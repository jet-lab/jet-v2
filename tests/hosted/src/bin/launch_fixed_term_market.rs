use std::{fs::OpenOptions, io::Write};

use anyhow::Result;
<<<<<<< HEAD
use hosted_tests::fixed_term::{initialize_test_mint, OrderbookKeypairs, TestManager};
=======

use solana_sdk::{pubkey::Pubkey, signer::Signer};

use jet_margin_sdk::{ix_builder::get_metadata_address, solana::keypair::clone};

use hosted_tests::fixed_term::TestManager;
>>>>>>> 99d65ffa
use hosted_tests::margin::MarginClient;
use hosted_tests::solana_test_context;

lazy_static::lazy_static! {
    static ref CONFIG_PATH: String = shellexpand::env("$PWD/tests/integration/fixed_term/config.json").unwrap().to_string();
}

#[tokio::main(flavor = "multi_thread")]
async fn main() -> Result<()> {
    let ctx = solana_test_context!();
    let airspace_authority = clone(ctx.rpc.payer());

    let margin = MarginClient::new(ctx.rpc.clone(), "default", None);
    margin.init_globals().await?;
    margin.create_airspace_if_missing(false).await?;
    margin.create_authority_if_missing().await?;
    margin
        .register_adapter_if_unregistered(&jet_fixed_term::ID)
        .await?;

    initialize_test_mint(&ctx, &keys::mint(), &keys::mint().pubkey()).await?;
    let x = TestManager::new(
        ctx,
<<<<<<< HEAD
        derive_airspace("default"),
        &keys::mint().pubkey(),
        keys::mint(),
        OrderbookKeypairs {
            event_queue: keys::event_queue(),
            bids: keys::bids(),
            asks: keys::asks(),
        },
=======
        Pubkey::default(),
        &keys::mint(),
        &keys::event_queue(),
        &keys::bids(),
        &keys::asks(),
>>>>>>> 99d65ffa
        keys::usdc_price().pubkey(),
        keys::ticket_price().pubkey(),
    )
    .with_market()
    .await?
    .with_margin(&airspace_authority)
    .await?;

    x.pause_orders().await?;

    {
        let json = format!(
            "{{ 
    \"fixedTermMarketPid\": \"{}\",
    \"market\": \"{}\",
    \"fixedTermMarketMetadata\": \"{}\"
}}",
            jet_fixed_term::ID,
            x.ix_builder.market(),
            get_metadata_address(&jet_fixed_term::ID),
        );
        let mut io = OpenOptions::new()
            .write(true)
            .create(true)
            .truncate(true)
            .open(CONFIG_PATH.to_string())
            .unwrap();
        io.write_all(json.as_bytes()).unwrap();
    }

    println!("deployed market to {:?}", x.ix_builder.market());

    Ok(())
}

mod keys {
    json_keypairs! {
        // payer = "[222,147,115,219,200,207,183,34,103,192,44,23,43,203,127,70,67,170,118,146,40,128,166,176,91,184,240,89,157,92,138,41,12,48,55,127,230,6,125,75,21,171,39,213,6,155,83,215,2,250,164,163,97,165,211,0,204,244,39,28,66,112,134,180]";
        // authority = "[39,147,77,63,116,164,246,7,32,209,175,208,128,14,177,244,45,71,65,156,25,123,37,149,13,154,122,109,65,99,210,163,119,197,146,64,183,117,85,212,178,252,172,16,127,0,85,40,51,163,146,80,31,186,233,84,244,109,213,213,255,149,121,207]";
        // crank = "[78,122,206,47,0,102,125,42,154,126,250,137,110,198,174,2,137,75,111,54,34,93,221,115,77,222,133,247,129,233,156,0,50,26,219,183,209,148,208,168,131,217,2,159,31,202,77,155,22,129,62,12,119,47,130,91,28,192,91,204,32,21,101,165]";
        mint = "[246,43,252,198,120,201,142,112,177,111,236,88,172,135,87,184,164,70,237,7,72,62,112,62,26,76,246,196,206,41,214,63,105,138,110,229,84,226,231,32,107,197,42,155,38,138,222,153,230,189,220,238,198,171,252,15,180,216,131,6,122,162,129,153]";
        event_queue = "[94,75,127,91,165,7,129,112,195,242,198,228,161,243,228,13,175,213,152,141,87,63,215,122,244,13,68,36,166,238,59,116,72,80,134,219,183,121,88,125,92,49,111,20,66,30,171,185,93,158,56,137,132,172,109,91,108,136,215,56,12,149,85,4]";
        asks = "[141,46,10,183,108,199,29,225,29,29,79,221,122,71,28,133,182,245,47,17,101,231,6,38,125,150,148,161,131,96,28,132,195,111,31,15,79,201,185,178,150,94,2,203,120,181,183,93,52,59,81,229,164,62,136,115,7,250,184,73,142,99,59,15]";
        bids = "[16,106,193,60,13,228,72,228,213,162,191,66,14,80,153,128,225,183,237,191,150,198,34,125,254,145,173,242,168,71,19,43,142,97,100,204,81,253,220,145,191,229,103,250,132,174,223,78,92,123,252,104,172,20,109,24,208,100,43,194,195,152,113,235]";
        usdc_price = "[231,220,159,197,166,68,121,194,19,184,120,144,110,156,147,220,188,5,234,113,170,160,71,229,29,253,14,164,90,77,167,167,219,80,133,1,153,205,101,100,36,39,115,198,170,188,11,154,6,92,113,91,80,75,84,217,121,214,59,97,134,32,57,185]";
        ticket_price = "[218,89,127,236,185,111,54,27,236,204,103,110,57,185,116,233,141,142,52,207,51,140,234,189,242,124,52,74,204,230,98,38,39,1,82,59,124,105,89,154,145,153,104,154,207,42,220,72,179,50,211,10,44,122,197,169,84,177,71,235,239,205,53,91]";
    }

    macro_rules! json_keypairs {
        ($($name:ident = $json:literal;)+) => {
            $(pub fn $name() -> solana_sdk::signature::Keypair {
                key_strings::get(key_strings::$name)
            })+
            mod key_strings {
                $(#[allow(non_upper_case_globals)] pub const $name: &str = $json;)+
                pub fn get(s: &str) -> solana_sdk::signature::Keypair {
                    solana_sdk::signature::read_keypair(&mut s.as_bytes().clone()).unwrap()
                }
            }
        };
    }
    use json_keypairs;
}<|MERGE_RESOLUTION|>--- conflicted
+++ resolved
@@ -1,16 +1,12 @@
 use std::{fs::OpenOptions, io::Write};
 
 use anyhow::Result;
-<<<<<<< HEAD
-use hosted_tests::fixed_term::{initialize_test_mint, OrderbookKeypairs, TestManager};
-=======
 
 use solana_sdk::{pubkey::Pubkey, signer::Signer};
 
 use jet_margin_sdk::{ix_builder::get_metadata_address, solana::keypair::clone};
 
-use hosted_tests::fixed_term::TestManager;
->>>>>>> 99d65ffa
+use hosted_tests::fixed_term::{initialize_test_mint, OrderbookKeypairs, TestManager};
 use hosted_tests::margin::MarginClient;
 use hosted_tests::solana_test_context;
 
@@ -34,8 +30,7 @@
     initialize_test_mint(&ctx, &keys::mint(), &keys::mint().pubkey()).await?;
     let x = TestManager::new(
         ctx,
-<<<<<<< HEAD
-        derive_airspace("default"),
+        Pubkey::default(), //derive_airspace("default"), TODO: ???
         &keys::mint().pubkey(),
         keys::mint(),
         OrderbookKeypairs {
@@ -43,13 +38,6 @@
             bids: keys::bids(),
             asks: keys::asks(),
         },
-=======
-        Pubkey::default(),
-        &keys::mint(),
-        &keys::event_queue(),
-        &keys::bids(),
-        &keys::asks(),
->>>>>>> 99d65ffa
         keys::usdc_price().pubkey(),
         keys::ticket_price().pubkey(),
     )
