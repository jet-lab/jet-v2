use std::{collections::HashSet, sync::Arc, time::Duration};

use agnostic_orderbook::state::{
    critbit::{LeafNode, Slab},
    market_state::MarketState as OrderBookMarketState,
    orderbook::OrderBookState,
    AccountTag, OrderSummary,
};
use anchor_lang::AccountDeserialize;
use anchor_spl::token::TokenAccount;
use anyhow::{bail, Result};
use async_trait::async_trait;

use jet_fixed_term::{
    control::state::Market,
    margin::{
        instructions::MarketSide,
        state::{AutoRollConfig, MarginUser, TermLoan},
    },
    orderbook::state::{event_queue_len, orderbook_slab_len, CallbackInfo, OrderParams},
    tickets::state::TermDeposit,
};
use jet_instructions::{
    fixed_term::{derive, InitializeMarketParams},
    margin::MarginConfigIxBuilder,
};
use jet_margin::{TokenAdmin, TokenConfigUpdate, TokenKind};
use jet_margin_sdk::{
    fixed_term::{
        event_consumer::{download_markets, EventConsumer},
        settler::{settle_margin_users_loop, SettleMarginUsersConfig},
        FixedTermIxBuilder, OrderbookAddresses, OwnedEventQueue,
    },
    ix_builder::{
        get_control_authority_address, get_metadata_address, ControlIxBuilder, MarginIxBuilder,
    },
    margin_integrator::{NoProxy, Proxy, RefreshingProxy},
    solana::{
        keypair::clone,
<<<<<<< HEAD
        keypair::KeypairExt,
        transaction::{
            SendTransactionBuilder, TransactionBuilder, TransactionBuilderExt, WithSigner,
        },
=======
        transaction::{
            InverseSendTransactionBuilder, SendTransactionBuilder, TransactionBuilder, WithSigner,
        },
    },
    tx_builder::{
        fixed_term::FixedTermPositionRefresher, global_initialize_instructions, MarginTxBuilder,
>>>>>>> af247d4f
    },
    tx_builder::global_initialize_instructions,
    util::no_dupe_queue::AsyncNoDupeQueue,
};
use jet_program_common::Fp32;
use jet_simulation::{send_and_confirm, solana_rpc_api::SolanaRpcClient};
use solana_sdk::{
    hash::Hash,
    instruction::Instruction,
    message::Message,
    native_token::LAMPORTS_PER_SOL,
    program_pack::Pack,
    pubkey::Pubkey,
    signature::{Keypair, Signature},
    signer::Signer,
    system_instruction,
    transaction::Transaction,
};
use spl_associated_token_account::{
    get_associated_token_address, instruction::create_associated_token_account,
};
use spl_token::{instruction::initialize_mint, state::Mint};

use crate::{
    context::MarginTestContext,
    runtime::{Keygen, SolanaTestContext},
    setup_helper::{register_deposit, setup_user},
    tokens::TokenManager,
};

pub const LOCALNET_URL: &str = "http://127.0.0.1:8899";
pub const DEVNET_URL: &str = "https://api.devnet.solana.com/";

pub const STARTING_TOKENS: u64 = 1_000_000_000;
pub const MARKET_SEED: [u8; 32] = *b"verygoodlongseedfrombytewemakeit";
pub const MARKET_TAG: u64 = u64::from_le_bytes(*b"zachzach");
pub const FEEDER_FUND_SEED: u64 = u64::from_le_bytes(*b"feedingf");
pub const ORDERBOOK_CAPACITY: usize = 1_000;
pub const EVENT_QUEUE_CAPACITY: usize = 1_000;
pub const BORROW_TENOR: u64 = 3;
pub const LEND_TENOR: u64 = 5; // in seconds
pub const ORIGINATION_FEE: u64 = 10;
pub const MIN_ORDER_SIZE: u64 = 10;
pub const ORDERBOOK_PARAMS: InitializeMarketParams = InitializeMarketParams {
    version_tag: MARKET_TAG,
    seed: MARKET_SEED,
    borrow_tenor: BORROW_TENOR,
    lend_tenor: LEND_TENOR,
    origination_fee: ORIGINATION_FEE,
};

pub struct TestManager {
    pub client: Arc<dyn SolanaRpcClient>,
    pub keygen: Arc<dyn Keygen>,
    pub ix_builder: FixedTermIxBuilder,
    pub event_consumer: Arc<EventConsumer>,
    pub margin_accounts_to_settle: AsyncNoDupeQueue<Pubkey>,
    pub orderbook: OrderbookKeypairs,
    pub mint_authority: Keypair,
    airspace: Pubkey,
}

impl Clone for TestManager {
    fn clone(&self) -> Self {
        Self {
            client: self.client.clone(),
            ix_builder: self.ix_builder.clone(),
            event_consumer: self.event_consumer.clone(),
            keygen: self.keygen.clone(),
            orderbook: self.orderbook.clone(),
            mint_authority: clone(&self.mint_authority),
            margin_accounts_to_settle: AsyncNoDupeQueue::new(),
            airspace: self.airspace,
        }
    }
}

impl TestManager {
    pub async fn full(client: &MarginTestContext) -> Result<Self> {
        let (mint, mint_authority) = generate_test_mint(&client.solana).await?;
        let oracle = TokenManager::new(client.solana.clone())
            .create_oracle(&mint)
            .await?;
        let ticket_mint = derive::fixed_term_address(&[
            jet_fixed_term::seeds::TICKET_MINT,
            derive::market(&client.margin.airspace(), &mint, MARKET_SEED).as_ref(),
        ]);
        let ticket_oracle = TokenManager::new(client.solana.clone())
            .create_oracle(&ticket_mint)
            .await?;

        Self::new(
            client.solana.clone(),
            client.margin.airspace(),
            &mint,
            mint_authority,
            OrderbookKeypairs::generate(&client.solana.keygen),
            oracle.price,
            ticket_oracle.price,
        )
        .with_market()
        .await?
        .with_crank()
        .await?
        .with_margin(&client.airspace_authority)
        .await
    }

    #[allow(clippy::too_many_arguments)]
    pub fn new(
        client: SolanaTestContext,
        airspace: Pubkey,
        mint: &Pubkey,
        mint_authority: Keypair,
        orderbook: OrderbookKeypairs,
        underlying_oracle: Pubkey,
        ticket_oracle: Pubkey,
    ) -> Self {
        let SolanaTestContext {
            rpc: client,
            keygen,
        } = client;
        let payer = client.payer();

        let ix_builder = FixedTermIxBuilder::new_from_seed(
            payer.pubkey(),
            &airspace,
            mint,
            MARKET_SEED,
            payer.pubkey(),
            underlying_oracle,
            ticket_oracle,
            None,
            (&orderbook).into(),
        );
        Self {
            client: client.clone(),
            event_consumer: Arc::new(EventConsumer::new(client.clone())),
            keygen,
            ix_builder,
            orderbook,
            mint_authority,
            margin_accounts_to_settle: Default::default(),
            airspace,
        }
    }

    pub async fn with_market(self) -> Result<Self> {
        self.init_market().await?;
        Ok(self)
    }

    pub async fn init_market(&self) -> Result<()> {
        init_market(
            &self.client,
            &self.ix_builder,
            self.orderbook.clone(),
            ORDERBOOK_PARAMS,
        )
        .await
    }

    pub async fn with_crank(self) -> Result<Self> {
        let auth_crank = self
            .ix_builder
            .authorize_crank(self.client.payer().pubkey());

        self.sign_send_transaction(&[auth_crank], &[]).await?;
        Ok(self)
    }

    /// set up metadata authorization for margin to invoke fixed term and
    /// register relevant positions.
    pub async fn with_margin(self, airspace_authority: &Keypair) -> Result<Self> {
        self.create_authority_if_missing().await?;
        self.register_adapter_if_unregistered(&jet_fixed_term::ID)
            .await?;
        self.register_tickets_position_metadatata(airspace_authority)
            .await?;
        register_deposit(
            &self.client,
            self.airspace,
            airspace_authority,
            self.ix_builder.token_mint(),
            None,
        )
        .await?;
        register_deposit(
            &self.client,
            self.airspace,
            airspace_authority,
            self.ix_builder.ticket_mint(),
            None,
        )
        .await?;

        Ok(self)
    }

    pub async fn sign_send_transaction(
        &self,
        instructions: &[Instruction],
        extra_signers: &[&Keypair],
    ) -> Result<Signature> {
        let mut signers = Vec::<&Keypair>::new();
        let mut keypairs = vec![];
        keypairs.extend_from_slice(extra_signers);
        keypairs.push(self.client.payer());
        keypairs.push(&self.mint_authority); // needed to fund users

        let msg = Message::new(instructions, Some(&self.client.payer().pubkey()));
        for signer in msg.signer_keys() {
            for kp in keypairs.clone() {
                if &kp.pubkey() == signer {
                    signers.push(kp);
                }
            }
        }
        let mut tx = Transaction::new_unsigned(msg);
        tx.sign(&signers, self.client.get_latest_blockhash().await?);

        self.client.send_and_confirm_transaction(&tx).await
    }
}

impl TestManager {
    pub async fn consume_events(&self) -> Result<()> {
        let market = self.ix_builder.market();

        loop {
            let market_struct = download_markets(self.client.as_ref(), &[market]).await?[0];
            self.event_consumer
                .insert_market(market_struct, Some(self.margin_accounts_to_settle.clone()));
            self.event_consumer.sync_queues().await?;
            self.event_consumer.sync_users().await?;

            let pending = self.event_consumer.pending_events(&market)?;
            if pending == 0 {
                break;
            }
            self.event_consumer.consume().await?;
            self.event_consumer.sync_queues().await?;
        }
        Ok(())
    }

    /// Two jobs:
    /// - Verifies that the event consumer has notified us that the expected
    ///   account needs to be settled. panic on failure.
    /// - settles those accounts. return error on failure.
    pub async fn expect_and_execute_settlement<P: Proxy>(
        &self,
        expected: &[&FixedTermUser<P>],
    ) -> Result<()> {
        self.expect_settlement(expected).await;
        self.settle(expected).await?;

        Ok(())
    }

    pub async fn expect_settlement<P: Proxy>(&self, expected: &[&FixedTermUser<P>]) {
        let to_settle = self.margin_accounts_to_settle.pop_many(usize::MAX).await;
        let expected_number_to_settle = expected.len();
        assert_eq!(expected_number_to_settle, to_settle.len());
        assert_eq!(
            expected
                .iter()
                .map(|u| u.proxy.pubkey())
                .collect::<HashSet<Pubkey>>(),
            to_settle.clone().into_iter().collect()
        );
        self.margin_accounts_to_settle.push_many(to_settle).await;
    }

    pub async fn settle<P: Proxy>(&self, users: &[&FixedTermUser<P>]) -> Result<()> {
        settle_margin_users_loop(
            self.client.clone(),
            self.ix_builder.clone(),
            self.margin_accounts_to_settle.clone(),
            SettleMarginUsersConfig {
                batch_size: std::cmp::max(1, users.len()),
                batch_delay: Duration::from_secs(0),
                wait_for_more_delay: Duration::from_secs(0),
                exit_when_done: true,
            },
        )
        .await;
        if self.margin_accounts_to_settle.is_empty().await {
            Ok(())
        } else {
            bail!("some settle transactions must have failed")
        }
    }

    pub async fn auto_roll_term_deposits(&self, margin_account: &Pubkey) -> Result<()> {
        let mut mature_deposits = self.load_mature_deposits(margin_account).await?;
        mature_deposits.sort_by(|a, b| a.1.sequence_number.cmp(&b.1.sequence_number));

        let mut seq_no = self
            .load_margin_user(margin_account)
            .await?
            .assets
            .next_new_deposit_seqno();
        let mut builder = Vec::<TransactionBuilder>::new();
        for (key, deposit) in mature_deposits {
            let ix = self.ix_builder.auto_roll_lend_order(
                *margin_account,
                key,
                deposit.payer,
                None,
                seq_no,
            );
            seq_no += 1;
            builder.push(ix.into())
        }
        builder.send_and_confirm_condensed(&self.client).await?;
        Ok(())
    }
    pub async fn pause_ticket_redemption(&self) -> Result<Signature> {
        let pause = self.ix_builder.pause_ticket_redemption();

        self.sign_send_transaction(&[pause], &[]).await
    }

    pub async fn resume_ticket_redemption(&self) -> Result<Signature> {
        let resume = self.ix_builder.resume_ticket_redemption();

        self.sign_send_transaction(&[resume], &[]).await
    }

    pub async fn pause_orders(&self) -> Result<Signature> {
        let pause = self.ix_builder.pause_order_matching();

        self.sign_send_transaction(&[pause], &[]).await
    }

    pub async fn resume_orders(&self) -> Result<()> {
        loop {
            if self.load_orderbook_market_state().await?.pause_matching == (false as u8) {
                break;
            }

            let resume = self.ix_builder.resume_order_matching();
            self.sign_send_transaction(&[resume], &[]).await?;
        }

        Ok(())
    }
}

pub struct OrderbookKeypairs {
    pub bids: Keypair,
    pub asks: Keypair,
    pub event_queue: Keypair,
}

impl OrderbookKeypairs {
    fn generate<K: Keygen>(keygen: &K) -> OrderbookKeypairs {
        OrderbookKeypairs {
            event_queue: keygen.generate_key(),
            bids: keygen.generate_key(),
            asks: keygen.generate_key(),
        }
    }
}

impl Clone for OrderbookKeypairs {
    fn clone(&self) -> Self {
        Self {
            bids: self.bids.clone(),
            asks: self.asks.clone(),
            event_queue: self.event_queue.clone(),
        }
    }
}

impl From<&OrderbookKeypairs> for OrderbookAddresses {
    fn from(val: &OrderbookKeypairs) -> Self {
        OrderbookAddresses {
            bids: val.bids.pubkey(),
            asks: val.asks.pubkey(),
            event_queue: val.event_queue.pubkey(),
        }
    }
}

pub async fn init_market(
    rpc: &Arc<dyn SolanaRpcClient>,
    ix_builder: &FixedTermIxBuilder,
    ob: OrderbookKeypairs,
    params: InitializeMarketParams,
) -> Result<()> {
    let init_eq = {
        let rent = rpc
            .get_minimum_balance_for_rent_exemption(event_queue_len(EVENT_QUEUE_CAPACITY))
            .await?;
        ix_builder.initialize_event_queue(&ob.event_queue.pubkey(), EVENT_QUEUE_CAPACITY, rent)
    };
    let orderbook_rent = rpc
        .get_minimum_balance_for_rent_exemption(orderbook_slab_len(ORDERBOOK_CAPACITY))
        .await?;
    let init_bids =
        ix_builder.initialize_orderbook_slab(&ob.bids.pubkey(), ORDERBOOK_CAPACITY, orderbook_rent);
    let init_asks =
        ix_builder.initialize_orderbook_slab(&ob.asks.pubkey(), ORDERBOOK_CAPACITY, orderbook_rent);

    let payer = rpc.payer().pubkey();
    let init_fee_destination = ix_builder.init_default_fee_destination(&payer).unwrap();
    let init_manager = ix_builder.initialize_market(payer, params);
    let init_orderbook = ix_builder.initialize_orderbook(payer, MIN_ORDER_SIZE);

    vec![init_eq, init_bids, init_asks, init_fee_destination]
        .with_signers(&[ob.event_queue, ob.bids, ob.asks])
        .send_and_confirm(rpc)
        .await?;
    vec![init_manager, init_orderbook]
        .with_signers(&[])
        .send_and_confirm(rpc)
        .await?;

    Ok(())
}

/// copy paste from jet_v2::hosted::margin
impl TestManager {
    pub async fn create_authority_if_missing(&self) -> Result<()> {
        if self
            .client
            .get_account(&get_control_authority_address())
            .await?
            .is_none()
        {
            self.init_globals().await?;
        }

        Ok(())
    }

    pub async fn init_globals(&self) -> Result<()> {
        let payer = self.client.payer().pubkey();

        self.client
            .send_and_confirm_condensed(global_initialize_instructions(payer))
            .await?;
        Ok(())
    }

    pub async fn register_adapter_if_unregistered(&self, adapter: &Pubkey) -> Result<()> {
        if self
            .client
            .get_account(&get_metadata_address(adapter))
            .await?
            .is_none()
        {
            self.register_adapter(adapter).await?;
        }

        Ok(())
    }

    pub async fn register_tickets_position_metadatata(
        &self,
        airspace_authority: &Keypair,
    ) -> Result<()> {
        let market = self.load_market().await?;
        self.register_tickets_position_metadatata_impl(
            market.claims_mint,
            market.underlying_token_mint,
            TokenKind::Claim,
            10_00,
            airspace_authority,
        )
        .await?;
        self.register_tickets_position_metadatata_impl(
            market.ticket_collateral_mint,
            market.ticket_mint,
            TokenKind::AdapterCollateral,
            1_00,
            airspace_authority,
        )
        .await?;

        Ok(())
    }

    pub async fn register_tickets_position_metadatata_impl(
        &self,
        position_token_mint: Pubkey,
        underlying_token_mint: Pubkey,
        token_kind: TokenKind,
        value_modifier: u16,
        airspace_authority: &Keypair,
    ) -> Result<()> {
        let margin_config_ix = MarginConfigIxBuilder::new(
            self.airspace,
            self.client.payer().pubkey(),
            Some(airspace_authority.pubkey()),
        );

        self.sign_send_transaction(
            &[margin_config_ix.configure_token(
                position_token_mint,
                Some(TokenConfigUpdate {
                    underlying_mint: underlying_token_mint,
                    admin: TokenAdmin::Adapter(jet_fixed_term::ID),
                    token_kind,
                    value_modifier,
                    max_staleness: 0,
                }),
            )],
            &[airspace_authority],
        )
        .await?;

        Ok(())
    }

    pub async fn register_adapter(&self, adapter: &Pubkey) -> Result<()> {
        let ix = ControlIxBuilder::new(self.client.payer().pubkey()).register_adapter(adapter);

        send_and_confirm(&self.client, &[ix], &[]).await?;
        Ok(())
    }

    pub async fn simulate_new_order(
        &self,
        params: OrderParams,
        side: agnostic_orderbook::state::Side,
    ) -> Result<OrderSummary> {
        let mut eq = self.load_event_queue().await?;
        let mut orderbook = self.load_orderbook().await?;
        orderbook
            .inner()?
            .new_order(
                params.as_new_order_params(side, CallbackInfo::default()),
                &mut eq.inner()?,
                MIN_ORDER_SIZE,
            )
            .map_err(anyhow::Error::new)
    }
}

#[derive(Clone)]
pub struct OwnedBook {
    bids: Vec<u8>,
    asks: Vec<u8>,
}

impl OwnedBook {
    pub fn inner(&mut self) -> Result<OrderBookState<CallbackInfo>> {
        Ok(OrderBookState {
            bids: Slab::from_buffer(&mut self.bids, AccountTag::Bids)?,
            asks: Slab::from_buffer(&mut self.asks, AccountTag::Asks)?,
        })
    }
    pub fn bids(&mut self) -> Result<Vec<LeafNode>> {
        Ok(self.inner()?.bids.into_iter(true).collect())
    }
    pub fn asks(&mut self) -> Result<Vec<LeafNode>> {
        Ok(self.inner()?.asks.into_iter(true).collect())
    }

    pub fn asks_order_callback(&mut self, pos: usize) -> Result<CallbackInfo> {
        let key = self.asks()?[pos].key;
        let handle = self.inner()?.asks.find_by_key(key).unwrap();

        Ok(*self.inner()?.asks.get_callback_info(handle))
    }
    pub fn bids_order_callback(&mut self, pos: usize) -> Result<CallbackInfo> {
        let key = self.bids()?[pos].key;
        let handle = self.inner()?.bids.find_by_key(key).unwrap();

        Ok(*self.inner()?.bids.get_callback_info(handle))
    }
}

impl TestManager {
    pub async fn load_market(&self) -> Result<Market> {
        self.load_anchor(&self.ix_builder.market()).await
    }
    pub async fn load_manager_token_vault(&self) -> Result<TokenAccount> {
        let vault = self.ix_builder.vault();

        self.load_anchor(&vault).await
    }
    pub async fn load_event_queue(&self) -> Result<OwnedEventQueue> {
        let data = self.load_data(&self.orderbook.event_queue.pubkey()).await?;

        Ok(OwnedEventQueue::from(data))
    }
    pub async fn load_orderbook_market_state(&self) -> Result<OrderBookMarketState> {
        let key = self.ix_builder.orderbook_state();
        let mut data = self.load_data(&key).await?;

        Ok(
            *OrderBookMarketState::from_buffer(&mut data, AccountTag::Market)
                .map_err(anyhow::Error::from)?,
        )
    }
    pub async fn load_orderbook(&self) -> Result<OwnedBook> {
        let bids_data = self.load_data(&self.orderbook.bids.pubkey()).await?;
        let asks_data = self.load_data(&self.orderbook.asks.pubkey()).await?;

        Ok(OwnedBook {
            bids: bids_data,
            asks: asks_data,
        })
    }

    pub async fn collected_fees(&self) -> Result<u64> {
        let key = self.load_market().await?.fee_vault;
        let vault = self.load_anchor::<TokenAccount>(&key).await?;

        Ok(vault.amount)
    }

    pub async fn load_data(&self, key: &Pubkey) -> Result<Vec<u8>> {
        Ok(self
            .client
            .get_account(key)
            .await?
            .ok_or_else(|| anyhow::Error::msg("failed to fetch key: {key}"))?
            .data)
    }

    pub async fn load_anchor<T: AccountDeserialize>(&self, key: &Pubkey) -> Result<T> {
        let data = self.load_data(key).await?;

        T::try_deserialize(&mut data.as_slice()).map_err(anyhow::Error::from)
    }

    pub async fn load_margin_user(&self, margin_account: &Pubkey) -> Result<MarginUser> {
        let key = self.ix_builder.margin_user_account(*margin_account);

        self.load_anchor(&key).await
    }

    pub async fn load_mature_deposits(
        &self,
        margin_account: &Pubkey,
    ) -> Result<Vec<(Pubkey, TermDeposit)>> {
        let current_time = self.client.get_clock().await?.unix_timestamp;

        let deposits = self
            .client
            .get_program_accounts(
                &jet_fixed_term::ID,
                Some(std::mem::size_of::<TermDeposit>() + 8),
            )
            .await?
            .into_iter()
            .filter_map(|(k, a)| {
                if let Ok(deposit) = TermDeposit::try_deserialize(&mut a.data.as_slice()) {
                    if &deposit.owner == margin_account && deposit.matures_at <= current_time {
                        return Some((k, deposit));
                    }
                }
                None
            })
            .collect::<Vec<_>>();
        Ok(deposits)
    }

    pub async fn load_outstanding_loans(
        &self,
        margin_account: Pubkey,
    ) -> Result<Vec<(Pubkey, TermLoan)>> {
        let margin_user = self.ix_builder.margin_user(margin_account).address;
        let loans = self
            .client
            .get_program_accounts(
                &jet_fixed_term::ID,
                Some(std::mem::size_of::<TermLoan>() + 8),
            )
            .await?
            .into_iter()
            .filter_map(|(k, a)| {
                if let Ok(loan) = TermLoan::try_deserialize(&mut a.data.as_slice()) {
                    if loan.margin_user == margin_user {
                        return Some((k, loan));
                    }
                }
                None
            })
            .collect::<Vec<_>>();

        Ok(loans)
    }
}

#[async_trait]
pub trait GenerateProxy {
    async fn generate(manager: Arc<TestManager>, owner: &Keypair, seed: u16) -> Result<Self>
    where
        Self: Sized;
}

#[async_trait]
impl GenerateProxy for NoProxy {
    async fn generate(_manager: Arc<TestManager>, owner: &Keypair, _seed: u16) -> Result<Self> {
        Ok(NoProxy(owner.pubkey()))
    }
}

#[async_trait]
impl GenerateProxy for MarginIxBuilder {
    async fn generate(manager: Arc<TestManager>, owner: &Keypair, seed: u16) -> Result<Self> {
        let margin = MarginIxBuilder::new(manager.ix_builder.airspace(), owner.pubkey(), seed);
        manager
            .sign_send_transaction(&[margin.create_account()], &[owner])
            .await?;

        Ok(margin)
    }
}

pub struct FixedTermUser<P: Proxy> {
    pub owner: Keypair,
    pub proxy: P,
    pub token_acc: Pubkey,
    manager: Arc<TestManager>,
    client: Arc<dyn SolanaRpcClient>,
}

impl<P: Proxy> FixedTermUser<P> {
    pub fn new(manager: Arc<TestManager>, owner: Keypair, proxy: P) -> Result<Self> {
        let token_acc =
            get_associated_token_address(&proxy.pubkey(), &manager.ix_builder.token_mint());

        Ok(Self {
            owner,
            proxy,
            token_acc,
            client: manager.client.clone(),
            manager,
        })
    }

    pub async fn new_funded(manager: Arc<TestManager>, owner: Keypair, proxy: P) -> Result<Self> {
        let user = Self::new(manager, owner, proxy)?;
        user.fund().await?;
        Ok(user)
    }
}

impl FixedTermUser<RefreshingProxy<MarginIxBuilder>> {
    pub fn new_refreshing(manager: Arc<TestManager>, owner: Keypair, seed: u16) -> Self {
        let proxy = RefreshingProxy::full(&manager.client, &owner, seed, manager.airspace);
        let token_acc =
            get_associated_token_address(&proxy.pubkey(), &manager.ix_builder.token_mint());

        Self {
            owner,
            proxy,
            token_acc,
            client: manager.client.clone(),
            manager,
        }
    }
}

impl<P: Proxy + GenerateProxy> FixedTermUser<P> {
    pub async fn generate_for(
        manager: Arc<TestManager>,
        owner: Keypair,
        seed: u16,
    ) -> Result<Self> {
        let proxy = P::generate(manager.clone(), &owner, seed).await?;
        Self::new(manager, owner, proxy)
    }

    pub async fn generate(manager: Arc<TestManager>) -> Result<Self> {
        let owner = manager.keygen.generate_key();
        manager
            .client
            .airdrop(&owner.pubkey(), 10 * LAMPORTS_PER_SOL)
            .await?;
        let proxy = P::generate(manager.clone(), &owner, 0).await?;
        Self::new(manager, owner, proxy)
    }

    pub async fn generate_funded(manager: Arc<TestManager>) -> Result<Self> {
        let user = Self::generate(manager).await?;
        user.fund().await?;
        Ok(user)
    }
}

impl<P: Proxy> FixedTermUser<P> {
    pub async fn fund(&self) -> Result<()> {
        let create_token = create_associated_token_account(
            &self.manager.client.payer().pubkey(),
            &self.proxy.pubkey(),
            &self.manager.ix_builder.token_mint(),
            &spl_token::id(),
        );
        let create_ticket = create_associated_token_account(
            &self.manager.client.payer().pubkey(),
            &self.proxy.pubkey(),
            &self.manager.ix_builder.ticket_mint(),
            &spl_token::id(),
        );
        let fund = spl_token::instruction::mint_to(
            &spl_token::ID,
            &self.manager.ix_builder.token_mint(),
            &self.token_acc,
            &self.manager.mint_authority.pubkey(),
            &[],
            STARTING_TOKENS,
        )?;

        self.manager
            .sign_send_transaction(&[create_token, create_ticket, fund], &[])
            .await?;

        Ok(())
    }

    pub async fn initialize_margin_user(&self) -> Result<Signature> {
        let ix = self
            .manager
            .ix_builder
            .initialize_margin_user(self.proxy.pubkey());
        self.client
            .send_and_confirm_1tx(&[self.proxy.invoke_signed(ix)], &[&self.owner])
            .await
    }

    pub async fn convert_tokens(&self, amount: u64) -> Result<Signature> {
        let ix = self
            .manager
            .ix_builder
            .convert_tokens(self.proxy.pubkey(), None, None, amount);
        self.client
            .send_and_confirm_1tx(&[self.proxy.invoke_signed(ix)], &[&self.owner])
            .await
    }

    pub async fn stake_tokens(&self, amount: u64, seed: &[u8]) -> Result<Signature> {
        let ix = self
            .manager
            .ix_builder
            .stake_tickets(self.proxy.pubkey(), None, amount, seed);

        self.client
            .send_and_confirm_1tx(&[self.proxy.invoke_signed(ix)], &[&self.owner])
            .await
    }

    pub async fn redeem_claim_ticket(&self, seed: &[u8]) -> Result<Signature> {
        let ticket = self.claim_ticket_key(seed);
        let ix = self
            .manager
            .ix_builder
            .redeem_deposit(self.proxy.pubkey(), ticket, None);
        self.client
            .send_and_confirm_1tx(&[self.proxy.invoke_signed(ix)], &[&self.owner])
            .await
    }

    pub async fn sell_tickets_order(&self, params: OrderParams) -> Result<Signature> {
        let borrow =
            self.manager
                .ix_builder
                .sell_tickets_order(self.proxy.pubkey(), None, None, params);
        self.client
            .send_and_confirm_1tx(&[self.proxy.invoke_signed(borrow)], &[&self.owner])
            .await
    }

    pub async fn margin_sell_tickets_order(
        &self,
        params: OrderParams,
    ) -> Result<Vec<TransactionBuilder>> {
        let ix = self.manager.ix_builder.margin_sell_tickets_order(
            self.proxy.pubkey(),
            None,
            None,
            params,
        );
        self.proxy
            .refresh_and_invoke_signed(ix, clone(&self.owner))
            .await
    }

    pub async fn refresh_and_margin_borrow_order(
        &self,
        params: OrderParams,
    ) -> Result<Vec<TransactionBuilder>> {
        let mut txs = self.proxy.refresh().await?;
        txs.push(self.margin_borrow_order(params).await?);

        Ok(txs)
    }

    pub async fn margin_borrow_order(&self, params: OrderParams) -> Result<TransactionBuilder> {
        let debt_seqno = self.load_margin_user().await?.debt.next_new_loan_seqno();
        let borrow =
            self.manager
                .ix_builder
                .margin_borrow_order(self.proxy.pubkey(), params, debt_seqno);
        Ok(self
            .proxy
            .invoke_signed(borrow)
            .with_signers(&[clone(&self.owner)]))
    }

    pub async fn refresh_and_margin_lend_order(
        &self,
        params: OrderParams,
    ) -> Result<Vec<TransactionBuilder>> {
        let mut txs = self.proxy.refresh().await?;
        txs.push(self.margin_lend_order(params).await?);

        Ok(txs)
    }

    pub async fn margin_lend_order(&self, params: OrderParams) -> Result<TransactionBuilder> {
        let deposit_seqno = self
            .load_margin_user()
            .await?
            .assets
            .next_new_deposit_seqno();
        let ix = self.manager.ix_builder.margin_lend_order(
            self.proxy.pubkey(),
            None,
            params,
            deposit_seqno,
        );
        Ok(self
            .proxy
            .invoke_signed(ix)
            .with_signers(&[clone(&self.owner)]))
    }

    pub async fn lend_order(&self, params: OrderParams, seed: &[u8]) -> Result<Signature> {
        let lend =
            self.manager
                .ix_builder
                .lend_order(self.proxy.pubkey(), None, None, params, seed);
        self.client
            .send_and_confirm_1tx(&[self.proxy.invoke_signed(lend)], &[&self.owner])
            .await
    }

    pub async fn cancel_order(&self, order_id: u128) -> Result<Signature> {
        let cancel = self
            .manager
            .ix_builder
            .cancel_order(self.proxy.pubkey(), order_id);
        self.client
            .send_and_confirm_1tx(&[self.proxy.invoke_signed(cancel)], &[&self.owner])
            .await
    }

    pub async fn settle(&self) -> Result<Signature> {
        let settle = self.manager.ix_builder.settle(self.proxy.pubkey());
        self.client.send_and_confirm_1tx(&[settle], &[]).await
    }

    pub async fn set_roll_config(
        &self,
        side: MarketSide,
        config: AutoRollConfig,
    ) -> Result<Signature> {
        let set_config =
            self.manager
                .ix_builder
                .configure_auto_roll(self.proxy.pubkey(), side, config);
        self.client
            .send_and_confirm_1tx(&[self.proxy.invoke_signed(set_config)], &[&self.owner])
            .await
    }

    pub async fn repay(&self, term_loan_seqno: u64, amount: u64) -> Result<Signature> {
        // we are not sure if the user or a crank paid for the rent, so we just fetch the data
        let payer = {
            let loan_key = self.term_loan_key(&term_loan_seqno.to_le_bytes());
            let loan: TermLoan = self.load_anchor(&loan_key).await?;

            loan.payer
        };
        let source = get_associated_token_address(
            &self.proxy.pubkey(),
            &self.manager.ix_builder.token_mint(),
        );
        let repay = self.manager.ix_builder.margin_repay(
            &self.proxy.pubkey(),
            &payer,
            &self.proxy.pubkey(),
            &source,
            term_loan_seqno,
            amount,
        );

        self.client
            .send_and_confirm_1tx(&[self.proxy.invoke_signed(repay)], &[&self.owner])
            .await
    }

    pub async fn load_anchor<T: AccountDeserialize>(&self, key: &Pubkey) -> Result<T> {
        let data = self
            .client
            .get_account(key)
            .await?
            .ok_or_else(|| anyhow::Error::msg("failed to fetch key: [key]"))?
            .data;

        T::try_deserialize(&mut data.as_slice()).map_err(anyhow::Error::from)
    }

    pub async fn try_repay_all(&self) -> Result<()> {
        let mut outstanding_loans = self
            .manager
            .load_outstanding_loans(self.proxy.pubkey())
            .await?;
        outstanding_loans.sort_by(|a, b| a.1.sequence_number.cmp(&b.1.sequence_number));

        for (_, loan) in outstanding_loans {
            self.repay(loan.sequence_number, loan.balance).await?;
        }
        Ok(())
    }
}

impl<P: Proxy> FixedTermUser<P> {
    pub fn claim_ticket_key(&self, seed: &[u8]) -> Pubkey {
        self.manager
            .ix_builder
            .term_deposit_key(&self.proxy.pubkey(), seed)
    }

    pub fn term_deposit_key(&self, seed: &[u8]) -> Pubkey {
        self.manager
            .ix_builder
            .term_deposit_key(&self.proxy.pubkey(), seed)
    }
    pub fn term_loan_key(&self, seed: &[u8]) -> Pubkey {
        let margin_user = self
            .manager
            .ix_builder
            .margin_user_account(self.proxy.pubkey());
        self.manager.ix_builder.term_loan_key(&margin_user, seed)
    }
    pub async fn load_term_deposit(&self, seed: &[u8]) -> Result<TermDeposit> {
        let key = self.claim_ticket_key(seed);

        self.manager.load_anchor(&key).await
    }

    pub async fn load_term_loan(&self, seqno: u64) -> Result<TermLoan> {
        let key = self.term_loan_key(&seqno.to_le_bytes());

        self.manager.load_anchor(&key).await
    }
    /// loads the current state of the user token wallet
    pub async fn tokens(&self) -> Result<u64> {
        let key = get_associated_token_address(
            &self.proxy.pubkey(),
            &self.manager.ix_builder.token_mint(),
        );

        self.manager
            .load_anchor::<TokenAccount>(&key)
            .await
            .map(|a| a.amount)
    }

    /// loads the current state of the user ticket wallet
    pub async fn tickets(&self) -> Result<u64> {
        let key = get_associated_token_address(
            &self.proxy.pubkey(),
            &self.manager.ix_builder.ticket_mint(),
        );
        self.manager
            .load_anchor::<TokenAccount>(&key)
            .await
            .map(|a| a.amount)
    }

    /// loads the current state of the user collateral balance
    pub async fn collateral(&self) -> Result<u64> {
        let key = self
            .manager
            .ix_builder
            .margin_user(self.proxy.pubkey())
            .ticket_collateral;
        self.manager
            .load_anchor::<TokenAccount>(&key)
            .await
            .map(|a| a.amount)
    }

    /// loads the current state of the user claim balance
    pub async fn claims(&self) -> Result<u64> {
        let key = self
            .manager
            .ix_builder
            .margin_user(self.proxy.pubkey())
            .claims;
        self.manager
            .load_anchor::<TokenAccount>(&key)
            .await
            .map(|a| a.amount)
    }

    pub async fn load_margin_user(&self) -> Result<MarginUser> {
        let key = self
            .manager
            .ix_builder
            .margin_user_account(self.proxy.pubkey());
        self.manager.load_anchor(&key).await
    }
}

pub struct OrderAmount {
    pub base: u64,
    pub quote: u64,
    pub price: u64,
}

impl OrderAmount {
    /// rate is in basis points
    pub fn from_quote_amount_rate(quote: u64, rate_bps: u64) -> Self {
        let base = quote + quote * rate_bps / 10_000;
        let price = Fp32::from(quote) / base;

        OrderAmount {
            base: u64::MAX,
            quote,
            price: price.downcast_u64().unwrap(),
        }
    }

    /// rate is in basis points
    pub fn from_base_amount_rate(base: u64, rate_bps: u64) -> Self {
        let quote = base * 10_000 / (rate_bps + 10_000);
        let price = Fp32::from(quote) / base;

        OrderAmount {
            base,
            quote: u64::MAX,
            price: price.downcast_u64().unwrap(),
        }
    }

    pub fn params_from_quote_amount_rate(amount: u64, rate_bps: u64) -> OrderParams {
        Self::from_quote_amount_rate(amount, rate_bps).default_order_params()
    }

    pub fn default_order_params(&self) -> OrderParams {
        OrderParams {
            max_ticket_qty: self.base,
            max_underlying_token_qty: self.quote,
            limit_price: self.price,
            match_limit: 1_000,
            post_only: false,
            post_allowed: true,
            auto_stake: true,
            auto_roll: false,
        }
    }
}

pub async fn generate_test_mint(client: &SolanaTestContext) -> Result<(Pubkey, Keypair)> {
    let mint = client.generate_key();
    let mint_authority = client.generate_key();
    initialize_test_mint(client, &mint, &mint_authority.pubkey()).await?;

    Ok((mint.pubkey(), mint_authority))
}

pub async fn initialize_test_mint(
    client: &SolanaTestContext,
    mint: &Keypair,
    mint_authority: &Pubkey,
) -> Result<()> {
    let payer = client.rpc.payer();
    let recent_blockhash = client.rpc.get_latest_blockhash().await?;
    let rent = client
        .rpc
        .get_minimum_balance_for_rent_exemption(Mint::LEN)
        .await?;
    let transaction =
        initialize_test_mint_transaction(mint, payer, mint_authority, 6, rent, recent_blockhash);
    client
        .rpc
        .send_and_confirm_transaction(&transaction)
        .await?;

    Ok(())
}

pub fn initialize_test_mint_transaction(
    mint_keypair: &Keypair,
    payer: &Keypair,
    mint_authority: &Pubkey,
    decimals: u8,
    rent: u64,
    recent_blockhash: Hash,
) -> Transaction {
    let instructions = {
        let create_mint_account = {
            let space = Mint::LEN;
            system_instruction::create_account(
                &payer.pubkey(),
                &mint_keypair.pubkey(),
                rent,
                space as u64,
                &spl_token::ID,
            )
        };
        let initialize_mint = initialize_mint(
            &spl_token::ID,
            &mint_keypair.pubkey(),
            mint_authority,
            Some(mint_authority),
            decimals,
        )
        .unwrap();

        &[create_mint_account, initialize_mint]
    };
    let signing_keypairs = &[payer, mint_keypair];
    Transaction::new_signed_with_payer(
        instructions,
        Some(&payer.pubkey()),
        signing_keypairs,
        recent_blockhash,
    )
}

pub async fn create_and_fund_fixed_term_market_margin_user(
    ctx: &Arc<MarginTestContext>,
    manager: Arc<TestManager>,
    pool_positions: Vec<(Pubkey, u64, u64)>,
) -> FixedTermUser<RefreshingProxy<MarginIxBuilder>> {
    // set up user
    let user = setup_user(ctx, pool_positions).await.unwrap();
    let wallet = user.user.signer;

    // set up proxy
    let proxy = RefreshingProxy::full(&ctx.rpc, &wallet, 0, ctx.margin.airspace());

    let user = FixedTermUser::new_funded(manager.clone(), wallet, proxy.clone())
        .await
        .unwrap();
    user.initialize_margin_user().await.unwrap();

    let margin_user = user.load_margin_user().await.unwrap();
    assert_eq!(margin_user.market, manager.ix_builder.market());

    user
}<|MERGE_RESOLUTION|>--- conflicted
+++ resolved
@@ -37,19 +37,11 @@
     margin_integrator::{NoProxy, Proxy, RefreshingProxy},
     solana::{
         keypair::clone,
-<<<<<<< HEAD
         keypair::KeypairExt,
         transaction::{
-            SendTransactionBuilder, TransactionBuilder, TransactionBuilderExt, WithSigner,
+            InverseSendTransactionBuilder, SendTransactionBuilder, TransactionBuilder,
+            TransactionBuilderExt, WithSigner,
         },
-=======
-        transaction::{
-            InverseSendTransactionBuilder, SendTransactionBuilder, TransactionBuilder, WithSigner,
-        },
-    },
-    tx_builder::{
-        fixed_term::FixedTermPositionRefresher, global_initialize_instructions, MarginTxBuilder,
->>>>>>> af247d4f
     },
     tx_builder::global_initialize_instructions,
     util::no_dupe_queue::AsyncNoDupeQueue,
@@ -355,13 +347,9 @@
             .next_new_deposit_seqno();
         let mut builder = Vec::<TransactionBuilder>::new();
         for (key, deposit) in mature_deposits {
-            let ix = self.ix_builder.auto_roll_lend_order(
-                *margin_account,
-                key,
-                deposit.payer,
-                None,
-                seq_no,
-            );
+            let ix =
+                self.ix_builder
+                    .auto_roll_lend_order(*margin_account, key, deposit.payer, seq_no);
             seq_no += 1;
             builder.push(ix.into())
         }
