use std::{collections::HashMap, sync::Arc};

use agnostic_orderbook::state::{
    critbit::{LeafNode, Slab},
    event_queue::EventQueue,
    market_state::MarketState as OrderBookMarketState,
    orderbook::OrderBookState,
    AccountTag, OrderSummary,
};
use anchor_lang::Discriminator;
use anchor_lang::{AccountDeserialize, AnchorSerialize, InstructionData, ToAccountMetas};
use anchor_spl::token::TokenAccount;
use anyhow::Result;
use async_trait::async_trait;
use jet_bonds::{
    control::state::BondManager,
    margin::state::MarginUser,
    orderbook::state::{event_queue_len, orderbook_slab_len, CallbackInfo, OrderParams},
    tickets::state::{ClaimTicket, SplitTicket},
};

use jet_margin_sdk::{
    bonds::{bonds_pda, event_builder::build_consume_events_info, BondsIxBuilder},
    ix_builder::{
        get_control_authority_address, get_metadata_address, ControlIxBuilder, MarginIxBuilder,
    },
    margin_integrator::{NoProxy, Proxy},
    solana::{
        keypair::clone,
        transaction::{SendTransactionBuilder, TransactionBuilder},
    },
    tx_builder::global_initialize_instructions,
};
use jet_metadata::{PositionTokenMetadata, TokenKind};
use jet_proto_math::fixed_point::Fp32;
use jet_simulation::{
    create_wallet, generate_keypair, send_and_confirm, solana_rpc_api::SolanaRpcClient,
};
use solana_sdk::{
    hash::Hash,
    instruction::Instruction,
    message::Message,
    native_token::LAMPORTS_PER_SOL,
    program_pack::Pack,
    pubkey::Pubkey,
    signature::{Keypair, Signature},
    signer::Signer,
    system_instruction, system_program,
    transaction::Transaction,
};
use spl_associated_token_account::{
    get_associated_token_address, instruction::create_associated_token_account,
};
use spl_token::{instruction::initialize_mint, state::Mint};

use crate::tokens::TokenManager;

pub const LOCALNET_URL: &str = "http://127.0.0.1:8899";
pub const DEVNET_URL: &str = "https://api.devnet.solana.com/";

pub const STARTING_TOKENS: u64 = 1_000_000_000;
pub const BOND_MANAGER_SEED: [u8; 32] = *b"verygoodlongseedfrombytewemakeit";
pub const BOND_MANAGER_TAG: u64 = u64::from_le_bytes(*b"zachzach");
pub const FEEDER_FUND_SEED: u64 = u64::from_le_bytes(*b"feedingf");
pub const ORDERBOOK_CAPACITY: usize = 1_000;
pub const EVENT_QUEUE_CAPACITY: usize = 1_000;
pub const STAKE_DURATION: i64 = 3; // in seconds
pub const MIN_ORDER_SIZE: u64 = 10;

#[derive(Debug, Default, Clone)]
pub struct Keys<T>(HashMap<String, T>);

impl<T> Keys<T> {
    pub fn new() -> Self {
        Self(HashMap::new())
    }
    pub fn insert(&mut self, k: &str, v: T) {
        self.0.insert(k.into(), v);
    }
    pub fn unwrap(&self, k: &str) -> Result<&T> {
        self.0
            .get(k)
            .ok_or_else(|| anyhow::Error::msg("missing key: {k}"))
    }

    pub fn inner(&self) -> &HashMap<String, T> {
        &self.0
    }
}

pub struct TestManager {
    pub client: Arc<dyn SolanaRpcClient>,
    pub ix_builder: BondsIxBuilder,
    pub kps: Keys<Keypair>,
    pub keys: Keys<Pubkey>,
}

impl Clone for TestManager {
    fn clone(&self) -> Self {
        Self {
            client: self.client.clone(),
            ix_builder: self.ix_builder.clone(),
            kps: Keys(
                self.kps
                    .0
                    .iter()
                    .map(|(k, v)| (k.clone(), Keypair::from_bytes(&v.to_bytes()).unwrap()))
                    .collect(),
            ),
            keys: self.keys.clone(),
        }
    }
}

impl TestManager {
    pub async fn full(client: Arc<dyn SolanaRpcClient>) -> Result<Self> {
        let mint = generate_keypair();
        let oracle = TokenManager::new(client.clone())
            .create_oracle(&mint.pubkey())
            .await?;
        let bond_ticket_mint = bonds_pda(&[
            jet_bonds::seeds::BOND_TICKET_MINT,
            BondsIxBuilder::bond_manager_key(
                &Pubkey::default(), //todo airspace
                &mint.pubkey(),
                BOND_MANAGER_SEED,
            )
            .as_ref(),
        ]);
        let ticket_oracle = TokenManager::new(client.clone())
            .create_oracle(&bond_ticket_mint)
            .await?;
        TestManager::new(
            client,
            &mint,
            &generate_keypair(),
            &generate_keypair(),
            &generate_keypair(),
            oracle.price,
            ticket_oracle.price,
        )
        .await?
        .with_crank()
        .await?
        .with_margin()
        .await
    }

    pub async fn new(
        client: Arc<dyn SolanaRpcClient>,
        mint: &Keypair,
        eq_kp: &Keypair,
        bids_kp: &Keypair,
        asks_kp: &Keypair,
        underlying_oracle: Pubkey,
        ticket_oracle: Pubkey,
    ) -> Result<Self> {
        let payer = client.payer();
        let recent_blockhash = client.get_latest_blockhash().await?;
        let rent = client
            .get_minimum_balance_for_rent_exemption(Mint::LEN)
            .await?;
        let transaction = initialize_test_mint_transaction(mint, payer, 6, rent, recent_blockhash);
        client.send_and_confirm_transaction(&transaction).await?;

        let ix_builder = BondsIxBuilder::new_from_seed(
            &Pubkey::default(),
            &mint.pubkey(),
            BOND_MANAGER_SEED,
            payer.pubkey(),
            underlying_oracle,
            ticket_oracle,
        )
        .with_payer(&payer.pubkey());
        let mut this = Self {
            client: client.clone(),
            ix_builder,
            kps: Keys::new(),
            keys: Keys::new(),
        };
        this.insert_kp("token_mint", clone(mint));

        let init_eq = {
            let rent = this
                .client
                .get_minimum_balance_for_rent_exemption(event_queue_len(
                    EVENT_QUEUE_CAPACITY as usize,
                ))
                .await?;
            this.ix_builder.initialize_event_queue(
                &eq_kp.pubkey(),
                EVENT_QUEUE_CAPACITY as usize,
                rent,
            )?
        };

        let init_bids = {
            let rent = this
                .client
                .get_minimum_balance_for_rent_exemption(orderbook_slab_len(
                    ORDERBOOK_CAPACITY as usize,
                ))
                .await?;
            this.ix_builder.initialize_orderbook_slab(
                &bids_kp.pubkey(),
                ORDERBOOK_CAPACITY as usize,
                rent,
            )?
        };
        let init_asks = {
            let rent = this
                .client
                .get_minimum_balance_for_rent_exemption(orderbook_slab_len(
                    ORDERBOOK_CAPACITY as usize,
                ))
                .await?;
            this.ix_builder.initialize_orderbook_slab(
                &asks_kp.pubkey(),
                ORDERBOOK_CAPACITY as usize,
                rent,
            )?
        };
        this.ix_builder = this.ix_builder.with_orderbook_accounts(
            bids_kp.pubkey(),
            asks_kp.pubkey(),
            eq_kp.pubkey(),
        );
        this.insert_kp("eq", clone(eq_kp));
        this.insert_kp("bids", clone(bids_kp));
        this.insert_kp("asks", clone(asks_kp));

        let init_manager = this.ix_builder.initialize_manager(
            this.client.payer().pubkey(),
            BOND_MANAGER_TAG,
            BOND_MANAGER_SEED,
            STAKE_DURATION,
        )?;
        let init_orderbook = this.ix_builder.initialize_orderbook(
            this.client.payer().pubkey(),
            eq_kp.pubkey(),
            bids_kp.pubkey(),
            asks_kp.pubkey(),
            MIN_ORDER_SIZE,
        )?;

        this.sign_send_transaction(
            &[init_eq, init_bids, init_asks, init_manager, init_orderbook],
            None,
        )
        .await?;

        Ok(this)
    }

    pub async fn with_crank(mut self) -> Result<Self> {
        let crank = generate_keypair();

        self.ix_builder = self.ix_builder.with_crank(&crank.pubkey());
        let auth_crank = self
            .ix_builder
            .authorize_crank(self.client.payer().pubkey(), crank.pubkey())?;
        self.insert_kp("crank", crank);

        self.sign_send_transaction(&[auth_crank], None).await?;
        Ok(self)
    }

    /// set up metadata authorization for margin to invoke bonds
    pub async fn with_margin(self) -> Result<Self> {
        self.create_authority_if_missing().await?;
        self.register_adapter_if_unregistered(&jet_bonds::ID)
            .await?;
        self.register_bonds_position_metadatata().await?;

        Ok(self)
    }

    pub async fn sign_send_transaction(
        &self,
        instructions: &[Instruction],
        add_signers: Option<&[&Keypair]>,
    ) -> Result<Signature> {
        let mut signers = Vec::<&Keypair>::new();
        let owned_kps = self.kps.inner();
        let mut keypairs = owned_kps.iter().map(|(_, v)| v).collect::<Vec<&Keypair>>();
        if let Some(extra_signers) = add_signers {
            keypairs.extend_from_slice(extra_signers);
        }
        keypairs.push(self.client.payer());

        let msg = Message::new(instructions, Some(&self.client.payer().pubkey()));
        for signer in msg.signer_keys() {
            for kp in keypairs.clone() {
                if &kp.pubkey() == signer {
                    signers.push(kp);
                }
            }
        }
        let mut tx = Transaction::new_unsigned(msg);
        tx.sign(&signers, self.client.get_latest_blockhash().await?);

        self.client.send_and_confirm_transaction(&tx).await
    }
}

impl TestManager {
    pub async fn consume_events(&self) -> Result<Signature> {
        let mut eq = self.load_event_queue().await?;

        let info = build_consume_events_info(eq.inner())?;
        let (accounts, num_events, seeds) = info.as_params();
        let consume = self
            .ix_builder
            .consume_events(accounts, num_events, seeds)?;

        self.sign_send_transaction(&[consume], None).await
    }
    pub async fn pause_ticket_redemption(&self) -> Result<Signature> {
        let pause = self.ix_builder.pause_ticket_redemption()?;

        self.sign_send_transaction(&[pause], None).await
    }
    pub async fn resume_ticket_redemption(&self) -> Result<Signature> {
        let resume = self.ix_builder.resume_ticket_redemption()?;

        self.sign_send_transaction(&[resume], None).await
    }

    pub async fn pause_orders(&self) -> Result<Signature> {
        let pause = self.ix_builder.pause_order_matching()?;

        self.sign_send_transaction(&[pause], None).await
    }

    pub async fn resume_orders(&self) -> Result<()> {
        loop {
            if self.load_orderbook_market_state().await?.pause_matching == (false as u8) {
                break;
            }

            let resume = self.ix_builder.resume_order_matching()?;
            self.sign_send_transaction(&[resume], None).await?;
        }

        Ok(())
    }

    pub fn insert_kp(&mut self, k: &str, kp: Keypair) {
        self.keys.insert(k, kp.pubkey());
        self.kps.insert(k, kp);
    }
}

/// copy paste from jet_v2::hosted::margin
impl TestManager {
    pub async fn create_authority_if_missing(&self) -> Result<()> {
        if self
            .client
            .get_account(&get_control_authority_address())
            .await?
            .is_none()
        {
            self.init_globals().await?;
        }

        Ok(())
    }

    pub async fn init_globals(&self) -> Result<()> {
        let payer = self.client.payer().pubkey();

        self.client
            .send_and_confirm(global_initialize_instructions(payer))
            .await?;
        Ok(())
    }

    pub async fn register_adapter_if_unregistered(&self, adapter: &Pubkey) -> Result<()> {
        if self
            .client
            .get_account(&get_metadata_address(adapter))
            .await?
            .is_none()
        {
            self.register_adapter(adapter).await?;
        }

        Ok(())
    }

    pub async fn register_bonds_position_metadatata(&self) -> Result<()> {
        let manager = self.load_manager().await?;
        self.register_bonds_position_metadatata_impl(
            manager.claims_mint,
            manager.underlying_token_mint,
            TokenKind::Claim,
        )
        .await?;
        self.register_bonds_position_metadatata_impl(
            manager.collateral_mint,
            manager.bond_ticket_mint,
            TokenKind::AdapterCollateral,
        )
        .await?;

        Ok(())
    }

    pub async fn register_bonds_position_metadatata_impl(
        &self,
        position_token_mint: Pubkey,
        underlying_token_mint: Pubkey,
        token_kind: TokenKind,
    ) -> Result<()> {
        let pos_data = PositionTokenMetadata {
            position_token_mint,
            underlying_token_mint,
            adapter_program: jet_bonds::ID,
            token_kind,
            value_modifier: 1_000,
            max_staleness: 1_000,
        };
        let address = get_metadata_address(&position_token_mint);

        let create = Instruction {
            program_id: jet_metadata::ID,
            accounts: jet_metadata::accounts::CreateEntry {
                key_account: position_token_mint,
                metadata_account: address,
                authority: get_control_authority_address(),
                payer: self.client.payer().pubkey(),
                system_program: system_program::ID,
            }
            .to_account_metas(None),
            data: jet_metadata::instruction::CreateEntry {
                seed: String::new(),
                space: 8 + std::mem::size_of::<PositionTokenMetadata>() as u64,
            }
            .data(),
        };
        let mut metadata = PositionTokenMetadata::discriminator().to_vec();
        pos_data.serialize(&mut metadata)?;

        let set = Instruction {
            program_id: jet_metadata::ID,
            accounts: jet_metadata::accounts::SetEntry {
                metadata_account: address,
                authority: get_control_authority_address(),
            }
            .to_account_metas(None),
            data: jet_metadata::instruction::SetEntry {
                offset: 0,
                data: metadata,
            }
            .data(),
        };

        self.sign_send_transaction(&[create, set], None).await?;

        Ok(())
    }

    pub async fn register_adapter(&self, adapter: &Pubkey) -> Result<()> {
        let ix = ControlIxBuilder::new(self.client.payer().pubkey()).register_adapter(adapter);

        send_and_confirm(&self.client, &[ix], &[]).await?;
        Ok(())
    }

    pub async fn simulate_new_order(
        &self,
        params: OrderParams,
        side: agnostic_orderbook::state::Side,
    ) -> Result<OrderSummary> {
        let mut eq = self.load_event_queue().await?;
        let mut orderbook = self.load_orderbook().await?;
        orderbook
            .inner()?
            .new_order(
                params.as_new_order_params(side, CallbackInfo::default()),
                &mut eq.inner(),
                MIN_ORDER_SIZE,
            )
            .map_err(anyhow::Error::new)
    }
}

pub struct OwnedEQ(Vec<u8>);

impl OwnedEQ {
    pub fn new(data: Vec<u8>) -> Self {
        Self(data)
    }

    pub fn inner(&mut self) -> EventQueue<CallbackInfo> {
        EventQueue::from_buffer(
            &mut self.0,
            agnostic_orderbook::state::AccountTag::EventQueue,
        )
        .unwrap()
    }
}

pub struct OwnedBook {
    bids: Vec<u8>,
    asks: Vec<u8>,
}

impl OwnedBook {
    pub fn inner(&mut self) -> Result<OrderBookState<CallbackInfo>> {
        Ok(OrderBookState {
            bids: Slab::from_buffer(&mut self.bids, AccountTag::Bids)?,
            asks: Slab::from_buffer(&mut self.asks, AccountTag::Asks)?,
        })
    }
    pub fn bids(&mut self) -> Result<Vec<LeafNode>> {
        Ok(self.inner()?.bids.into_iter(true).collect())
    }
    pub fn asks(&mut self) -> Result<Vec<LeafNode>> {
        Ok(self.inner()?.asks.into_iter(true).collect())
    }
}

impl TestManager {
    pub async fn load_manager(&self) -> Result<BondManager> {
        self.load_anchor(&self.ix_builder.manager()).await
    }
    pub async fn load_manager_token_vault(&self) -> Result<TokenAccount> {
        let vault = self.ix_builder.vault();

        self.load_anchor(&vault).await
    }
    pub async fn load_event_queue(&self) -> Result<OwnedEQ> {
        let data = self.load_account("eq").await?;

        Ok(OwnedEQ::new(data))
    }
    pub async fn load_orderbook_market_state(&self) -> Result<OrderBookMarketState> {
        let key = self.ix_builder.orderbook_state();
        let mut data = self.load_data(&key).await?;

        Ok(
            *OrderBookMarketState::from_buffer(&mut data, AccountTag::Market)
                .map_err(anyhow::Error::from)?,
        )
    }
    pub async fn load_orderbook(&self) -> Result<OwnedBook> {
        let bids_data = self.load_account("bids").await?;
        let asks_data = self.load_account("asks").await?;

        Ok(OwnedBook {
            bids: bids_data,
            asks: asks_data,
        })
    }

    pub async fn load_account(&self, k: &str) -> Result<Vec<u8>> {
        self.load_data(self.keys.unwrap(k)?).await
    }
    pub async fn load_data(&self, key: &Pubkey) -> Result<Vec<u8>> {
        Ok(self
            .client
            .get_account(key)
            .await?
            .ok_or_else(|| anyhow::Error::msg("failed to fetch key: {key}"))?
            .data)
    }
    pub async fn load_anchor<T: AccountDeserialize>(&self, key: &Pubkey) -> Result<T> {
        let data = self.load_data(key).await?;

        T::try_deserialize(&mut data.as_slice()).map_err(anyhow::Error::from)
    }
}

#[async_trait]
pub trait GenerateProxy {
    async fn generate(manager: Arc<TestManager>, owner: &Keypair) -> Result<Self>
    where
        Self: Sized;
}

#[async_trait]
impl GenerateProxy for NoProxy {
    async fn generate(_manager: Arc<TestManager>, owner: &Keypair) -> Result<Self> {
        Ok(NoProxy(owner.pubkey()))
    }
}

#[async_trait]
impl GenerateProxy for MarginIxBuilder {
    async fn generate(manager: Arc<TestManager>, owner: &Keypair) -> Result<Self> {
        let margin = MarginIxBuilder::new(owner.pubkey(), 0);
        manager
            .sign_send_transaction(&[margin.create_account()], Some(&[owner]))
            .await?;

        Ok(margin)
    }
}

pub struct BondsUser<P: Proxy> {
    pub owner: Keypair,
    pub proxy: P,
    pub token_acc: Pubkey,
    manager: Arc<TestManager>,
    client: Arc<dyn SolanaRpcClient>,
}

impl<P: Proxy> BondsUser<P> {
    pub fn new_with_proxy(manager: Arc<TestManager>, owner: Keypair, proxy: P) -> Result<Self> {
        let token_acc =
            get_associated_token_address(&proxy.pubkey(), &manager.ix_builder.token_mint());

        Ok(Self {
            owner,
            proxy,
            token_acc,
            client: manager.client.clone(),
            manager,
        })
    }

    pub async fn new_with_proxy_funded(
        manager: Arc<TestManager>,
        owner: Keypair,
        proxy: P,
    ) -> Result<Self> {
        let user = Self::new_with_proxy(manager, owner, proxy)?;
        user.fund().await?;
        Ok(user)
    }
}

impl<P: Proxy + GenerateProxy> BondsUser<P> {
    pub async fn new(manager: Arc<TestManager>) -> Result<Self> {
        let owner = create_wallet(&manager.client, 10 * LAMPORTS_PER_SOL).await?;
        let proxy = P::generate(manager.clone(), &owner).await?;
        Self::new_with_proxy(manager, owner, proxy)
    }

    pub async fn new_funded(manager: Arc<TestManager>) -> Result<Self> {
        let user = Self::new(manager).await?;
        user.fund().await?;
        Ok(user)
    }
}

impl<P: Proxy> BondsUser<P> {
    pub async fn fund(&self) -> Result<()> {
        let create_token = create_associated_token_account(
            &self.manager.client.payer().pubkey(),
            &self.proxy.pubkey(),
            &self.manager.ix_builder.token_mint(),
        );
        let create_ticket = create_associated_token_account(
            &self.manager.client.payer().pubkey(),
            &self.proxy.pubkey(),
            &self.manager.ix_builder.ticket_mint(),
        );
        let fund = spl_token::instruction::mint_to(
            &spl_token::ID,
            &self.manager.ix_builder.token_mint(),
            &self.token_acc,
            &self.manager.ix_builder.token_mint(),
            &[],
            STARTING_TOKENS,
        )?;

        self.manager
            .sign_send_transaction(&[create_token, create_ticket, fund], Some(&[&self.owner]))
            .await?;

        Ok(())
    }

    pub async fn initialize_margin_user(&self) -> Result<Signature> {
        let ix = self
            .manager
            .ix_builder
            .initialize_margin_user(self.proxy.pubkey())?;
        self.client
            .send_and_confirm_1tx(&[self.proxy.invoke_signed(ix)], &[&self.owner])
            .await
    }

    pub async fn convert_tokens(&self, amount: u64) -> Result<Signature> {
        let ix = self
            .manager
            .ix_builder
            .convert_tokens(self.proxy.pubkey(), None, None, amount)?;
        self.client
            .send_and_confirm_1tx(&[self.proxy.invoke_signed(ix)], &[&self.owner])
            .await
    }

    pub async fn stake_tokens(&self, amount: u64, seed: &[u8]) -> Result<Signature> {
        let ix = self
            .manager
            .ix_builder
            .stake_tickets(self.proxy.pubkey(), None, amount, seed)?;

        self.client
            .send_and_confirm_1tx(&[self.proxy.invoke_signed(ix)], &[&self.owner])
            .await
    }

    pub async fn redeem_claim_ticket(&self, seed: &[u8]) -> Result<Signature> {
        let ticket = self.claim_ticket_key(seed);
        let ix = self
            .manager
            .ix_builder
            .redeem_ticket(self.proxy.pubkey(), ticket, None)?;
        self.client
            .send_and_confirm_1tx(&[self.proxy.invoke_signed(ix)], &[&self.owner])
            .await
    }

    pub async fn sell_tickets_order(&self, params: OrderParams) -> Result<Signature> {
        let borrow =
            self.manager
                .ix_builder
                .sell_tickets_order(self.proxy.pubkey(), None, None, params)?;
        self.client
            .send_and_confirm_1tx(&[self.proxy.invoke_signed(borrow)], &[&self.owner])
            .await
    }

    pub async fn margin_sell_tickets_order(
        &self,
        params: OrderParams,
    ) -> Result<Vec<TransactionBuilder>> {
        let ix = self.manager.ix_builder.margin_sell_tickets_order(
            self.proxy.pubkey(),
            None,
            None,
            params,
        )?;
        self.proxy
            .refresh_and_invoke_signed(ix, clone(&self.owner))
            .await
    }

    pub async fn margin_borrow_order(
        &self,
        params: OrderParams,
    ) -> Result<Vec<TransactionBuilder>> {
        let borrow = self
            .manager
            .ix_builder
            .margin_borrow_order(self.proxy.pubkey(), params)?;
        self.proxy
            .refresh_and_invoke_signed(borrow, clone(&self.owner))
            .await
    }

    pub async fn margin_lend_order(
        &self,
        params: OrderParams,
        seed: &[u8],
    ) -> Result<Vec<TransactionBuilder>> {
        let ix =
            self.manager
                .ix_builder
                .margin_lend_order(self.proxy.pubkey(), None, params, seed)?;
        self.proxy
            .refresh_and_invoke_signed(ix, clone(&self.owner))
            .await
    }

    pub async fn lend_order(&self, params: OrderParams, seed: &[u8]) -> Result<Signature> {
        let lend =
            self.manager
                .ix_builder
                .lend_order(self.proxy.pubkey(), None, None, params, seed)?;
        self.client
            .send_and_confirm_1tx(&[self.proxy.invoke_signed(lend)], &[&self.owner])
            .await
    }

    pub async fn cancel_order(&self, order_id: u128) -> Result<Signature> {
        let cancel = self
            .manager
            .ix_builder
            .cancel_order(self.proxy.pubkey(), order_id)?;
        self.client
            .send_and_confirm_1tx(&[self.proxy.invoke_signed(cancel)], &[&self.owner])
            .await
    }

    pub async fn settle(&self) -> Result<Signature> {
        let cancel = self
            .manager
            .ix_builder
            .settle(self.proxy.pubkey(), None, None)?;
        self.client
            .send_and_confirm_1tx(&[self.proxy.invoke_signed(cancel)], &[&self.owner])
            .await
    }
}

impl<P: Proxy> BondsUser<P> {
    pub fn claim_ticket_key(&self, seed: &[u8]) -> Pubkey {
        self.manager
            .ix_builder
            .claim_ticket_key(&self.proxy.pubkey(), seed)
    }
<<<<<<< HEAD
    pub async fn load_claim_ticket(&self, seed: &[u8]) -> Result<ClaimTicket> {
=======
    pub fn split_ticket_key(&self, seed: Vec<u8>) -> Pubkey {
        self.manager
            .ix_builder
            .split_ticket_key(&self.proxy.pubkey(), seed)
    }
    pub async fn load_claim_ticket(&self, seed: Vec<u8>) -> Result<ClaimTicket> {
>>>>>>> 7e547a1f
        let key = self.claim_ticket_key(seed);

        self.manager.load_anchor(&key).await
    }
    pub async fn load_split_ticket(&self, seed: Vec<u8>) -> Result<SplitTicket> {
        let key = self.split_ticket_key(seed);

        self.manager.load_anchor(&key).await
    }
    /// loads the current state of the user token wallet
    pub async fn tokens(&self) -> Result<u64> {
        let key = get_associated_token_address(
            &self.proxy.pubkey(),
            &self.manager.ix_builder.token_mint(),
        );

        self.manager
            .load_anchor::<TokenAccount>(&key)
            .await
            .map(|a| a.amount)
    }

    /// loads the current state of the user ticket wallet
    pub async fn tickets(&self) -> Result<u64> {
        let key = get_associated_token_address(
            &self.proxy.pubkey(),
            &self.manager.ix_builder.ticket_mint(),
        );
        self.manager
            .load_anchor::<TokenAccount>(&key)
            .await
            .map(|a| a.amount)
    }

    /// loads the current state of the user collateral balance
    pub async fn collateral(&self) -> Result<u64> {
        let key = self
            .manager
            .ix_builder
            .margin_user(self.proxy.pubkey())
            .collateral;
        self.manager
            .load_anchor::<TokenAccount>(&key)
            .await
            .map(|a| a.amount)
    }

    /// loads the current state of the user claim balance
    pub async fn claims(&self) -> Result<u64> {
        let key = self
            .manager
            .ix_builder
            .margin_user(self.proxy.pubkey())
            .claims;
        self.manager
            .load_anchor::<TokenAccount>(&key)
            .await
            .map(|a| a.amount)
    }

    pub async fn load_margin_user(&self) -> Result<MarginUser> {
        let key = self
            .manager
            .ix_builder
            .margin_user_account(self.proxy.pubkey());
        self.manager.load_anchor(&key).await
    }
}

pub struct OrderAmount {
    pub base: u64,
    pub quote: u64,
    pub price: u64,
}

impl OrderAmount {
    /// rate is in basis points
    pub fn from_amount_rate(amount: u64, rate_bps: u64) -> Self {
        let quote = amount;
        let base = quote + ((quote * rate_bps) / 10_000);
        let price = Fp32::from(quote) / base;

        OrderAmount {
            base,
            quote,
            price: price.downcast_u64().unwrap(),
        }
    }
}

pub fn initialize_test_mint_transaction(
    mint_keypair: &Keypair,
    payer: &Keypair,
    decimals: u8,
    rent: u64,
    recent_blockhash: Hash,
) -> Transaction {
    let instructions = {
        let create_mint_account = {
            let space = Mint::LEN;
            system_instruction::create_account(
                &payer.pubkey(),
                &mint_keypair.pubkey(),
                rent,
                space as u64,
                &spl_token::ID,
            )
        };
        let initialize_mint = initialize_mint(
            &spl_token::ID,
            &mint_keypair.pubkey(),
            &mint_keypair.pubkey(),
            Some(&mint_keypair.pubkey()),
            decimals,
        )
        .unwrap();

        &[create_mint_account, initialize_mint]
    };
    let signing_keypairs = &[payer, mint_keypair];
    Transaction::new_signed_with_payer(
        instructions,
        Some(&payer.pubkey()),
        signing_keypairs,
        recent_blockhash,
    )
}<|MERGE_RESOLUTION|>--- conflicted
+++ resolved
@@ -804,25 +804,25 @@
             .ix_builder
             .claim_ticket_key(&self.proxy.pubkey(), seed)
     }
-<<<<<<< HEAD
+
+    pub fn split_ticket_key(&self, seed: &[u8]) -> Pubkey {
+        self.manager
+            .ix_builder
+            .split_ticket_key(&self.proxy.pubkey(), seed)
+    }
+
     pub async fn load_claim_ticket(&self, seed: &[u8]) -> Result<ClaimTicket> {
-=======
-    pub fn split_ticket_key(&self, seed: Vec<u8>) -> Pubkey {
-        self.manager
-            .ix_builder
-            .split_ticket_key(&self.proxy.pubkey(), seed)
-    }
-    pub async fn load_claim_ticket(&self, seed: Vec<u8>) -> Result<ClaimTicket> {
->>>>>>> 7e547a1f
         let key = self.claim_ticket_key(seed);
 
         self.manager.load_anchor(&key).await
     }
-    pub async fn load_split_ticket(&self, seed: Vec<u8>) -> Result<SplitTicket> {
+
+    pub async fn load_split_ticket(&self, seed: &[u8]) -> Result<SplitTicket> {
         let key = self.split_ticket_key(seed);
 
         self.manager.load_anchor(&key).await
     }
+
     /// loads the current state of the user token wallet
     pub async fn tokens(&self) -> Result<u64> {
         let key = get_associated_token_address(
