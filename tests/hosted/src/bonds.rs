use std::{collections::HashMap, sync::Arc};

use agnostic_orderbook::state::{
    critbit::{LeafNode, Slab},
    event_queue::EventQueue,
    market_state::MarketState as OrderBookMarketState,
    orderbook::OrderBookState,
    AccountTag, OrderSummary,
};
use anchor_lang::Discriminator;
use anchor_lang::{AccountDeserialize, AnchorSerialize, InstructionData, ToAccountMetas};
use anchor_spl::token::TokenAccount;
use anyhow::Result;
use async_trait::async_trait;
use jet_bonds::{
    control::state::BondManager,
    margin::state::MarginUser,
    orderbook::state::{event_queue_len, orderbook_slab_len, CallbackInfo, OrderParams},
    tickets::state::{ClaimTicket, SplitTicket},
};

use jet_margin_sdk::{
    bonds::{bonds_pda, event_builder::build_consume_events_info, BondsIxBuilder},
    ix_builder::{
        get_control_authority_address, get_metadata_address, ControlIxBuilder, MarginIxBuilder,
    },
    margin_integrator::{NoProxy, Proxy},
    solana::{
        keypair::clone,
        transaction::{SendTransactionBuilder, TransactionBuilder},
    },
    tx_builder::global_initialize_instructions,
};
use jet_metadata::{PositionTokenMetadata, TokenKind};
use jet_proto_math::fixed_point::Fp32;
use jet_simulation::{
    create_wallet, generate_keypair, send_and_confirm, solana_rpc_api::SolanaRpcClient,
};
use solana_sdk::{
    hash::Hash,
    instruction::Instruction,
    message::Message,
    native_token::LAMPORTS_PER_SOL,
    program_pack::Pack,
    pubkey::Pubkey,
    signature::{Keypair, Signature},
    signer::Signer,
    system_instruction, system_program,
    transaction::Transaction,
};
use spl_associated_token_account::{
    get_associated_token_address, instruction::create_associated_token_account,
};
use spl_token::{instruction::initialize_mint, state::Mint};

use crate::tokens::TokenManager;

pub const LOCALNET_URL: &str = "http://127.0.0.1:8899";
pub const DEVNET_URL: &str = "https://api.devnet.solana.com/";

pub const STARTING_TOKENS: u64 = 1_000_000_000;
pub const BOND_MANAGER_SEED: [u8; 32] = *b"verygoodlongseedfrombytewemakeit";
pub const BOND_MANAGER_TAG: u64 = u64::from_le_bytes(*b"zachzach");
pub const FEEDER_FUND_SEED: u64 = u64::from_le_bytes(*b"feedingf");
pub const ORDERBOOK_CAPACITY: usize = 1_000;
pub const EVENT_QUEUE_CAPACITY: usize = 1_000;
pub const BORROW_DURATION: i64 = 3;
pub const LEND_DURATION: i64 = 5; // in seconds
pub const MIN_ORDER_SIZE: u64 = 10;

#[derive(Debug, Default, Clone)]
pub struct Keys<T>(HashMap<String, T>);

impl<T> Keys<T> {
    pub fn new() -> Self {
        Self(HashMap::new())
    }
    pub fn insert(&mut self, k: &str, v: T) {
        self.0.insert(k.into(), v);
    }
    pub fn unwrap(&self, k: &str) -> Result<&T> {
        self.0
            .get(k)
            .ok_or_else(|| anyhow::Error::msg("missing key: {k}"))
    }

    pub fn inner(&self) -> &HashMap<String, T> {
        &self.0
    }
}

pub struct TestManager {
    pub client: Arc<dyn SolanaRpcClient>,
    pub ix_builder: BondsIxBuilder,
    pub kps: Keys<Keypair>,
    pub keys: Keys<Pubkey>,
}

impl Clone for TestManager {
    fn clone(&self) -> Self {
        Self {
            client: self.client.clone(),
            ix_builder: self.ix_builder.clone(),
            kps: Keys(
                self.kps
                    .0
                    .iter()
                    .map(|(k, v)| (k.clone(), Keypair::from_bytes(&v.to_bytes()).unwrap()))
                    .collect(),
            ),
            keys: self.keys.clone(),
        }
    }
}

impl TestManager {
    pub async fn full(client: Arc<dyn SolanaRpcClient>) -> Result<Self> {
        let mint = generate_keypair();
        let oracle = TokenManager::new(client.clone())
            .create_oracle(&mint.pubkey())
            .await?;
        let bond_ticket_mint = bonds_pda(&[
            jet_bonds::seeds::BOND_TICKET_MINT,
            BondsIxBuilder::bond_manager_key(
                &Pubkey::default(), //todo airspace
                &mint.pubkey(),
                BOND_MANAGER_SEED,
            )
            .as_ref(),
        ]);
        let ticket_oracle = TokenManager::new(client.clone())
            .create_oracle(&bond_ticket_mint)
            .await?;
        TestManager::new(
            client,
            &mint,
            &generate_keypair(),
            &generate_keypair(),
            &generate_keypair(),
            oracle.price,
            ticket_oracle.price,
        )
        .await?
        .with_crank()
        .await?
        .with_margin()
        .await
    }

    pub async fn new(
        client: Arc<dyn SolanaRpcClient>,
        mint: &Keypair,
        eq_kp: &Keypair,
        bids_kp: &Keypair,
        asks_kp: &Keypair,
        underlying_oracle: Pubkey,
        ticket_oracle: Pubkey,
    ) -> Result<Self> {
        let payer = client.payer();
        let recent_blockhash = client.get_latest_blockhash().await?;
        let rent = client
            .get_minimum_balance_for_rent_exemption(Mint::LEN)
            .await?;
        let transaction = initialize_test_mint_transaction(mint, payer, 6, rent, recent_blockhash);
        client.send_and_confirm_transaction(&transaction).await?;

        let ix_builder = BondsIxBuilder::new_from_seed(
            &Pubkey::default(),
            &mint.pubkey(),
            BOND_MANAGER_SEED,
            payer.pubkey(),
            underlying_oracle,
            ticket_oracle,
        )
        .with_payer(&payer.pubkey());
        let mut this = Self {
            client: client.clone(),
            ix_builder,
            kps: Keys::new(),
            keys: Keys::new(),
        };
        this.insert_kp("token_mint", clone(mint));

        let init_eq = {
            let rent = this
                .client
                .get_minimum_balance_for_rent_exemption(event_queue_len(
                    EVENT_QUEUE_CAPACITY as usize,
                ))
                .await?;
            this.ix_builder.initialize_event_queue(
                &eq_kp.pubkey(),
                EVENT_QUEUE_CAPACITY as usize,
                rent,
            )?
        };

        let init_bids = {
            let rent = this
                .client
                .get_minimum_balance_for_rent_exemption(orderbook_slab_len(
                    ORDERBOOK_CAPACITY as usize,
                ))
                .await?;
            this.ix_builder.initialize_orderbook_slab(
                &bids_kp.pubkey(),
                ORDERBOOK_CAPACITY as usize,
                rent,
            )?
        };
        let init_asks = {
            let rent = this
                .client
                .get_minimum_balance_for_rent_exemption(orderbook_slab_len(
                    ORDERBOOK_CAPACITY as usize,
                ))
                .await?;
            this.ix_builder.initialize_orderbook_slab(
                &asks_kp.pubkey(),
                ORDERBOOK_CAPACITY as usize,
                rent,
            )?
        };
        this.ix_builder = this.ix_builder.with_orderbook_accounts(
            bids_kp.pubkey(),
            asks_kp.pubkey(),
            eq_kp.pubkey(),
        );
        this.insert_kp("eq", clone(eq_kp));
        this.insert_kp("bids", clone(bids_kp));
        this.insert_kp("asks", clone(asks_kp));

        let init_manager = this.ix_builder.initialize_manager(
            this.client.payer().pubkey(),
            BOND_MANAGER_TAG,
            BOND_MANAGER_SEED,
<<<<<<< HEAD
            STAKE_DURATION,
=======
            BORROW_DURATION,
            LEND_DURATION,
            Pubkey::default(),
>>>>>>> d8a1cefe
        )?;
        let init_orderbook = this.ix_builder.initialize_orderbook(
            this.client.payer().pubkey(),
            eq_kp.pubkey(),
            bids_kp.pubkey(),
            asks_kp.pubkey(),
            MIN_ORDER_SIZE,
        )?;

        this.sign_send_transaction(
            &[init_eq, init_bids, init_asks, init_manager, init_orderbook],
            None,
        )
        .await?;

        Ok(this)
    }

    pub async fn with_crank(mut self) -> Result<Self> {
        let crank = generate_keypair();

        self.ix_builder = self.ix_builder.with_crank(&crank.pubkey());
        let auth_crank = self
            .ix_builder
            .authorize_crank(self.client.payer().pubkey(), crank.pubkey())?;
        self.insert_kp("crank", crank);

        self.sign_send_transaction(&[auth_crank], None).await?;
        Ok(self)
    }

    /// set up metadata authorization for margin to invoke bonds
    pub async fn with_margin(self) -> Result<Self> {
        self.create_authority_if_missing().await?;
        self.register_adapter_if_unregistered(&jet_bonds::ID)
            .await?;
        self.register_bonds_position_metadatata().await?;

        Ok(self)
    }

    pub async fn sign_send_transaction(
        &self,
        instructions: &[Instruction],
        add_signers: Option<&[&Keypair]>,
    ) -> Result<Signature> {
        let mut signers = Vec::<&Keypair>::new();
        let owned_kps = self.kps.inner();
        let mut keypairs = owned_kps.iter().map(|(_, v)| v).collect::<Vec<&Keypair>>();
        if let Some(extra_signers) = add_signers {
            keypairs.extend_from_slice(extra_signers);
        }
        keypairs.push(self.client.payer());

        let msg = Message::new(instructions, Some(&self.client.payer().pubkey()));
        for signer in msg.signer_keys() {
            for kp in keypairs.clone() {
                if &kp.pubkey() == signer {
                    signers.push(kp);
                }
            }
        }
        let mut tx = Transaction::new_unsigned(msg);
        tx.sign(&signers, self.client.get_latest_blockhash().await?);

        self.client.send_and_confirm_transaction(&tx).await
    }
}

impl TestManager {
    pub async fn consume_events(&self) -> Result<Signature> {
        let mut eq = self.load_event_queue().await?;

        let info = build_consume_events_info(eq.inner())?;
        let (accounts, num_events, seeds) = info.as_params();
        let consume = self
            .ix_builder
            .consume_events(accounts, num_events, seeds)?;

        self.sign_send_transaction(&[consume], None).await
    }
    pub async fn pause_ticket_redemption(&self) -> Result<Signature> {
        let pause = self.ix_builder.pause_ticket_redemption()?;

        self.sign_send_transaction(&[pause], None).await
    }
    pub async fn resume_ticket_redemption(&self) -> Result<Signature> {
        let resume = self.ix_builder.resume_ticket_redemption()?;

        self.sign_send_transaction(&[resume], None).await
    }

    pub async fn pause_orders(&self) -> Result<Signature> {
        let pause = self.ix_builder.pause_order_matching()?;

        self.sign_send_transaction(&[pause], None).await
    }

    pub async fn resume_orders(&self) -> Result<()> {
        loop {
            if self.load_orderbook_market_state().await?.pause_matching == (false as u8) {
                break;
            }

            let resume = self.ix_builder.resume_order_matching()?;
            self.sign_send_transaction(&[resume], None).await?;
        }

        Ok(())
    }

    pub fn insert_kp(&mut self, k: &str, kp: Keypair) {
        self.keys.insert(k, kp.pubkey());
        self.kps.insert(k, kp);
    }
}

/// copy paste from jet_v2::hosted::margin
impl TestManager {
    pub async fn create_authority_if_missing(&self) -> Result<()> {
        if self
            .client
            .get_account(&get_control_authority_address())
            .await?
            .is_none()
        {
            self.init_globals().await?;
        }

        Ok(())
    }

    pub async fn init_globals(&self) -> Result<()> {
        let payer = self.client.payer().pubkey();

        self.client
            .send_and_confirm(global_initialize_instructions(payer))
            .await?;
        Ok(())
    }

    pub async fn register_adapter_if_unregistered(&self, adapter: &Pubkey) -> Result<()> {
        if self
            .client
            .get_account(&get_metadata_address(adapter))
            .await?
            .is_none()
        {
            self.register_adapter(adapter).await?;
        }

        Ok(())
    }

    pub async fn register_bonds_position_metadatata(&self) -> Result<()> {
        let manager = self.load_manager().await?;
        self.register_bonds_position_metadatata_impl(
            manager.claims_mint,
            manager.underlying_token_mint,
            TokenKind::Claim,
        )
        .await?;
        self.register_bonds_position_metadatata_impl(
            manager.collateral_mint,
            manager.bond_ticket_mint,
            TokenKind::AdapterCollateral,
        )
        .await?;

        Ok(())
    }

    pub async fn register_bonds_position_metadatata_impl(
        &self,
        position_token_mint: Pubkey,
        underlying_token_mint: Pubkey,
        token_kind: TokenKind,
    ) -> Result<()> {
        let pos_data = PositionTokenMetadata {
            position_token_mint,
            underlying_token_mint,
            adapter_program: jet_bonds::ID,
            token_kind,
            value_modifier: 1_000,
            max_staleness: 1_000,
        };
        let address = get_metadata_address(&position_token_mint);

        let create = Instruction {
            program_id: jet_metadata::ID,
            accounts: jet_metadata::accounts::CreateEntry {
                key_account: position_token_mint,
                metadata_account: address,
                authority: get_control_authority_address(),
                payer: self.client.payer().pubkey(),
                system_program: system_program::ID,
            }
            .to_account_metas(None),
            data: jet_metadata::instruction::CreateEntry {
                seed: String::new(),
                space: 8 + std::mem::size_of::<PositionTokenMetadata>() as u64,
            }
            .data(),
        };
        let mut metadata = PositionTokenMetadata::discriminator().to_vec();
        pos_data.serialize(&mut metadata)?;

        let set = Instruction {
            program_id: jet_metadata::ID,
            accounts: jet_metadata::accounts::SetEntry {
                metadata_account: address,
                authority: get_control_authority_address(),
            }
            .to_account_metas(None),
            data: jet_metadata::instruction::SetEntry {
                offset: 0,
                data: metadata,
            }
            .data(),
        };

        self.sign_send_transaction(&[create, set], None).await?;

        Ok(())
    }

    pub async fn register_adapter(&self, adapter: &Pubkey) -> Result<()> {
        let ix = ControlIxBuilder::new(self.client.payer().pubkey()).register_adapter(adapter);

        send_and_confirm(&self.client, &[ix], &[]).await?;
        Ok(())
    }

    pub async fn simulate_new_order(
        &self,
        params: OrderParams,
        side: agnostic_orderbook::state::Side,
    ) -> Result<OrderSummary> {
        let mut eq = self.load_event_queue().await?;
        let mut orderbook = self.load_orderbook().await?;
        orderbook
            .inner()?
            .new_order(
                params.as_new_order_params(side, CallbackInfo::default()),
                &mut eq.inner(),
                MIN_ORDER_SIZE,
            )
            .map_err(anyhow::Error::new)
    }
}

pub struct OwnedEQ(Vec<u8>);

impl OwnedEQ {
    pub fn new(data: Vec<u8>) -> Self {
        Self(data)
    }

    pub fn inner(&mut self) -> EventQueue<CallbackInfo> {
        EventQueue::from_buffer(
            &mut self.0,
            agnostic_orderbook::state::AccountTag::EventQueue,
        )
        .unwrap()
    }
}

pub struct OwnedBook {
    bids: Vec<u8>,
    asks: Vec<u8>,
}

impl OwnedBook {
    pub fn inner(&mut self) -> Result<OrderBookState<CallbackInfo>> {
        Ok(OrderBookState {
            bids: Slab::from_buffer(&mut self.bids, AccountTag::Bids)?,
            asks: Slab::from_buffer(&mut self.asks, AccountTag::Asks)?,
        })
    }
    pub fn bids(&mut self) -> Result<Vec<LeafNode>> {
        Ok(self.inner()?.bids.into_iter(true).collect())
    }
    pub fn asks(&mut self) -> Result<Vec<LeafNode>> {
        Ok(self.inner()?.asks.into_iter(true).collect())
    }
}

impl TestManager {
    pub async fn load_manager(&self) -> Result<BondManager> {
        self.load_anchor(&self.ix_builder.manager()).await
    }
    pub async fn load_manager_token_vault(&self) -> Result<TokenAccount> {
        let vault = self.ix_builder.vault();

        self.load_anchor(&vault).await
    }
    pub async fn load_event_queue(&self) -> Result<OwnedEQ> {
        let data = self.load_account("eq").await?;

        Ok(OwnedEQ::new(data))
    }
    pub async fn load_orderbook_market_state(&self) -> Result<OrderBookMarketState> {
        let key = self.ix_builder.orderbook_state();
        let mut data = self.load_data(&key).await?;

        Ok(
            *OrderBookMarketState::from_buffer(&mut data, AccountTag::Market)
                .map_err(anyhow::Error::from)?,
        )
    }
    pub async fn load_orderbook(&self) -> Result<OwnedBook> {
        let bids_data = self.load_account("bids").await?;
        let asks_data = self.load_account("asks").await?;

        Ok(OwnedBook {
            bids: bids_data,
            asks: asks_data,
        })
    }

    pub async fn load_account(&self, k: &str) -> Result<Vec<u8>> {
        self.load_data(self.keys.unwrap(k)?).await
    }
    pub async fn load_data(&self, key: &Pubkey) -> Result<Vec<u8>> {
        Ok(self
            .client
            .get_account(key)
            .await?
            .ok_or_else(|| anyhow::Error::msg("failed to fetch key: {key}"))?
            .data)
    }
    pub async fn load_anchor<T: AccountDeserialize>(&self, key: &Pubkey) -> Result<T> {
        let data = self.load_data(key).await?;

        T::try_deserialize(&mut data.as_slice()).map_err(anyhow::Error::from)
    }
}

#[async_trait]
pub trait GenerateProxy {
    async fn generate(manager: Arc<TestManager>, owner: &Keypair) -> Result<Self>
    where
        Self: Sized;
}

#[async_trait]
impl GenerateProxy for NoProxy {
    async fn generate(_manager: Arc<TestManager>, owner: &Keypair) -> Result<Self> {
        Ok(NoProxy(owner.pubkey()))
    }
}

#[async_trait]
impl GenerateProxy for MarginIxBuilder {
    async fn generate(manager: Arc<TestManager>, owner: &Keypair) -> Result<Self> {
        let margin = MarginIxBuilder::new(owner.pubkey(), 0);
        manager
            .sign_send_transaction(&[margin.create_account()], Some(&[owner]))
            .await?;

        Ok(margin)
    }
}

pub struct BondsUser<P: Proxy> {
    pub owner: Keypair,
    pub proxy: P,
    pub token_acc: Pubkey,
    manager: Arc<TestManager>,
    client: Arc<dyn SolanaRpcClient>,
}

impl<P: Proxy> BondsUser<P> {
    pub fn new_with_proxy(manager: Arc<TestManager>, owner: Keypair, proxy: P) -> Result<Self> {
        let token_acc =
            get_associated_token_address(&proxy.pubkey(), &manager.ix_builder.token_mint());

        Ok(Self {
            owner,
            proxy,
            token_acc,
            client: manager.client.clone(),
            manager,
        })
    }

    pub async fn new_with_proxy_funded(
        manager: Arc<TestManager>,
        owner: Keypair,
        proxy: P,
    ) -> Result<Self> {
        let user = Self::new_with_proxy(manager, owner, proxy)?;
        user.fund().await?;
        Ok(user)
    }
}

impl<P: Proxy + GenerateProxy> BondsUser<P> {
    pub async fn new(manager: Arc<TestManager>) -> Result<Self> {
        let owner = create_wallet(&manager.client, 10 * LAMPORTS_PER_SOL).await?;
        let proxy = P::generate(manager.clone(), &owner).await?;
        Self::new_with_proxy(manager, owner, proxy)
    }

    pub async fn new_funded(manager: Arc<TestManager>) -> Result<Self> {
        let user = Self::new(manager).await?;
        user.fund().await?;
        Ok(user)
    }
}

impl<P: Proxy> BondsUser<P> {
    pub async fn fund(&self) -> Result<()> {
        let create_token = create_associated_token_account(
            &self.manager.client.payer().pubkey(),
            &self.proxy.pubkey(),
            &self.manager.ix_builder.token_mint(),
        );
        let create_ticket = create_associated_token_account(
            &self.manager.client.payer().pubkey(),
            &self.proxy.pubkey(),
            &self.manager.ix_builder.ticket_mint(),
        );
        let fund = spl_token::instruction::mint_to(
            &spl_token::ID,
            &self.manager.ix_builder.token_mint(),
            &self.token_acc,
            &self.manager.ix_builder.token_mint(),
            &[],
            STARTING_TOKENS,
        )?;

        self.manager
            .sign_send_transaction(&[create_token, create_ticket, fund], Some(&[&self.owner]))
            .await?;

        Ok(())
    }

    pub async fn initialize_margin_user(&self) -> Result<Signature> {
        let ix = self
            .manager
            .ix_builder
            .initialize_margin_user(self.proxy.pubkey())?;
        self.client
            .send_and_confirm_1tx(&[self.proxy.invoke_signed(ix)], &[&self.owner])
            .await
    }

    pub async fn convert_tokens(&self, amount: u64) -> Result<Signature> {
        let ix = self
            .manager
            .ix_builder
            .convert_tokens(self.proxy.pubkey(), None, None, amount)?;
        self.client
            .send_and_confirm_1tx(&[self.proxy.invoke_signed(ix)], &[&self.owner])
            .await
    }

    pub async fn stake_tokens(&self, amount: u64, seed: &[u8]) -> Result<Signature> {
        let ix = self
            .manager
            .ix_builder
            .stake_tickets(self.proxy.pubkey(), None, amount, seed)?;

        self.client
            .send_and_confirm_1tx(&[self.proxy.invoke_signed(ix)], &[&self.owner])
            .await
    }

    pub async fn redeem_claim_ticket(&self, seed: &[u8]) -> Result<Signature> {
        let ticket = self.claim_ticket_key(seed);
        let ix = self
            .manager
            .ix_builder
            .redeem_ticket(self.proxy.pubkey(), ticket, None)?;
        self.client
            .send_and_confirm_1tx(&[self.proxy.invoke_signed(ix)], &[&self.owner])
            .await
    }

    pub async fn sell_tickets_order(&self, params: OrderParams) -> Result<Signature> {
        let borrow =
            self.manager
                .ix_builder
                .sell_tickets_order(self.proxy.pubkey(), None, None, params)?;
        self.client
            .send_and_confirm_1tx(&[self.proxy.invoke_signed(borrow)], &[&self.owner])
            .await
    }

    pub async fn margin_sell_tickets_order(
        &self,
        params: OrderParams,
    ) -> Result<Vec<TransactionBuilder>> {
        let ix = self.manager.ix_builder.margin_sell_tickets_order(
            self.proxy.pubkey(),
            None,
            None,
            params,
        )?;
        self.proxy
            .refresh_and_invoke_signed(ix, clone(&self.owner))
            .await
    }

    pub async fn margin_borrow_order(
        &self,
        params: OrderParams,
    ) -> Result<Vec<TransactionBuilder>> {
        let borrow = self
            .manager
            .ix_builder
            .margin_borrow_order(self.proxy.pubkey(), params)?;
        self.proxy
            .refresh_and_invoke_signed(borrow, clone(&self.owner))
            .await
    }

    pub async fn margin_lend_order(
        &self,
        params: OrderParams,
        seed: &[u8],
    ) -> Result<Vec<TransactionBuilder>> {
        let ix =
            self.manager
                .ix_builder
                .margin_lend_order(self.proxy.pubkey(), None, params, seed)?;
        self.proxy
            .refresh_and_invoke_signed(ix, clone(&self.owner))
            .await
    }

    pub async fn lend_order(&self, params: OrderParams, seed: &[u8]) -> Result<Signature> {
        let lend =
            self.manager
                .ix_builder
                .lend_order(self.proxy.pubkey(), None, None, params, seed)?;
        self.client
            .send_and_confirm_1tx(&[self.proxy.invoke_signed(lend)], &[&self.owner])
            .await
    }

    pub async fn cancel_order(&self, order_id: u128) -> Result<Signature> {
        let cancel = self
            .manager
            .ix_builder
            .cancel_order(self.proxy.pubkey(), order_id)?;
        self.client
            .send_and_confirm_1tx(&[self.proxy.invoke_signed(cancel)], &[&self.owner])
            .await
    }

    pub async fn settle(&self) -> Result<Signature> {
        let cancel = self
            .manager
            .ix_builder
            .settle(self.proxy.pubkey(), None, None)?;
        self.client
            .send_and_confirm_1tx(&[self.proxy.invoke_signed(cancel)], &[&self.owner])
            .await
    }
}

impl<P: Proxy> BondsUser<P> {
    pub fn claim_ticket_key(&self, seed: &[u8]) -> Pubkey {
        self.manager
            .ix_builder
            .claim_ticket_key(&self.proxy.pubkey(), seed)
    }

    pub fn split_ticket_key(&self, seed: &[u8]) -> Pubkey {
        self.manager
            .ix_builder
            .split_ticket_key(&self.proxy.pubkey(), seed)
    }

    pub async fn load_claim_ticket(&self, seed: &[u8]) -> Result<ClaimTicket> {
        let key = self.claim_ticket_key(seed);

        self.manager.load_anchor(&key).await
    }

    pub async fn load_split_ticket(&self, seed: &[u8]) -> Result<SplitTicket> {
        let key = self.split_ticket_key(seed);

        self.manager.load_anchor(&key).await
    }

    /// loads the current state of the user token wallet
    pub async fn tokens(&self) -> Result<u64> {
        let key = get_associated_token_address(
            &self.proxy.pubkey(),
            &self.manager.ix_builder.token_mint(),
        );

        self.manager
            .load_anchor::<TokenAccount>(&key)
            .await
            .map(|a| a.amount)
    }

    /// loads the current state of the user ticket wallet
    pub async fn tickets(&self) -> Result<u64> {
        let key = get_associated_token_address(
            &self.proxy.pubkey(),
            &self.manager.ix_builder.ticket_mint(),
        );
        self.manager
            .load_anchor::<TokenAccount>(&key)
            .await
            .map(|a| a.amount)
    }

    /// loads the current state of the user collateral balance
    pub async fn collateral(&self) -> Result<u64> {
        let key = self
            .manager
            .ix_builder
            .margin_user(self.proxy.pubkey())
            .collateral;
        self.manager
            .load_anchor::<TokenAccount>(&key)
            .await
            .map(|a| a.amount)
    }

    /// loads the current state of the user claim balance
    pub async fn claims(&self) -> Result<u64> {
        let key = self
            .manager
            .ix_builder
            .margin_user(self.proxy.pubkey())
            .claims;
        self.manager
            .load_anchor::<TokenAccount>(&key)
            .await
            .map(|a| a.amount)
    }

    pub async fn load_margin_user(&self) -> Result<MarginUser> {
        let key = self
            .manager
            .ix_builder
            .margin_user_account(self.proxy.pubkey());
        self.manager.load_anchor(&key).await
    }
}

pub struct OrderAmount {
    pub base: u64,
    pub quote: u64,
    pub price: u64,
}

impl OrderAmount {
    /// rate is in basis points
    pub fn from_quote_amount_rate(quote: u64, rate_bps: u64) -> Self {
        let base = quote + quote * rate_bps / 10_000;
        let price = Fp32::from(quote) / base;

        OrderAmount {
            base: u64::MAX,
            quote,
            price: price.downcast_u64().unwrap(),
        }
    }

    /// rate is in basis points
    pub fn from_base_amount_rate(base: u64, rate_bps: u64) -> Self {
        let quote = base * 10_000 / (rate_bps + 10_000);
        let price = Fp32::from(quote) / base;

        OrderAmount {
            base,
            quote: u64::MAX,
            price: price.downcast_u64().unwrap(),
        }
    }
}

pub fn initialize_test_mint_transaction(
    mint_keypair: &Keypair,
    payer: &Keypair,
    decimals: u8,
    rent: u64,
    recent_blockhash: Hash,
) -> Transaction {
    let instructions = {
        let create_mint_account = {
            let space = Mint::LEN;
            system_instruction::create_account(
                &payer.pubkey(),
                &mint_keypair.pubkey(),
                rent,
                space as u64,
                &spl_token::ID,
            )
        };
        let initialize_mint = initialize_mint(
            &spl_token::ID,
            &mint_keypair.pubkey(),
            &mint_keypair.pubkey(),
            Some(&mint_keypair.pubkey()),
            decimals,
        )
        .unwrap();

        &[create_mint_account, initialize_mint]
    };
    let signing_keypairs = &[payer, mint_keypair];
    Transaction::new_signed_with_payer(
        instructions,
        Some(&payer.pubkey()),
        signing_keypairs,
        recent_blockhash,
    )
}<|MERGE_RESOLUTION|>--- conflicted
+++ resolved
@@ -234,13 +234,8 @@
             this.client.payer().pubkey(),
             BOND_MANAGER_TAG,
             BOND_MANAGER_SEED,
-<<<<<<< HEAD
-            STAKE_DURATION,
-=======
             BORROW_DURATION,
             LEND_DURATION,
-            Pubkey::default(),
->>>>>>> d8a1cefe
         )?;
         let init_orderbook = this.ix_builder.initialize_orderbook(
             this.client.payer().pubkey(),
