--- conflicted
+++ resolved
@@ -172,8 +172,15 @@
         )
     ];
 
-<<<<<<< HEAD
-    Arc::new(runtime)
+    let payer_key = Keypair::new();
+    let payer = payer_key.pubkey();
+    let rpc = runtime.rpc(payer_key);
+
+    rpc.airdrop(&payer, 10_000 * LAMPORTS_PER_SOL)
+        .await
+        .unwrap();
+
+    Arc::new(rpc)
 }
 
 pub async fn init_wallet(
@@ -193,15 +200,4 @@
     rpc.send_and_confirm_transaction(&tx).await?;
 
     Ok(wallet)
-=======
-    let payer_key = Keypair::new();
-    let payer = payer_key.pubkey();
-    let rpc = runtime.rpc(payer_key);
-
-    rpc.airdrop(&payer, 10_000 * LAMPORTS_PER_SOL)
-        .await
-        .unwrap();
-
-    Arc::new(rpc)
->>>>>>> 72e005d4
 }