--- conflicted
+++ resolved
@@ -81,11 +81,7 @@
 
         Self {
             tx_admin: AirspaceAdmin::new(airspace_seed, payer, airspace_authority.pubkey()),
-<<<<<<< HEAD
-            airspace: AirspaceIxBuilder::new(airspace_seed, payer, airspace_authority.pubkey()),
-=======
             airspace: AirspaceIxBuilder::new(airspace_seed, payer, payer),
->>>>>>> a82ae20a
             rpc,
             airspace_authority,
         }
