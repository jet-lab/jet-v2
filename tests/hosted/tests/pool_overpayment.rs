--- conflicted
+++ resolved
@@ -94,27 +94,16 @@
     let wallet_b = ctx.create_wallet(10).await?;
     let wallet_c = ctx.create_wallet(10).await?;
 
-    // Create the user context helpers, which give a simple interface for executing
-    // common actions on a margin account
-<<<<<<< HEAD
-    let user_a = ctx.margin.user(&wallet_a, 0).created().await?;
-    let user_b = ctx.margin.user(&wallet_b, 0).created().await?;
-    let user_c = ctx.margin.user(&wallet_c, 0).created().await?;
-=======
-    let user_a = ctx.margin.user(&wallet_a, 0)?;
-    let user_b = ctx.margin.user(&wallet_b, 0)?;
-    let user_c = ctx.margin.user(&wallet_c, 0)?;
-
     // issue permits for the users
     ctx.issue_permit(wallet_a.pubkey()).await?;
     ctx.issue_permit(wallet_b.pubkey()).await?;
     ctx.issue_permit(wallet_c.pubkey()).await?;
 
-    // Initialize the margin accounts for each user
-    user_a.create_account().await?;
-    user_b.create_account().await?;
-    user_c.create_account().await?;
->>>>>>> 99d65ffa
+    // Create the user context helpers, which give a simple interface for executing
+    // common actions on a margin account
+    let user_a = ctx.margin.user(&wallet_a, 0).created().await?;
+    let user_b = ctx.margin.user(&wallet_b, 0).created().await?;
+    let user_c = ctx.margin.user(&wallet_c, 0).created().await?;
 
     // Create some tokens for each user to deposit
     let user_a_usdc_account = ctx
