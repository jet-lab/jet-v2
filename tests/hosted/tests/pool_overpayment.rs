--- conflicted
+++ resolved
@@ -1,9 +1,6 @@
 use anyhow::Error;
 
-<<<<<<< HEAD
-=======
 use jet_margin_sdk::ix_builder::{owned_position_token_account, MarginPoolIxBuilder};
->>>>>>> a9139c1f
 use solana_sdk::native_token::LAMPORTS_PER_SOL;
 use solana_sdk::pubkey::Pubkey;
 use solana_sdk::signature::Signer;
@@ -224,10 +221,6 @@
         .borrow(&env.tsol, TokenChange::shift(100 * ONE_TSOL))
         .await?;
 
-<<<<<<< HEAD
-    // User repays their loan by setting the value to 0
-    user_c.margin_repay(&env.tsol, TokenChange::set(0)).await?;
-=======
     let user_c_tsol_deposit_notes_account = owned_position_token_account(
         user_c.address(),
         &MarginPoolIxBuilder::new(env.tsol).deposit_note_mint,
@@ -237,7 +230,6 @@
         .tokens
         .get_balance(&user_c_tsol_deposit_notes_account)
         .await?;
->>>>>>> a9139c1f
 
     user_c
         .withdraw(&env.tsol, &user_c_tsol_account, TokenChange::set(0))
