use std::sync::Arc;

use anchor_lang::prelude::Pubkey;
use anyhow::Result;
use hosted_tests::{
    bonds::{
        BondsUser, GenerateProxy, OrderAmount, TestManager as BondsTestManager, STARTING_TOKENS,
    },
    context::{test_context, MarginTestContext},
    setup_helper::{setup_user, tokens},
};
use jet_bonds::orderbook::state::OrderParams;
use jet_margin_sdk::{
    ix_builder::MarginIxBuilder,
    margin_integrator::{NoProxy, Proxy},
    solana::transaction::InverseSendTransactionBuilder,
    tx_builder::bonds::BondsPositionRefresher,
    util::data::Concat,
};
use jet_margin_sdk::{margin_integrator::RefreshingProxy, tx_builder::MarginTxBuilder};
use jet_proto_math::fixed_point::Fp32;

use solana_sdk::signer::Signer;

#[tokio::test(flavor = "multi_thread")]
#[cfg_attr(not(feature = "localnet"), serial_test::serial)]
async fn full_direct() -> Result<(), anyhow::Error> {
    let manager = BondsTestManager::full(test_context().await.rpc.clone()).await?;
    _full_workflow::<NoProxy>(Arc::new(manager)).await
}

#[tokio::test(flavor = "multi_thread")]
#[cfg_attr(not(feature = "localnet"), serial_test::serial)]
async fn full_through_margin() -> Result<()> {
    let manager = BondsTestManager::full(test_context().await.rpc.clone()).await?;
    _full_workflow::<MarginIxBuilder>(Arc::new(manager)).await
}

async fn create_bonds_margin_user(
    ctx: &MarginTestContext,
    manager: Arc<BondsTestManager>,
    pool_positions: Vec<(Pubkey, u64, u64)>,
) -> BondsUser<RefreshingProxy<MarginIxBuilder>> {
    let client = manager.client.clone();

    // set up user
    let user = setup_user(ctx, pool_positions).await.unwrap();
    let margin = user.user.tx.ix.clone();
    let wallet = user.user.signer;

    // set up proxy
    let proxy = RefreshingProxy {
        proxy: margin.clone(),
        refreshers: vec![
            Arc::new(MarginTxBuilder::new(
                client.clone(),
                None,
                wallet.pubkey(),
                0,
            )),
            Arc::new(
                BondsPositionRefresher::new(
                    margin.pubkey(),
                    client.clone(),
                    &[manager.ix_builder.manager()],
                )
                .await
                .unwrap(),
            ),
        ],
    };

    let user = BondsUser::new_with_proxy_funded(manager.clone(), wallet, proxy.clone())
        .await
        .unwrap();
    user.initialize_margin_user().await.unwrap();

    let borrower_account = user.load_margin_user().await.unwrap();
    assert_eq!(borrower_account.bond_manager, manager.ix_builder.manager());

    user
}

#[tokio::test(flavor = "multi_thread")]
#[cfg_attr(not(feature = "localnet"), serial_test::serial)]
async fn margin_borrow() -> Result<()> {
    let ctx = test_context().await;
    let manager = Arc::new(BondsTestManager::full(ctx.rpc.clone()).await.unwrap());
    let client = manager.client.clone();
    let ([collateral], _, pricer) = tokens(ctx).await.unwrap();

    let user =
        create_bonds_margin_user(ctx, manager.clone(), vec![(collateral, 0, u64::MAX / 2)]).await;

    vec![
        pricer.set_oracle_price_tx(&collateral, 1.0).await.unwrap(),
        pricer
            .set_oracle_price_tx(&manager.ix_builder.token_mint(), 1.0)
            .await?,
    ]
    .cat(user.margin_borrow_order(params(1_000, 2_000)).await?)
    .send_and_confirm_condensed_in_order(&client)
    .await?;

    assert_eq!(STARTING_TOKENS, user.tokens().await?);
    assert_eq!(0, user.tickets().await?);
    assert_eq!(999, user.collateral().await?);
    assert_eq!(1_200, user.claims().await?);

    Ok(())
}

#[tokio::test(flavor = "multi_thread")]
#[cfg_attr(not(feature = "localnet"), serial_test::serial)]
async fn margin_lend() -> Result<()> {
    let ctx = test_context().await;
    let manager = Arc::new(BondsTestManager::full(ctx.rpc.clone()).await.unwrap());
    let client = manager.client.clone();

    let user = create_bonds_margin_user(ctx, manager.clone(), vec![]).await;

    user.margin_lend_order(params(1_000, 2_000), &[])
        .await?
        .send_and_confirm_condensed_in_order(&client)
        .await?;

    assert_eq!(STARTING_TOKENS - 1_000, user.tokens().await?);
    assert_eq!(0, user.tickets().await?);
    assert_eq!(999, user.collateral().await?);
    assert_eq!(0, user.claims().await?);

    Ok(())
}

#[tokio::test(flavor = "multi_thread")]
#[cfg_attr(not(feature = "localnet"), serial_test::serial)]
async fn margin_borrow_then_margin_lend() -> Result<()> {
    let ctx = test_context().await;
    let manager = Arc::new(BondsTestManager::full(ctx.rpc.clone()).await.unwrap());
    let client = manager.client.clone();
    let ([collateral], _, pricer) = tokens(ctx).await.unwrap();

    let borrower =
        create_bonds_margin_user(ctx, manager.clone(), vec![(collateral, 0, u64::MAX / 2)]).await;
    let lender = create_bonds_margin_user(ctx, manager.clone(), vec![]).await;

    vec![
        pricer.set_oracle_price_tx(&collateral, 1.0).await.unwrap(),
        pricer
            .set_oracle_price_tx(&manager.ix_builder.token_mint(), 1.0)
            .await?,
    ]
    .cat(borrower.margin_borrow_order(params(1_000, 2_000)).await?)
    .send_and_confirm_condensed_in_order(&client)
    .await?;

    assert_eq!(STARTING_TOKENS, borrower.tokens().await?);
    assert_eq!(0, borrower.tickets().await?);
    assert_eq!(999, borrower.collateral().await?);
    assert_eq!(1_200, borrower.claims().await?);

    lender
        .margin_lend_order(params(1_000, 2_000), &[])
        .await?
        .send_and_confirm_condensed_in_order(&client)
        .await?;

    assert_eq!(STARTING_TOKENS - 1_000, lender.tokens().await?);
    assert_eq!(0, lender.tickets().await?);
    assert_eq!(1_200, lender.collateral().await?);
    assert_eq!(0, lender.claims().await?);

    #[cfg(not(feature = "localnet"))]
    {
        manager.consume_events().await?;
        lender.settle().await?;
        borrower.settle().await?;

        assert_eq!(STARTING_TOKENS + 1_000, borrower.tokens().await?);
        assert_eq!(0, borrower.tickets().await?);
        assert_eq!(0, borrower.collateral().await?);
        assert_eq!(1_200, borrower.claims().await?);

        assert_eq!(STARTING_TOKENS - 1_000, lender.tokens().await?);
        assert_eq!(0, lender.tickets().await?);
        assert_eq!(1_200, lender.collateral().await?);
        assert_eq!(0, lender.claims().await?);
    }

    Ok(())
}

#[tokio::test(flavor = "multi_thread")]
#[cfg_attr(not(feature = "localnet"), serial_test::serial)]
async fn margin_lend_then_margin_borrow() -> Result<()> {
    let ctx = test_context().await;
    let manager = Arc::new(BondsTestManager::full(ctx.rpc.clone()).await.unwrap());
    let client = manager.client.clone();
    let ([collateral], _, pricer) = tokens(ctx).await.unwrap();

    let borrower =
        create_bonds_margin_user(ctx, manager.clone(), vec![(collateral, 0, u64::MAX / 2)]).await;
    let lender = create_bonds_margin_user(ctx, manager.clone(), vec![]).await;

    lender
        .margin_lend_order(params(1_000, 2_000), &[])
        .await?
        .send_and_confirm_condensed_in_order(&client)
        .await?;

    assert_eq!(STARTING_TOKENS - 1_000, lender.tokens().await?);
    assert_eq!(0, lender.tickets().await?);
    assert_eq!(999, lender.collateral().await?);
    assert_eq!(0, lender.claims().await?);

    vec![
        pricer.set_oracle_price_tx(&collateral, 1.0).await.unwrap(),
        pricer
            .set_oracle_price_tx(&manager.ix_builder.token_mint(), 1.0)
            .await?,
    ]
    .cat(borrower.margin_borrow_order(params(1_000, 2_000)).await?)
    .send_and_confirm_condensed_in_order(&client)
    .await?;

    assert_eq!(STARTING_TOKENS, borrower.tokens().await?); // todo a program change could safely make this STARTING_TOKENS + 1_000
    assert_eq!(0, borrower.tickets().await?);
    assert_eq!(0, borrower.collateral().await?);
    assert_eq!(1_200, borrower.claims().await?);

    #[cfg(not(feature = "localnet"))]
    {
        manager.consume_events().await?;
        lender.settle().await?;
        borrower.settle().await?;

        // todo improve the rounding situation to make this 1_000
        assert_eq!(STARTING_TOKENS + 999, borrower.tokens().await?);
        assert_eq!(0, borrower.tickets().await?);
        assert_eq!(0, borrower.collateral().await?);
        assert_eq!(1_200, borrower.claims().await?);

        assert_eq!(STARTING_TOKENS - 1_000, lender.tokens().await?);
        assert_eq!(0, lender.tickets().await?);
        assert_eq!(1_200, lender.collateral().await?);
        assert_eq!(0, lender.claims().await?);
    }

    Ok(())
}

#[tokio::test(flavor = "multi_thread")]
#[cfg_attr(not(feature = "localnet"), serial_test::serial)]
async fn margin_sell_tickets() -> Result<()> {
    let ctx = test_context().await;
    let manager = Arc::new(BondsTestManager::full(ctx.rpc.clone()).await.unwrap());
    let client = manager.client.clone();

    let user = create_bonds_margin_user(ctx, manager.clone(), vec![]).await;
    user.convert_tokens(10_000).await.unwrap();

    user.margin_sell_tickets_order(params(1_000, 2_000))
        .await?
        .send_and_confirm_condensed_in_order(&client)
        .await?;

    assert_eq!(STARTING_TOKENS - 10_000, user.tokens().await?);
    assert_eq!(8_800, user.tickets().await?);
    assert_eq!(999, user.collateral().await?);
    assert_eq!(0, user.claims().await?);

    let borrower_account = user.load_margin_user().await.unwrap();
    let posted_order = manager.load_orderbook().await?.asks()?[0];
    assert_eq!(
        borrower_account.debt.total(),
        Fp32::upcast_fp32(posted_order.price())
            .decimal_u64_mul(posted_order.base_quantity)
            .unwrap()
    );

    Ok(())
}

async fn _full_workflow<P: Proxy + GenerateProxy>(manager: Arc<BondsTestManager>) -> Result<()> {
    let alice = BondsUser::<P>::new_funded(manager.clone()).await?;

    const START_TICKETS: u64 = 1_000_000;
    alice.convert_tokens(START_TICKETS).await?;

    assert_eq!(alice.tickets().await?, START_TICKETS);
    assert_eq!(alice.tokens().await?, STARTING_TOKENS - START_TICKETS);
    assert_eq!(
        manager.load_manager_token_vault().await?.amount,
        START_TICKETS
    );

    const STAKE_AMOUNT: u64 = 10_000;
    let ticket_seed = vec![];

    alice.stake_tokens(STAKE_AMOUNT, &ticket_seed).await?;
    assert_eq!(alice.tickets().await?, START_TICKETS - STAKE_AMOUNT);

    let ticket = alice.load_claim_ticket(&ticket_seed).await?;
    assert_eq!(ticket.redeemable, STAKE_AMOUNT);
    assert_eq!(ticket.bond_manager, manager.ix_builder.manager());
    assert_eq!(ticket.owner, alice.proxy.pubkey());

    manager.pause_ticket_redemption().await?;
    let bond_manager = manager.load_manager().await?;

    assert!(bond_manager.tickets_paused);
    assert!(alice.redeem_claim_ticket(&ticket_seed).await.is_err());

    manager.resume_ticket_redemption().await?;

    let bond_manager = manager.load_manager().await?;
    assert!(!bond_manager.tickets_paused);

    // Scenario a: post a borrow order to an empty book
    let a_amount = OrderAmount::from_amount_rate(1_000, 2_000);
    let a_params = OrderParams {
        max_bond_ticket_qty: a_amount.base,
        max_underlying_token_qty: a_amount.quote,
        limit_price: a_amount.price,
        match_limit: 100,
        post_only: false,
        post_allowed: true,
        auto_stake: true,
    };

    // simulate
    let summary_a = manager
        .simulate_new_order(a_params, agnostic_orderbook::state::Side::Ask)
        .await?;

    assert!(summary_a.posted_order_id.is_some());
    assert_eq!(summary_a.total_base_qty, a_params.max_bond_ticket_qty);
    assert_eq!(
        summary_a.total_quote_qty,
        Fp32::upcast_fp32(a_params.limit_price)
            .decimal_u64_mul(a_params.max_bond_ticket_qty)
            .unwrap()
    );
    assert_eq!(
        summary_a.total_base_qty_posted,
        a_params.max_bond_ticket_qty
    );

    // send to validator
    alice.sell_tickets_order(a_params).await?;

    assert_eq!(
        alice.tickets().await?,
        START_TICKETS - STAKE_AMOUNT - a_amount.base
    );

    let borrow_order = manager.load_orderbook().await?.asks()?[0];

    assert_eq!(borrow_order.price(), a_amount.price);
    assert_eq!(borrow_order.base_quantity, a_amount.base);
    // quote amounts of the post are a result of an fp32 mul, so we cannot directly compare
    assert_eq!(
        Fp32::upcast_fp32(borrow_order.price())
            .decimal_u64_mul(borrow_order.base_quantity)
            .unwrap(),
        Fp32::upcast_fp32(a_amount.price)
            .decimal_u64_mul(a_amount.base)
            .unwrap()
    );

    // Scenario b: post a lend order that partially fills the borrow order and does not post remaining
    let b_amount = OrderAmount::from_amount_rate(500, 1_500);
    let b_params = OrderParams {
        max_bond_ticket_qty: b_amount.base,
        max_underlying_token_qty: b_amount.quote,
        limit_price: b_amount.price,
        match_limit: 100,
        post_only: false,
        post_allowed: true,
        auto_stake: true,
    };
<<<<<<< HEAD
    bob.lend_order(lend_params, &[]).await?;
=======
>>>>>>> 7e547a1f

    // simulate
    let summary_b = manager
        .simulate_new_order(b_params, agnostic_orderbook::state::Side::Bid)
        .await?;

    let trade_price = Fp32::upcast_fp32(borrow_order.price());
    let base_trade_qty = borrow_order
        .base_quantity
        .min(b_params.max_bond_ticket_qty)
        .min(
            (Fp32::from(b_params.max_underlying_token_qty) / trade_price)
                .as_decimal_u64()
                .unwrap(),
        );
    let quote_maker_qty = (trade_price * base_trade_qty)
        .as_decimal_u64_ceil()
        .unwrap();

    assert!(summary_b.posted_order_id.is_none());
    assert_eq!(summary_b.total_base_qty, b_params.max_bond_ticket_qty);
    assert_eq!(summary_b.total_quote_qty, quote_maker_qty);

    // send to validator
    let bob = BondsUser::<P>::new_funded(manager.clone()).await?;
    bob.lend_order(b_params, vec![0]).await?;

    let split_ticket_b = bob.load_split_ticket(vec![0]).await?;
    dbg!(split_ticket_b);

    assert_eq!(
        bob.tokens().await?,
        STARTING_TOKENS - summary_b.total_quote_qty
    );

    // scenario c: post a lend order that fills the remaining borrow and makes a new post with the remaining
    let c_amount = OrderAmount::from_amount_rate(1_500, 1_500);
    let c_params = OrderParams {
        max_bond_ticket_qty: c_amount.base,
        max_underlying_token_qty: c_amount.quote,
        limit_price: c_amount.price,
        match_limit: 100,
        post_only: false,
        post_allowed: true,
        auto_stake: true,
    };

    // simulate
    let summary_c = manager
        .simulate_new_order(c_params, agnostic_orderbook::state::Side::Bid)
        .await?;

    let existing_order = manager.load_orderbook().await?.asks()?[0];

    let trade_price = Fp32::upcast_fp32(existing_order.price());
    let base_trade_qty = existing_order
        .base_quantity
        .min(c_params.max_bond_ticket_qty)
        .min(
            (Fp32::from(c_params.max_underlying_token_qty) / trade_price)
                .as_decimal_u64()
                .unwrap(),
        );
    let quote_maker_qty = (trade_price * base_trade_qty)
        .as_decimal_u64_ceil()
        .unwrap();

    let base_qty_to_post = std::cmp::min(
        (Fp32::from(c_params.max_underlying_token_qty - quote_maker_qty)
            / Fp32::upcast_fp32(c_params.limit_price))
        .as_decimal_u64()
        .unwrap_or(u64::MAX),
        c_params.max_bond_ticket_qty - base_trade_qty,
    );
    let quote_qty_to_post = (Fp32::upcast_fp32(c_params.limit_price) * base_qty_to_post)
        .as_decimal_u64_ceil()
        .unwrap();

    assert!(summary_c.posted_order_id.is_some());
    assert_eq!(
        summary_c.total_base_qty,
        existing_order.base_quantity + base_qty_to_post
    );
    assert_eq!(
        summary_c.total_quote_qty,
        quote_maker_qty + quote_qty_to_post
    );
    assert_eq!(summary_c.total_base_qty_posted, base_qty_to_post);

    // run on validator
    bob.lend_order(c_params, vec![1]).await?;

    let split_ticket_c = bob.load_split_ticket(vec![1]).await?;
    dbg!(split_ticket_c);

    assert_eq!(
        bob.tokens().await?,
        STARTING_TOKENS - summary_b.total_quote_qty - summary_c.total_quote_qty
    );

    // order cancelling
    let order_id = manager.load_orderbook().await?.bids()?[0].key;
    bob.cancel_order(order_id).await?;
    assert!(manager.load_orderbook().await?.bids()?.first().is_none());

    // only works on simulation right now
    // Access violation in stack frame 5 at address 0x200005ff8 of size 8 by instruction #22627
    #[cfg(not(feature = "localnet"))]
    {
        manager.consume_events().await?;

        assert!(manager
            .load_event_queue()
            .await?
            .inner()
            .iter()
            .next()
            .is_none());

        // test order pausing
        manager.pause_orders().await?;

        alice.sell_tickets_order(a_params).await?;
        bob.lend_order(b_params, vec![2]).await?;

        assert!(manager
            .load_event_queue()
            .await?
            .inner()
            .iter()
            .next()
            .is_none());

        manager.resume_orders().await?;

        assert!(manager
            .load_event_queue()
            .await?
            .inner()
            .iter()
            .next()
            .is_some());
    }

    Ok(())
}

fn params(underlying: u64, rate_bps: u64) -> OrderParams {
    let borrow_amount = OrderAmount::from_amount_rate(underlying, rate_bps);
    OrderParams {
        max_bond_ticket_qty: borrow_amount.base,
        max_underlying_token_qty: borrow_amount.quote,
        limit_price: borrow_amount.price,
        match_limit: 1,
        post_only: false,
        post_allowed: true,
        auto_stake: true,
    }
}<|MERGE_RESOLUTION|>--- conflicted
+++ resolved
@@ -379,10 +379,6 @@
         post_allowed: true,
         auto_stake: true,
     };
-<<<<<<< HEAD
-    bob.lend_order(lend_params, &[]).await?;
-=======
->>>>>>> 7e547a1f
 
     // simulate
     let summary_b = manager
@@ -408,9 +404,9 @@
 
     // send to validator
     let bob = BondsUser::<P>::new_funded(manager.clone()).await?;
-    bob.lend_order(b_params, vec![0]).await?;
-
-    let split_ticket_b = bob.load_split_ticket(vec![0]).await?;
+    bob.lend_order(b_params, &[0]).await?;
+
+    let split_ticket_b = bob.load_split_ticket(&[0]).await?;
     dbg!(split_ticket_b);
 
     assert_eq!(
@@ -473,9 +469,9 @@
     assert_eq!(summary_c.total_base_qty_posted, base_qty_to_post);
 
     // run on validator
-    bob.lend_order(c_params, vec![1]).await?;
-
-    let split_ticket_c = bob.load_split_ticket(vec![1]).await?;
+    bob.lend_order(c_params, &[1]).await?;
+
+    let split_ticket_c = bob.load_split_ticket(&[1]).await?;
     dbg!(split_ticket_c);
 
     assert_eq!(
@@ -506,7 +502,7 @@
         manager.pause_orders().await?;
 
         alice.sell_tickets_order(a_params).await?;
-        bob.lend_order(b_params, vec![2]).await?;
+        bob.lend_order(b_params, &[2]).await?;
 
         assert!(manager
             .load_event_queue()
