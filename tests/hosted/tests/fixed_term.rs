use std::sync::Arc;

use agnostic_orderbook::state::event_queue::EventRef;
use anyhow::Result;
use hosted_tests::{
    fixed_term::{
        create_fixed_term_market_margin_user, FixedTermUser, GenerateProxy, OrderAmount,
        TestManager as FixedTermTestManager, STARTING_TOKENS,
    },
    margin_test_context,
    setup_helper::{setup_user, tokens},
};
use jet_fixed_term::orderbook::state::OrderParams;
use jet_margin_sdk::{
    ix_builder::MarginIxBuilder,
    margin_integrator::{NoProxy, Proxy},
    solana::transaction::{InverseSendTransactionBuilder, SendTransactionBuilder},
    tx_builder::fixed_term::FixedTermPositionRefresher,
    util::data::Concat,
};
use jet_margin_sdk::{margin_integrator::RefreshingProxy, tx_builder::MarginTxBuilder};
use jet_program_common::Fp32;

use solana_sdk::signer::Signer;

#[tokio::test(flavor = "multi_thread")]
#[cfg_attr(not(feature = "localnet"), serial_test::serial)]
async fn non_margin_orders() -> Result<(), anyhow::Error> {
    let manager = FixedTermTestManager::full(margin_test_context!().solana.clone()).await?;
    non_margin_orders_for_proxy::<NoProxy>(Arc::new(manager)).await
}

#[tokio::test(flavor = "multi_thread")]
#[cfg_attr(not(feature = "localnet"), serial_test::serial)]
async fn non_margin_orders_through_margin_account() -> Result<()> {
    let manager = FixedTermTestManager::full(margin_test_context!().solana.clone()).await?;
    non_margin_orders_for_proxy::<MarginIxBuilder>(Arc::new(manager)).await
}

<<<<<<< HEAD
=======
#[tokio::test(flavor = "multi_thread")]
#[serial_test::serial]
async fn margin_repay() -> Result<()> {
    let ctx = margin_test_context!();
    let manager = Arc::new(
        FixedTermTestManager::full(ctx.solana.clone())
            .await
            .unwrap(),
    );
    let client = manager.client.clone();
    let ([collateral], _, pricer) = tokens(&ctx).await.unwrap();

    // set up user
    let user = setup_user(&ctx, vec![(collateral, 0, u64::MAX / 2)])
        .await
        .unwrap();
    let margin = user.user.tx.ix.clone();
    let wallet = user.user.signer;

    // set up proxy
    let proxy = RefreshingProxy {
        proxy: margin.clone(),
        refreshers: vec![
            Arc::new(MarginTxBuilder::new(
                client.clone(),
                None,
                wallet.pubkey(),
                0,
            )),
            Arc::new(
                FixedTermPositionRefresher::new(
                    margin.pubkey(),
                    client.clone(),
                    &[manager.ix_builder.market()],
                )
                .await
                .unwrap(),
            ),
        ],
    };

    // set a lend order on the book
    let lender = FixedTermUser::<NoProxy>::new_funded(manager.clone()).await?;
    let lend_params = OrderAmount::params_from_quote_amount_rate(500, 1_500);

    lender.lend_order(lend_params, &[]).await?;
    let posted_lend = manager.load_orderbook().await?.bids()?[0];

    let user = FixedTermUser::new_with_proxy_funded(manager.clone(), wallet, proxy.clone())
        .await
        .unwrap();
    user.initialize_margin_user().await.unwrap();

    let borrower_account = user.load_margin_user().await.unwrap();
    assert_eq!(borrower_account.market, manager.ix_builder.market());

    // place a borrow order
    let borrow_params = OrderAmount::params_from_quote_amount_rate(1_000, 2_000);
    let mut ixs = vec![
        pricer.set_oracle_price_tx(&collateral, 1.0).await.unwrap(),
        pricer
            .set_oracle_price_tx(&manager.ix_builder.token_mint(), 1.0)
            .await
            .unwrap(),
    ];
    ixs.extend(user.margin_borrow_order(borrow_params).await.unwrap());
    client
        .send_and_confirm_condensed_in_order(ixs)
        .await
        .unwrap();

    let term_loan = user.load_term_loan(0).await?;
    assert_eq!(
        term_loan.borrower_account,
        manager.ix_builder.margin_user_account(user.proxy.pubkey())
    );
    assert_eq!(term_loan.balance, posted_lend.base_quantity);

    let borrower_account = user.load_margin_user().await.unwrap();
    let posted_order = manager.load_orderbook().await?.asks()?[0];
    assert_eq!(borrower_account.debt.pending(), posted_order.base_quantity,);
    assert_eq!(
        borrower_account.debt.total(),
        posted_order.base_quantity + term_loan.balance
    );

    // user.settle().await?;
    // let assets = user.load_margin_user().await?.assets;
    // assert_eq!(assets.entitled_tickets + assets.entitled_tokens, 0);
    // TODO: assert balances on claims and user wallet

    let pre_repayment_term_loan = user.load_term_loan(0).await?;
    let pre_repayment_debt = user.load_margin_user().await?.debt;
    let repayment = 400;
    user.repay(0, repayment).await?;

    let post_repayment_term_loan = user.load_term_loan(0).await?;
    let post_repayment_debt = user.load_margin_user().await?.debt;
    assert_eq!(
        pre_repayment_term_loan.balance - repayment,
        post_repayment_term_loan.balance
    );
    assert_eq!(
        pre_repayment_debt.committed() - repayment,
        post_repayment_debt.committed()
    );

    user.repay(0, post_repayment_term_loan.balance).await?;

    let repaid_term_loan_debt = user.load_margin_user().await?.debt;
    assert_eq!(
        repaid_term_loan_debt.total(),
        repaid_term_loan_debt.pending()
    );

    Ok(())
}

#[tokio::test(flavor = "multi_thread")]
#[serial_test::serial]
async fn can_consume_lots_of_events() -> Result<()> {
    let manager =
        Arc::new(FixedTermTestManager::full(margin_test_context!().solana.clone()).await?);

    // make and fund users
    let alice = FixedTermUser::<NoProxy>::new_funded(manager.clone()).await?;
    let bob = FixedTermUser::<NoProxy>::new_funded(manager.clone()).await?;
    alice.convert_tokens(1_000_000).await?;

    let borrow_params = OrderAmount::params_from_quote_amount_rate(1_000, 1_000);
    let lend_params = OrderAmount::params_from_quote_amount_rate(1_000, 900);

    for i in 0..100 {
        alice.sell_tickets_order(borrow_params).await?;
        bob.lend_order(lend_params, &[i]).await?;
    }

    manager.consume_events().await?;
    // these are not margin users so there are no expected accounts to settle
    manager
        .expect_and_execute_settlement::<NoProxy>(&[])
        .await?;

    assert!(manager.load_event_queue().await?.is_empty()?);

    Ok(())
}

>>>>>>> f44273a2
async fn non_margin_orders_for_proxy<P: Proxy + GenerateProxy>(
    manager: Arc<FixedTermTestManager>,
) -> Result<()> {
    let alice = FixedTermUser::<P>::new_funded(manager.clone()).await?;

    const START_TICKETS: u64 = 1_000_000;
    alice.convert_tokens(START_TICKETS).await?;

    assert_eq!(alice.tickets().await?, START_TICKETS);
    assert_eq!(alice.tokens().await?, STARTING_TOKENS - START_TICKETS);
    assert_eq!(
        manager.load_manager_token_vault().await?.amount,
        START_TICKETS
    );

    const STAKE_AMOUNT: u64 = 10_000;
    let ticket_seed = vec![];

    alice.stake_tokens(STAKE_AMOUNT, &ticket_seed).await?;
    assert_eq!(alice.tickets().await?, START_TICKETS - STAKE_AMOUNT);

    let deposit = alice.load_term_deposit(&ticket_seed).await?;
    assert_eq!(deposit.amount, STAKE_AMOUNT);
    assert_eq!(deposit.market, manager.ix_builder.market());
    assert_eq!(deposit.owner, alice.proxy.pubkey());

    manager.pause_ticket_redemption().await?;
    let market = manager.load_market().await?;

    assert!(market.tickets_paused);
    assert!(alice.redeem_claim_ticket(&ticket_seed).await.is_err());

    manager.resume_ticket_redemption().await?;

    let market = manager.load_market().await?;
    assert!(!market.tickets_paused);

    // Scenario a: post a borrow order to an empty book
    let a_amount = OrderAmount::from_quote_amount_rate(1_000, 2_000);
    let a_params = OrderParams {
        max_ticket_qty: a_amount.base,
        max_underlying_token_qty: a_amount.quote,
        limit_price: a_amount.price,
        match_limit: 100,
        post_only: false,
        post_allowed: true,
        auto_stake: true,
    };
    let order_a_expected_base_to_post = quote_to_base(1_000, 2_000);

    // simulate
    let summary_a = manager
        .simulate_new_order(a_params, agnostic_orderbook::state::Side::Ask)
        .await?;
    assert!(summary_a.posted_order_id.is_some());
    assert_eq!(summary_a.total_base_qty, order_a_expected_base_to_post);
    assert_eq!(
        summary_a.total_quote_qty,
        Fp32::upcast_fp32(a_params.limit_price)
            .decimal_u64_mul(order_a_expected_base_to_post)
            .unwrap()
    );
    assert_eq!(
        summary_a.total_base_qty_posted,
        order_a_expected_base_to_post
    );

    // send to validator
    alice.sell_tickets_order(a_params).await?;

    assert_eq!(
        alice.tickets().await?,
        START_TICKETS - STAKE_AMOUNT - order_a_expected_base_to_post
    );

    let borrow_order = manager.load_orderbook().await?.asks()?[0];

    assert_eq!(borrow_order.price(), a_amount.price);
    assert_eq!(borrow_order.base_quantity, order_a_expected_base_to_post);
    // quote amounts of the post are a result of an fp32 mul, so we cannot directly compare
    assert_eq!(
        Fp32::upcast_fp32(borrow_order.price())
            .decimal_u64_mul(borrow_order.base_quantity)
            .unwrap(),
        Fp32::upcast_fp32(a_amount.price)
            .decimal_u64_mul(order_a_expected_base_to_post)
            .unwrap()
    );

    // Cannot self trade
    let crossing_amount = OrderAmount::from_quote_amount_rate(500, 1_500);
    let crossing_params = OrderParams {
        max_ticket_qty: crossing_amount.base,
        max_underlying_token_qty: crossing_amount.quote,
        limit_price: crossing_amount.price,
        match_limit: 100,
        post_only: false,
        post_allowed: true,
        auto_stake: true,
    };
    assert!(alice.lend_order(crossing_params, &[]).await.is_err());

    // Scenario b: post a lend order that partially fills the borrow order and does not post remaining
    let b_amount = OrderAmount::from_quote_amount_rate(500, 1_500);
    let b_params = OrderParams {
        max_ticket_qty: b_amount.base,
        max_underlying_token_qty: b_amount.quote,
        limit_price: b_amount.price,
        match_limit: 100,
        post_only: false,
        post_allowed: true,
        auto_stake: true,
    };
    let order_b_expected_base_to_fill = quote_to_base(500, 2000);

    // simulate
    let summary_b = manager
        .simulate_new_order(b_params, agnostic_orderbook::state::Side::Bid)
        .await?;
    assert!(summary_b.posted_order_id.is_none());
    assert_eq!(summary_b.total_base_qty, order_b_expected_base_to_fill);
    assert_eq!(summary_b.total_quote_qty, 500);

    // send to validator
    let bob = FixedTermUser::<P>::new_funded(manager.clone()).await?;
    bob.lend_order(b_params, &[0]).await?;

    assert_eq!(
        bob.tokens().await?,
        STARTING_TOKENS - summary_b.total_quote_qty
    );

    // scenario c: post a lend order that fills the remaining borrow and makes a new post with the remaining
    let c_amount = OrderAmount::from_quote_amount_rate(1_500, 1_500);
    let c_params = OrderParams {
        max_ticket_qty: c_amount.base,
        max_underlying_token_qty: c_amount.quote,
        limit_price: c_amount.price,
        match_limit: 100,
        post_only: false,
        post_allowed: true,
        auto_stake: true,
    };

    // simulate
    let summary_c = manager
        .simulate_new_order(c_params, agnostic_orderbook::state::Side::Bid)
        .await?;

    let existing_order = manager.load_orderbook().await?.asks()?[0];

    let trade_price = Fp32::upcast_fp32(existing_order.price());
    let base_trade_qty = existing_order
        .base_quantity
        .min(c_params.max_ticket_qty)
        .min(
            (Fp32::from(c_params.max_underlying_token_qty) / trade_price)
                .as_decimal_u64()
                .unwrap(),
        );
    let quote_maker_qty = (trade_price * base_trade_qty)
        .as_decimal_u64_ceil()
        .unwrap();

    let base_qty_to_post = std::cmp::min(
        (Fp32::from(c_params.max_underlying_token_qty - quote_maker_qty)
            / Fp32::upcast_fp32(c_params.limit_price))
        .as_decimal_u64()
        .unwrap_or(u64::MAX),
        c_params.max_ticket_qty - base_trade_qty,
    );
    let quote_qty_to_post = (Fp32::upcast_fp32(c_params.limit_price) * base_qty_to_post)
        .as_decimal_u64_ceil()
        .unwrap();

    assert!(summary_c.posted_order_id.is_some());
    assert_eq!(
        summary_c.total_base_qty,
        existing_order.base_quantity + base_qty_to_post
    );
    assert_eq!(
        summary_c.total_quote_qty,
        quote_maker_qty + quote_qty_to_post
    );
    assert_eq!(summary_c.total_base_qty_posted, base_qty_to_post);

    // run on validator
    bob.lend_order(c_params, &[1]).await?;

    // TODO: assertions
    let _split_ticket_c = bob.load_term_deposit(&[1]).await?;

    assert_eq!(
        bob.tokens().await?,
        STARTING_TOKENS - summary_b.total_quote_qty - summary_c.total_quote_qty
    );

    manager.consume_events().await?;

    assert!(manager
        .load_event_queue()
        .await?
        .inner()?
        .iter()
        .next()
        .is_none());

    // order cancelling
    let order = manager.load_orderbook().await?.bids()?[0];
    bob.cancel_order(order.key).await?;

    let mut eq = manager.load_event_queue().await?;
    let local_eq = eq.inner()?;
    let cancel_event = match local_eq.iter().next().unwrap() {
        EventRef::Out(out) => out,
        _ => panic!("expected an out event"),
    };

    manager.consume_events().await?;

    assert!(manager.load_orderbook().await?.bids()?.first().is_none());
    assert_eq!(order.base_quantity, cancel_event.event.base_size);
    assert_eq!(cancel_event.callback_info.owner, bob.proxy.pubkey());
    assert_eq!(cancel_event.event.order_id, order.key);

    // test order pausing
    manager.pause_orders().await?;

    alice.sell_tickets_order(a_params).await?;
    bob.lend_order(b_params, &[2]).await?;

    assert!(manager
        .load_event_queue()
        .await?
        .inner()?
        .iter()
        .next()
        .is_none());

    manager.resume_orders().await?;

    assert!(manager
        .load_event_queue()
        .await?
        .inner()?
        .iter()
        .next()
        .is_some());

    Ok(())
}

#[tokio::test(flavor = "multi_thread")]
#[serial_test::serial]
async fn margin_repay() -> Result<()> {
    let ctx = margin_test_context!();
    let manager = Arc::new(
        FixedTermTestManager::full(ctx.solana.clone())
            .await
            .unwrap(),
    );
    let client = manager.client.clone();
    let ([collateral], _, pricer) = tokens(&ctx).await.unwrap();

    // set up user
    let user = setup_user(&ctx, vec![(collateral, 0, u64::MAX / 2)])
        .await
        .unwrap();
    let margin = user.user.tx.ix.clone();
    let wallet = user.user.signer;

    // set up proxy
    let proxy = RefreshingProxy {
        proxy: margin.clone(),
        refreshers: vec![
            Arc::new(MarginTxBuilder::new(
                client.clone(),
                None,
                wallet.pubkey(),
                0,
                margin.airspace,
            )),
            Arc::new(
                FixedTermPositionRefresher::new(
                    margin.pubkey(),
                    client.clone(),
                    &[manager.ix_builder.market()],
                )
                .await
                .unwrap(),
            ),
        ],
    };

    // set a lend order on the book
    let lender = FixedTermUser::<NoProxy>::new_funded(manager.clone()).await?;
    let lend_params = OrderAmount::params_from_quote_amount_rate(500, 1_500);

    lender.lend_order(lend_params, &[]).await?;
    let posted_lend = manager.load_orderbook().await?.bids()?[0];

    let user = FixedTermUser::new_with_proxy_funded(manager.clone(), wallet, proxy.clone())
        .await
        .unwrap();
    user.initialize_margin_user().await.unwrap();

    let margin_user = user.load_margin_user().await.unwrap();
    assert_eq!(margin_user.market, manager.ix_builder.market());

    // place a borrow order
    let borrow_params = OrderAmount::params_from_quote_amount_rate(1_000, 2_000);
    let mut ixs = vec![
        pricer.set_oracle_price_tx(&collateral, 1.0).await.unwrap(),
        pricer
            .set_oracle_price_tx(&manager.ix_builder.ticket_mint(), 1.0)
            .await
            .unwrap(),
        pricer
            .set_oracle_price_tx(&manager.ix_builder.token_mint(), 1.0)
            .await
            .unwrap(),
    ];
    ixs.extend(user.margin_borrow_order(borrow_params).await.unwrap());
    client
        .send_and_confirm_condensed_in_order(ixs)
        .await
        .unwrap();

    let term_loan = user.load_term_loan(0).await?;
    assert_eq!(
        term_loan.margin_user,
        manager.ix_builder.margin_user_account(user.proxy.pubkey())
    );
    assert_eq!(term_loan.balance, posted_lend.base_quantity);

    let margin_user = user.load_margin_user().await.unwrap();
    let posted_order = manager.load_orderbook().await?.asks()?[0];
    assert_eq!(margin_user.debt.pending(), posted_order.base_quantity,);
    assert_eq!(
        margin_user.debt.total(),
        posted_order.base_quantity + term_loan.balance
    );

    // user.settle().await?;
    // let assets = user.load_margin_user().await?.assets;
    // assert_eq!(assets.entitled_tickets + assets.entitled_tokens, 0);
    // TODO: assert balances on claims and user wallet

    let pre_repayment_term_loan = user.load_term_loan(0).await?;
    let pre_repayment_debt = user.load_margin_user().await?.debt;
    let repayment = 400;
    user.repay(0, repayment).await?;

    let post_repayment_term_loan = user.load_term_loan(0).await?;
    let post_repayment_debt = user.load_margin_user().await?.debt;
    assert_eq!(
        pre_repayment_term_loan.balance - repayment,
        post_repayment_term_loan.balance
    );
    assert_eq!(
        pre_repayment_debt.committed() - repayment,
        post_repayment_debt.committed()
    );

    user.repay(0, post_repayment_term_loan.balance).await?;

    let repaid_term_loan_debt = user.load_margin_user().await?.debt;
    assert_eq!(
        repaid_term_loan_debt.total(),
        repaid_term_loan_debt.pending()
    );

    Ok(())
}

#[tokio::test(flavor = "multi_thread")]
#[serial_test::serial]
async fn can_consume_lots_of_events() -> Result<()> {
    let manager =
        Arc::new(FixedTermTestManager::full(margin_test_context!().solana.clone()).await?);

    // make and fund users
    let alice = FixedTermUser::<NoProxy>::new_funded(manager.clone()).await?;
    let bob = FixedTermUser::<NoProxy>::new_funded(manager.clone()).await?;
    alice.convert_tokens(1_000_000).await?;

    let borrow_params = OrderAmount::params_from_quote_amount_rate(1_000, 1_000);
    let lend_params = OrderAmount::params_from_quote_amount_rate(1_000, 900);

    for i in 0..100 {
        alice.sell_tickets_order(borrow_params).await?;
        bob.lend_order(lend_params, &[i]).await?;
    }

    manager.consume_events().await?;
    assert!(manager.load_event_queue().await?.is_empty()?);

    Ok(())
}

#[tokio::test(flavor = "multi_thread")]
#[cfg_attr(not(feature = "localnet"), serial_test::serial)]
async fn margin_borrow() -> Result<()> {
    let ctx = margin_test_context!();
    let manager = Arc::new(
        FixedTermTestManager::full(ctx.solana.clone())
            .await
            .unwrap(),
    );
    let client = manager.client.clone();
    let ([collateral], _, pricer) = tokens(&ctx).await.unwrap();

    let user = create_fixed_term_market_margin_user(
        &ctx,
        manager.clone(),
        vec![(collateral, 0, u64::MAX / 2)],
    )
    .await;

    vec![
        pricer.set_oracle_price_tx(&collateral, 1.0).await.unwrap(),
        pricer
            .set_oracle_price_tx(&manager.ix_builder.ticket_mint(), 1.0)
            .await
            .unwrap(),
        pricer
            .set_oracle_price_tx(&manager.ix_builder.token_mint(), 1.0)
            .await?,
    ]
    .cat(user.margin_borrow_order(underlying(1_000, 2_000)).await?)
    .send_and_confirm_condensed_in_order(&client)
    .await?;

    assert_eq!(STARTING_TOKENS, user.tokens().await?);
    assert_eq!(0, user.tickets().await?);
    assert_eq!(999, user.collateral().await?);
    assert_eq!(1_201, user.claims().await?);

    let margin_user = user.load_margin_user().await.unwrap();
    let posted_order = manager.load_orderbook().await?.asks()?[0];
    assert_eq!(margin_user.debt.total(), posted_order.base_quantity,);

    Ok(())
}

#[tokio::test(flavor = "multi_thread")]
#[cfg_attr(not(feature = "localnet"), serial_test::serial)]
async fn margin_borrow_fails_without_collateral() -> Result<()> {
    let ctx = margin_test_context!();
    let manager = Arc::new(
        FixedTermTestManager::full(ctx.solana.clone())
            .await
            .unwrap(),
    );
    let client = manager.client.clone();
    let ([collateral], _, pricer) = tokens(&ctx).await.unwrap();

    let user = create_fixed_term_market_margin_user(&ctx, manager.clone(), vec![]).await;

    let result = vec![
        pricer.set_oracle_price_tx(&collateral, 1.0).await.unwrap(),
        pricer
            .set_oracle_price_tx(&manager.ix_builder.ticket_mint(), 1.0)
            .await
            .unwrap(),
        pricer
            .set_oracle_price_tx(&manager.ix_builder.token_mint(), 1.0)
            .await?,
    ]
    .cat(user.margin_borrow_order(underlying(1_000, 2_000)).await?)
    .send_and_confirm_condensed_in_order(&client)
    .await;

    assert!(result.is_err());

    #[cfg(feature = "localnet")] // sim can't rollback
    {
        assert_eq!(STARTING_TOKENS, user.tokens().await?);
        assert_eq!(0, user.tickets().await?);
        assert_eq!(0, user.collateral().await?);
        assert_eq!(0, user.claims().await?);
        let asks = manager.load_orderbook().await?.asks()?;
        assert_eq!(0, asks.len());
        let margin_user = user.load_margin_user().await.unwrap();
        assert_eq!(0, margin_user.debt.total());
    }

    Ok(())
}

#[tokio::test(flavor = "multi_thread")]
#[cfg_attr(not(feature = "localnet"), serial_test::serial)]
async fn margin_lend() -> Result<()> {
    let ctx = margin_test_context!();
    let manager = Arc::new(
        FixedTermTestManager::full(ctx.solana.clone())
            .await
            .unwrap(),
    );
    let client = manager.client.clone();
    let ([collateral], _, pricer) = tokens(&ctx).await.unwrap();

    let user = create_fixed_term_market_margin_user(&ctx, manager.clone(), vec![]).await;

    let result = vec![
        pricer.set_oracle_price_tx(&collateral, 1.0).await.unwrap(),
        pricer
            .set_oracle_price_tx(&manager.ix_builder.ticket_mint(), 1.0)
            .await
            .unwrap(),
        pricer
            .set_oracle_price_tx(&manager.ix_builder.token_mint(), 1.0)
            .await?,
    ]
    .cat(user.margin_lend_order(underlying(1_000, 2_000)).await?)
    .send_and_confirm_condensed_in_order(&client)
    .await;

    assert!(result.is_ok());

    assert_eq!(STARTING_TOKENS - 1_000, user.tokens().await?);
    assert_eq!(0, user.tickets().await?);
    assert_eq!(999, user.collateral().await?);
    assert_eq!(0, user.claims().await?);

    Ok(())
}

#[tokio::test(flavor = "multi_thread")]
#[cfg_attr(not(feature = "localnet"), serial_test::serial)]
async fn margin_borrow_then_margin_lend() -> Result<()> {
    let ctx = margin_test_context!();
    let manager = Arc::new(
        FixedTermTestManager::full(ctx.solana.clone())
            .await
            .unwrap(),
    );
    let client = manager.client.clone();
    let ([collateral], _, pricer) = tokens(&ctx).await.unwrap();

    let borrower = create_fixed_term_market_margin_user(
        &ctx,
        manager.clone(),
        vec![(collateral, 0, u64::MAX / 2)],
    )
    .await;
    let lender = create_fixed_term_market_margin_user(&ctx, manager.clone(), vec![]).await;

    vec![
        pricer.set_oracle_price_tx(&collateral, 1.0).await.unwrap(),
        pricer
            .set_oracle_price_tx(&manager.ix_builder.ticket_mint(), 1.0)
            .await
            .unwrap(),
        pricer
            .set_oracle_price_tx(&manager.ix_builder.token_mint(), 1.0)
            .await?,
    ]
    .cat(
        borrower
            .margin_borrow_order(underlying(1_000, 2_000))
            .await?,
    )
    .send_and_confirm_condensed_in_order(&client)
    .await?;

    assert_eq!(STARTING_TOKENS, borrower.tokens().await?);
    assert_eq!(0, borrower.tickets().await?);
    assert_eq!(999, borrower.collateral().await?);
    assert_eq!(1_201, borrower.claims().await?);

    lender
        .margin_lend_order(underlying(1_001, 2_000))
        .await?
        .send_and_confirm_condensed_in_order(&client)
        .await?;

    assert_eq!(STARTING_TOKENS - 1_001, lender.tokens().await?);
    assert_eq!(0, lender.tickets().await?);
    assert_eq!(1_201, lender.collateral().await?);
    assert_eq!(0, lender.claims().await?);

    manager.consume_events().await?;
    manager.expect_and_execute_settlement(&[&borrower]).await?;

    assert_eq!(STARTING_TOKENS + 1_000, borrower.tokens().await?);
    assert_eq!(0, borrower.tickets().await?);
    assert_eq!(0, borrower.collateral().await?);
    assert_eq!(1_201, borrower.claims().await?);

    assert_eq!(STARTING_TOKENS - 1_001, lender.tokens().await?);
    assert_eq!(0, lender.tickets().await?);
    assert_eq!(1_201, lender.collateral().await?);
    assert_eq!(0, lender.claims().await?);

    Ok(())
}

#[tokio::test(flavor = "multi_thread")]
#[cfg_attr(not(feature = "localnet"), serial_test::serial)]
async fn margin_lend_then_margin_borrow() -> Result<()> {
    let ctx = margin_test_context!();
    let manager = Arc::new(
        FixedTermTestManager::full(ctx.solana.clone())
            .await
            .unwrap(),
    );
    let client = manager.client.clone();
    let ([collateral], _, pricer) = tokens(&ctx).await.unwrap();

    let borrower = create_fixed_term_market_margin_user(
        &ctx,
        manager.clone(),
        vec![(collateral, 0, u64::MAX / 2)],
    )
    .await;
    let lender = create_fixed_term_market_margin_user(&ctx, manager.clone(), vec![]).await;

    vec![
        pricer.set_oracle_price_tx(&collateral, 1.0).await.unwrap(),
        pricer
            .set_oracle_price_tx(&manager.ix_builder.ticket_mint(), 1.0)
            .await
            .unwrap(),
        pricer
            .set_oracle_price_tx(&manager.ix_builder.token_mint(), 1.0)
            .await?,
    ]
    .cat(lender.margin_lend_order(underlying(1_001, 2_000)).await?)
    .send_and_confirm_condensed_in_order(&client)
    .await?;

    assert_eq!(STARTING_TOKENS - 1_001, lender.tokens().await?);
    assert_eq!(0, lender.tickets().await?);
    assert_eq!(1_000, lender.collateral().await?);
    assert_eq!(0, lender.claims().await?);

    vec![
        pricer.set_oracle_price_tx(&collateral, 1.0).await.unwrap(),
        pricer
            .set_oracle_price_tx(&manager.ix_builder.ticket_mint(), 1.0)
            .await
            .unwrap(),
        pricer
            .set_oracle_price_tx(&manager.ix_builder.token_mint(), 1.0)
            .await?,
    ]
    .cat(
        borrower
            .margin_borrow_order(underlying(1_000, 2_000))
            .await?,
    )
    .send_and_confirm_condensed_in_order(&client)
    .await?;

    assert_eq!(STARTING_TOKENS + 999, borrower.tokens().await?);
    assert_eq!(0, borrower.tickets().await?);
    assert_eq!(0, borrower.collateral().await?);
    assert_eq!(1_201, borrower.claims().await?);

    manager.consume_events().await?;
    manager.expect_and_execute_settlement(&[&lender]).await?;

    // todo improve the rounding situation to make this 1_000
    assert_eq!(STARTING_TOKENS + 999, borrower.tokens().await?);
    assert_eq!(0, borrower.tickets().await?);
    assert_eq!(0, borrower.collateral().await?);
    assert_eq!(1_201, borrower.claims().await?);

    assert_eq!(STARTING_TOKENS - 1_001, lender.tokens().await?);
    assert_eq!(0, lender.tickets().await?);
    assert_eq!(1_201, lender.collateral().await?);
    assert_eq!(0, lender.claims().await?);

    Ok(())
}

#[tokio::test(flavor = "multi_thread")]
#[cfg_attr(not(feature = "localnet"), serial_test::serial)]
async fn margin_sell_tickets() -> Result<()> {
    let ctx = margin_test_context!();
    let manager = Arc::new(
        FixedTermTestManager::full(ctx.solana.clone())
            .await
            .unwrap(),
    );
    let client = manager.client.clone();
    let ([], _, pricer) = tokens(&ctx).await.unwrap();

    let user = create_fixed_term_market_margin_user(&ctx, manager.clone(), vec![]).await;
    user.convert_tokens(10_000).await.unwrap();

    vec![
        pricer
            .set_oracle_price_tx(&manager.ix_builder.ticket_mint(), 1.0)
            .await
            .unwrap(),
        pricer
            .set_oracle_price_tx(&manager.ix_builder.token_mint(), 1.0)
            .await?,
    ]
    .cat(
        user.margin_sell_tickets_order(tickets(1_200, 2_000))
            .await?,
    )
    .send_and_confirm_condensed_in_order(&client)
    .await?;

    assert_eq!(STARTING_TOKENS - 10_000, user.tokens().await?);
    assert_eq!(8_800, user.tickets().await?);
    assert_eq!(999, user.collateral().await?);
    assert_eq!(0, user.claims().await?);

    Ok(())
}

fn quote_to_base(quote: u64, rate_bps: u64) -> u64 {
    quote + quote * rate_bps / 10_000
}

fn underlying(quote: u64, rate_bps: u64) -> OrderParams {
    let borrow_amount = OrderAmount::from_quote_amount_rate(quote, rate_bps);
    OrderParams {
        max_ticket_qty: borrow_amount.base,
        max_underlying_token_qty: borrow_amount.quote,
        limit_price: borrow_amount.price,
        match_limit: 1,
        post_only: false,
        post_allowed: true,
        auto_stake: true,
    }
}

fn tickets(base: u64, rate_bps: u64) -> OrderParams {
    let borrow_amount = OrderAmount::from_base_amount_rate(base, rate_bps);
    OrderParams {
        max_ticket_qty: borrow_amount.base,
        max_underlying_token_qty: borrow_amount.quote,
        limit_price: borrow_amount.price,
        match_limit: 1,
        post_only: false,
        post_allowed: true,
        auto_stake: true,
    }
}<|MERGE_RESOLUTION|>--- conflicted
+++ resolved
@@ -37,157 +37,6 @@
     non_margin_orders_for_proxy::<MarginIxBuilder>(Arc::new(manager)).await
 }
 
-<<<<<<< HEAD
-=======
-#[tokio::test(flavor = "multi_thread")]
-#[serial_test::serial]
-async fn margin_repay() -> Result<()> {
-    let ctx = margin_test_context!();
-    let manager = Arc::new(
-        FixedTermTestManager::full(ctx.solana.clone())
-            .await
-            .unwrap(),
-    );
-    let client = manager.client.clone();
-    let ([collateral], _, pricer) = tokens(&ctx).await.unwrap();
-
-    // set up user
-    let user = setup_user(&ctx, vec![(collateral, 0, u64::MAX / 2)])
-        .await
-        .unwrap();
-    let margin = user.user.tx.ix.clone();
-    let wallet = user.user.signer;
-
-    // set up proxy
-    let proxy = RefreshingProxy {
-        proxy: margin.clone(),
-        refreshers: vec![
-            Arc::new(MarginTxBuilder::new(
-                client.clone(),
-                None,
-                wallet.pubkey(),
-                0,
-            )),
-            Arc::new(
-                FixedTermPositionRefresher::new(
-                    margin.pubkey(),
-                    client.clone(),
-                    &[manager.ix_builder.market()],
-                )
-                .await
-                .unwrap(),
-            ),
-        ],
-    };
-
-    // set a lend order on the book
-    let lender = FixedTermUser::<NoProxy>::new_funded(manager.clone()).await?;
-    let lend_params = OrderAmount::params_from_quote_amount_rate(500, 1_500);
-
-    lender.lend_order(lend_params, &[]).await?;
-    let posted_lend = manager.load_orderbook().await?.bids()?[0];
-
-    let user = FixedTermUser::new_with_proxy_funded(manager.clone(), wallet, proxy.clone())
-        .await
-        .unwrap();
-    user.initialize_margin_user().await.unwrap();
-
-    let borrower_account = user.load_margin_user().await.unwrap();
-    assert_eq!(borrower_account.market, manager.ix_builder.market());
-
-    // place a borrow order
-    let borrow_params = OrderAmount::params_from_quote_amount_rate(1_000, 2_000);
-    let mut ixs = vec![
-        pricer.set_oracle_price_tx(&collateral, 1.0).await.unwrap(),
-        pricer
-            .set_oracle_price_tx(&manager.ix_builder.token_mint(), 1.0)
-            .await
-            .unwrap(),
-    ];
-    ixs.extend(user.margin_borrow_order(borrow_params).await.unwrap());
-    client
-        .send_and_confirm_condensed_in_order(ixs)
-        .await
-        .unwrap();
-
-    let term_loan = user.load_term_loan(0).await?;
-    assert_eq!(
-        term_loan.borrower_account,
-        manager.ix_builder.margin_user_account(user.proxy.pubkey())
-    );
-    assert_eq!(term_loan.balance, posted_lend.base_quantity);
-
-    let borrower_account = user.load_margin_user().await.unwrap();
-    let posted_order = manager.load_orderbook().await?.asks()?[0];
-    assert_eq!(borrower_account.debt.pending(), posted_order.base_quantity,);
-    assert_eq!(
-        borrower_account.debt.total(),
-        posted_order.base_quantity + term_loan.balance
-    );
-
-    // user.settle().await?;
-    // let assets = user.load_margin_user().await?.assets;
-    // assert_eq!(assets.entitled_tickets + assets.entitled_tokens, 0);
-    // TODO: assert balances on claims and user wallet
-
-    let pre_repayment_term_loan = user.load_term_loan(0).await?;
-    let pre_repayment_debt = user.load_margin_user().await?.debt;
-    let repayment = 400;
-    user.repay(0, repayment).await?;
-
-    let post_repayment_term_loan = user.load_term_loan(0).await?;
-    let post_repayment_debt = user.load_margin_user().await?.debt;
-    assert_eq!(
-        pre_repayment_term_loan.balance - repayment,
-        post_repayment_term_loan.balance
-    );
-    assert_eq!(
-        pre_repayment_debt.committed() - repayment,
-        post_repayment_debt.committed()
-    );
-
-    user.repay(0, post_repayment_term_loan.balance).await?;
-
-    let repaid_term_loan_debt = user.load_margin_user().await?.debt;
-    assert_eq!(
-        repaid_term_loan_debt.total(),
-        repaid_term_loan_debt.pending()
-    );
-
-    Ok(())
-}
-
-#[tokio::test(flavor = "multi_thread")]
-#[serial_test::serial]
-async fn can_consume_lots_of_events() -> Result<()> {
-    let manager =
-        Arc::new(FixedTermTestManager::full(margin_test_context!().solana.clone()).await?);
-
-    // make and fund users
-    let alice = FixedTermUser::<NoProxy>::new_funded(manager.clone()).await?;
-    let bob = FixedTermUser::<NoProxy>::new_funded(manager.clone()).await?;
-    alice.convert_tokens(1_000_000).await?;
-
-    let borrow_params = OrderAmount::params_from_quote_amount_rate(1_000, 1_000);
-    let lend_params = OrderAmount::params_from_quote_amount_rate(1_000, 900);
-
-    for i in 0..100 {
-        alice.sell_tickets_order(borrow_params).await?;
-        bob.lend_order(lend_params, &[i]).await?;
-    }
-
-    manager.consume_events().await?;
-    // these are not margin users so there are no expected accounts to settle
-    manager
-        .expect_and_execute_settlement::<NoProxy>(&[])
-        .await?;
-
-    assert!(manager.load_event_queue().await?.is_empty()?);
-
-    Ok(())
-}
-
->>>>>>> f44273a2
 async fn non_margin_orders_for_proxy<P: Proxy + GenerateProxy>(
     manager: Arc<FixedTermTestManager>,
 ) -> Result<()> {
@@ -583,6 +432,11 @@
     }
 
     manager.consume_events().await?;
+    // these are not margin users so there are no expected accounts to settle
+    manager
+        .expect_and_execute_settlement::<NoProxy>(&[])
+        .await?;
+
     assert!(manager.load_event_queue().await?.is_empty()?);
 
     Ok(())
