use std::sync::Arc;

use anyhow::Result;
use hosted_tests::{
    fixed_term::{
<<<<<<< HEAD
        FixedTermUser, GenerateProxy, OrderAmount, TestManager as FixedTermTestManager,
        STARTING_TOKENS,
=======
        create_fixed_term_market_margin_user, FixedTermUser, GenerateProxy, OrderAmount,
        TestManager as FixedTermTestManager, STARTING_TOKENS,
>>>>>>> eb3b4691
    },
    margin_test_context,
    setup_helper::{setup_user, tokens},
};
use jet_fixed_term::orderbook::state::OrderParams;
use jet_margin_sdk::{
    ix_builder::MarginIxBuilder,
    margin_integrator::{NoProxy, Proxy},
    solana::transaction::{InverseSendTransactionBuilder, SendTransactionBuilder},
    tx_builder::fixed_term::FixedTermPositionRefresher,
    util::data::Concat,
};
use jet_margin_sdk::{margin_integrator::RefreshingProxy, tx_builder::MarginTxBuilder};
use jet_program_common::Fp32;

use solana_sdk::signer::Signer;

#[tokio::test(flavor = "multi_thread")]
#[cfg_attr(not(feature = "localnet"), serial_test::serial)]
async fn non_margin_orders() -> Result<(), anyhow::Error> {
    let manager = FixedTermTestManager::full(margin_test_context!().solana.clone()).await?;
    non_margin_orders_for_proxy::<NoProxy>(Arc::new(manager)).await
}

#[tokio::test(flavor = "multi_thread")]
#[cfg_attr(not(feature = "localnet"), serial_test::serial)]
async fn non_margin_orders_through_margin_account() -> Result<()> {
    let manager = FixedTermTestManager::full(margin_test_context!().solana.clone()).await?;
    non_margin_orders_for_proxy::<MarginIxBuilder>(Arc::new(manager)).await
}

<<<<<<< HEAD
#[tokio::test(flavor = "multi_thread")]
#[serial_test::serial]
async fn margin_repay() -> Result<()> {
    let ctx = margin_test_context!();
    let manager = Arc::new(
        FixedTermTestManager::full(ctx.solana.clone())
            .await
            .unwrap(),
    );
    let client = manager.client.clone();
    let ([collateral], _, pricer) = tokens(&ctx).await.unwrap();

    // set up user
    let user = setup_user(&ctx, vec![(collateral, 0, u64::MAX / 2)])
        .await
        .unwrap();
    let margin = user.user.tx.ix.clone();
    let wallet = user.user.signer;

    // set up proxy
    let proxy = RefreshingProxy {
        proxy: margin.clone(),
        refreshers: vec![
            Arc::new(MarginTxBuilder::new(
                client.clone(),
                None,
                wallet.pubkey(),
                0,
            )),
            Arc::new(
                FixedTermPositionRefresher::new(
                    margin.pubkey(),
                    client.clone(),
                    &[manager.ix_builder.market()],
                )
                .await
                .unwrap(),
            ),
        ],
    };

    // set a lend order on the book
    let lender = FixedTermUser::<NoProxy>::new_funded(manager.clone()).await?;
    let lend_params = OrderAmount::params_from_quote_amount_rate(500, 1_500);

    lender.lend_order(lend_params, &[]).await?;
    let posted_lend = manager.load_orderbook().await?.bids()?[0];

    let user = FixedTermUser::new_with_proxy_funded(manager.clone(), wallet, proxy.clone())
        .await
        .unwrap();
    user.initialize_margin_user().await.unwrap();

    let borrower_account = user.load_margin_user().await.unwrap();
    assert_eq!(borrower_account.market, manager.ix_builder.market());

    // place a borrow order
    let borrow_params = OrderAmount::params_from_quote_amount_rate(1_000, 2_000);
    let mut ixs = vec![
        pricer.set_oracle_price_tx(&collateral, 1.0).await.unwrap(),
        pricer
            .set_oracle_price_tx(&manager.ix_builder.token_mint(), 1.0)
            .await
            .unwrap(),
    ];
    ixs.extend(user.margin_borrow_order(borrow_params).await.unwrap());
    client
        .send_and_confirm_condensed_in_order(ixs)
        .await
        .unwrap();

    let term_loan = user.load_term_loan(0).await?;
    assert_eq!(
        term_loan.borrower_account,
        manager.ix_builder.margin_user_account(user.proxy.pubkey())
    );
    assert_eq!(term_loan.balance, posted_lend.base_quantity);

    let borrower_account = user.load_margin_user().await.unwrap();
    let posted_order = manager.load_orderbook().await?.asks()?[0];
    assert_eq!(borrower_account.debt.pending(), posted_order.base_quantity,);
    assert_eq!(
        borrower_account.debt.total(),
        posted_order.base_quantity + term_loan.balance
    );

    // user.settle().await?;
    // let assets = user.load_margin_user().await?.assets;
    // assert_eq!(assets.entitled_tickets + assets.entitled_tokens, 0);
    // TODO: assert balances on claims and user wallet

    let pre_repayment_term_loan = user.load_term_loan(0).await?;
    let pre_repayment_debt = user.load_margin_user().await?.debt;
    let repayment = 400;
    user.repay(0, repayment).await?;

    let post_repayment_term_loan = user.load_term_loan(0).await?;
    let post_repayment_debt = user.load_margin_user().await?.debt;
    assert_eq!(
        pre_repayment_term_loan.balance - repayment,
        post_repayment_term_loan.balance
    );
    assert_eq!(
        pre_repayment_debt.committed() - repayment,
        post_repayment_debt.committed()
    );

    user.repay(0, post_repayment_term_loan.balance).await?;

    let repaid_term_loan_debt = user.load_margin_user().await?.debt;
    assert_eq!(
        repaid_term_loan_debt.total(),
        repaid_term_loan_debt.pending()
    );

    Ok(())
}

#[tokio::test(flavor = "multi_thread")]
#[serial_test::serial]
async fn can_consume_lots_of_events() -> Result<()> {
    let manager =
        Arc::new(FixedTermTestManager::full(margin_test_context!().solana.clone()).await?);

    // make and fund users
    let alice = FixedTermUser::<NoProxy>::new_funded(manager.clone()).await?;
    let bob = FixedTermUser::<NoProxy>::new_funded(manager.clone()).await?;
    alice.convert_tokens(1_000_000).await?;

    let borrow_params = OrderAmount::params_from_quote_amount_rate(1_000, 1_000);
    let lend_params = OrderAmount::params_from_quote_amount_rate(1_000, 900);

    for i in 0..100 {
        alice.sell_tickets_order(borrow_params).await?;
        bob.lend_order(lend_params, &[i]).await?;
    }

    manager.consume_events().await?;
    assert!(manager.load_event_queue().await?.is_empty()?);

    Ok(())
}

=======
>>>>>>> eb3b4691
async fn non_margin_orders_for_proxy<P: Proxy + GenerateProxy>(
    manager: Arc<FixedTermTestManager>,
) -> Result<()> {
    let alice = FixedTermUser::<P>::new_funded(manager.clone()).await?;

    const START_TICKETS: u64 = 1_000_000;
    alice.convert_tokens(START_TICKETS).await?;

    assert_eq!(alice.tickets().await?, START_TICKETS);
    assert_eq!(alice.tokens().await?, STARTING_TOKENS - START_TICKETS);
    assert_eq!(
        manager.load_manager_token_vault().await?.amount,
        START_TICKETS
    );

    const STAKE_AMOUNT: u64 = 10_000;
    let ticket_seed = vec![];

    alice.stake_tokens(STAKE_AMOUNT, &ticket_seed).await?;
    assert_eq!(alice.tickets().await?, START_TICKETS - STAKE_AMOUNT);

    let deposit = alice.load_term_deposit(&ticket_seed).await?;
    assert_eq!(deposit.amount, STAKE_AMOUNT);
    assert_eq!(deposit.market, manager.ix_builder.market());
    assert_eq!(deposit.owner, alice.proxy.pubkey());

    manager.pause_ticket_redemption().await?;
    let market = manager.load_market().await?;

    assert!(market.tickets_paused);
    assert!(alice.redeem_claim_ticket(&ticket_seed).await.is_err());

    manager.resume_ticket_redemption().await?;

    let market = manager.load_market().await?;
    assert!(!market.tickets_paused);

    // Scenario a: post a borrow order to an empty book
    let a_amount = OrderAmount::from_quote_amount_rate(1_000, 2_000);
    let a_params = OrderParams {
        max_ticket_qty: a_amount.base,
        max_underlying_token_qty: a_amount.quote,
        limit_price: a_amount.price,
        match_limit: 100,
        post_only: false,
        post_allowed: true,
        auto_stake: true,
    };
    let order_a_expected_base_to_post = quote_to_base(1_000, 2_000);

    // simulate
    let summary_a = manager
        .simulate_new_order(a_params, agnostic_orderbook::state::Side::Ask)
        .await?;
    assert!(summary_a.posted_order_id.is_some());
    assert_eq!(summary_a.total_base_qty, order_a_expected_base_to_post);
    assert_eq!(
        summary_a.total_quote_qty,
        Fp32::upcast_fp32(a_params.limit_price)
            .decimal_u64_mul(order_a_expected_base_to_post)
            .unwrap()
    );
    assert_eq!(
        summary_a.total_base_qty_posted,
        order_a_expected_base_to_post
    );

    // send to validator
    alice.sell_tickets_order(a_params).await?;

    assert_eq!(
        alice.tickets().await?,
        START_TICKETS - STAKE_AMOUNT - order_a_expected_base_to_post
    );

    let borrow_order = manager.load_orderbook().await?.asks()?[0];

    assert_eq!(borrow_order.price(), a_amount.price);
    assert_eq!(borrow_order.base_quantity, order_a_expected_base_to_post);
    // quote amounts of the post are a result of an fp32 mul, so we cannot directly compare
    assert_eq!(
        Fp32::upcast_fp32(borrow_order.price())
            .decimal_u64_mul(borrow_order.base_quantity)
            .unwrap(),
        Fp32::upcast_fp32(a_amount.price)
            .decimal_u64_mul(order_a_expected_base_to_post)
            .unwrap()
    );

    // Cannot self trade
    let crossing_amount = OrderAmount::from_quote_amount_rate(500, 1_500);
    let crossing_params = OrderParams {
        max_ticket_qty: crossing_amount.base,
        max_underlying_token_qty: crossing_amount.quote,
        limit_price: crossing_amount.price,
        match_limit: 100,
        post_only: false,
        post_allowed: true,
        auto_stake: true,
    };
    assert!(alice.lend_order(crossing_params, &[]).await.is_err());

    // Scenario b: post a lend order that partially fills the borrow order and does not post remaining
    let b_amount = OrderAmount::from_quote_amount_rate(500, 1_500);
    let b_params = OrderParams {
        max_ticket_qty: b_amount.base,
        max_underlying_token_qty: b_amount.quote,
        limit_price: b_amount.price,
        match_limit: 100,
        post_only: false,
        post_allowed: true,
        auto_stake: true,
    };
    let order_b_expected_base_to_fill = quote_to_base(500, 2000);

    // simulate
    let summary_b = manager
        .simulate_new_order(b_params, agnostic_orderbook::state::Side::Bid)
        .await?;
    assert!(summary_b.posted_order_id.is_none());
    assert_eq!(summary_b.total_base_qty, order_b_expected_base_to_fill);
    assert_eq!(summary_b.total_quote_qty, 500);

    // send to validator
    let bob = FixedTermUser::<P>::new_funded(manager.clone()).await?;
    bob.lend_order(b_params, &[0]).await?;

    assert_eq!(
        bob.tokens().await?,
        STARTING_TOKENS - summary_b.total_quote_qty
    );

    // scenario c: post a lend order that fills the remaining borrow and makes a new post with the remaining
    let c_amount = OrderAmount::from_quote_amount_rate(1_500, 1_500);
    let c_params = OrderParams {
        max_ticket_qty: c_amount.base,
        max_underlying_token_qty: c_amount.quote,
        limit_price: c_amount.price,
        match_limit: 100,
        post_only: false,
        post_allowed: true,
        auto_stake: true,
    };

    // simulate
    let summary_c = manager
        .simulate_new_order(c_params, agnostic_orderbook::state::Side::Bid)
        .await?;

    let existing_order = manager.load_orderbook().await?.asks()?[0];

    let trade_price = Fp32::upcast_fp32(existing_order.price());
    let base_trade_qty = existing_order
        .base_quantity
        .min(c_params.max_ticket_qty)
        .min(
            (Fp32::from(c_params.max_underlying_token_qty) / trade_price)
                .as_decimal_u64()
                .unwrap(),
        );
    let quote_maker_qty = (trade_price * base_trade_qty)
        .as_decimal_u64_ceil()
        .unwrap();

    let base_qty_to_post = std::cmp::min(
        (Fp32::from(c_params.max_underlying_token_qty - quote_maker_qty)
            / Fp32::upcast_fp32(c_params.limit_price))
        .as_decimal_u64()
        .unwrap_or(u64::MAX),
        c_params.max_ticket_qty - base_trade_qty,
    );
    let quote_qty_to_post = (Fp32::upcast_fp32(c_params.limit_price) * base_qty_to_post)
        .as_decimal_u64_ceil()
        .unwrap();

    assert!(summary_c.posted_order_id.is_some());
    assert_eq!(
        summary_c.total_base_qty,
        existing_order.base_quantity + base_qty_to_post
    );
    assert_eq!(
        summary_c.total_quote_qty,
        quote_maker_qty + quote_qty_to_post
    );
    assert_eq!(summary_c.total_base_qty_posted, base_qty_to_post);

    // run on validator
    bob.lend_order(c_params, &[1]).await?;

    let split_ticket_c = bob.load_term_deposit(&[1]).await?;
    dbg!(split_ticket_c);

    assert_eq!(
        bob.tokens().await?,
        STARTING_TOKENS - summary_b.total_quote_qty - summary_c.total_quote_qty
    );

    // order cancelling
    let order_id = manager.load_orderbook().await?.bids()?[0].key;
    bob.cancel_order(order_id).await?;
    assert!(manager.load_orderbook().await?.bids()?.first().is_none());

    manager.consume_events().await?;

    assert!(manager
        .load_event_queue()
        .await?
        .inner()?
        .iter()
        .next()
        .is_none());

    // test order pausing
    manager.pause_orders().await?;

    alice.sell_tickets_order(a_params).await?;
    bob.lend_order(b_params, &[2]).await?;

    assert!(manager
        .load_event_queue()
        .await?
        .inner()?
        .iter()
        .next()
        .is_none());

    manager.resume_orders().await?;

    assert!(manager
        .load_event_queue()
        .await?
        .inner()?
        .iter()
        .next()
        .is_some());

    Ok(())
}

#[tokio::test(flavor = "multi_thread")]
#[serial_test::serial]
async fn margin_repay() -> Result<()> {
    let ctx = margin_test_context!();
    let manager = Arc::new(
        FixedTermTestManager::full(ctx.solana.clone())
            .await
            .unwrap(),
    );
    let client = manager.client.clone();
    let ([collateral], _, pricer) = tokens(&ctx).await.unwrap();

    // set up user
    let user = setup_user(&ctx, vec![(collateral, 0, u64::MAX / 2)])
        .await
        .unwrap();
    let margin = user.user.tx.ix.clone();
    let wallet = user.user.signer;

    // set up proxy
    let proxy = RefreshingProxy {
        proxy: margin.clone(),
        refreshers: vec![
            Arc::new(MarginTxBuilder::new(
                client.clone(),
                None,
                wallet.pubkey(),
                0,
            )),
            Arc::new(
                FixedTermPositionRefresher::new(
                    margin.pubkey(),
                    client.clone(),
                    &[manager.ix_builder.market()],
                )
                .await
                .unwrap(),
            ),
        ],
    };

    // set a lend order on the book
    let lender = FixedTermUser::<NoProxy>::new_funded(manager.clone()).await?;
    let lend_params = OrderAmount::params_from_quote_amount_rate(500, 1_500);

    lender.lend_order(lend_params, &[]).await?;
    let posted_lend = manager.load_orderbook().await?.bids()?[0];

    let user = FixedTermUser::new_with_proxy_funded(manager.clone(), wallet, proxy.clone())
        .await
        .unwrap();
    user.initialize_margin_user().await.unwrap();

    let margin_user = user.load_margin_user().await.unwrap();
    assert_eq!(margin_user.market, manager.ix_builder.market());

    // place a borrow order
    let borrow_params = OrderAmount::params_from_quote_amount_rate(1_000, 2_000);
    let mut ixs = vec![
        pricer.set_oracle_price_tx(&collateral, 1.0).await.unwrap(),
        pricer
            .set_oracle_price_tx(&manager.ix_builder.token_mint(), 1.0)
            .await
            .unwrap(),
    ];
    ixs.extend(user.margin_borrow_order(borrow_params).await.unwrap());
    client
        .send_and_confirm_condensed_in_order(ixs)
        .await
        .unwrap();

    let term_loan = user.load_term_loan(0).await?;
    assert_eq!(
        term_loan.margin_user,
        manager.ix_builder.margin_user_account(user.proxy.pubkey())
    );
    assert_eq!(term_loan.balance, posted_lend.base_quantity);

    let margin_user = user.load_margin_user().await.unwrap();
    let posted_order = manager.load_orderbook().await?.asks()?[0];
    assert_eq!(margin_user.debt.pending(), posted_order.base_quantity,);
    assert_eq!(
        margin_user.debt.total(),
        posted_order.base_quantity + term_loan.balance
    );

    // user.settle().await?;
    // let assets = user.load_margin_user().await?.assets;
    // assert_eq!(assets.entitled_tickets + assets.entitled_tokens, 0);
    // TODO: assert balances on claims and user wallet

    let pre_repayment_term_loan = user.load_term_loan(0).await?;
    let pre_repayment_debt = user.load_margin_user().await?.debt;
    let repayment = 400;
    user.repay(0, repayment).await?;

    let post_repayment_term_loan = user.load_term_loan(0).await?;
    let post_repayment_debt = user.load_margin_user().await?.debt;
    assert_eq!(
        pre_repayment_term_loan.balance - repayment,
        post_repayment_term_loan.balance
    );
    assert_eq!(
        pre_repayment_debt.committed() - repayment,
        post_repayment_debt.committed()
    );

    user.repay(0, post_repayment_term_loan.balance).await?;

    let repaid_term_loan_debt = user.load_margin_user().await?.debt;
    assert_eq!(
        repaid_term_loan_debt.total(),
        repaid_term_loan_debt.pending()
    );

    Ok(())
}

#[tokio::test(flavor = "multi_thread")]
#[serial_test::serial]
async fn can_consume_lots_of_events() -> Result<()> {
    let manager =
        Arc::new(FixedTermTestManager::full(margin_test_context!().solana.clone()).await?);

    // make and fund users
    let alice = FixedTermUser::<NoProxy>::new_funded(manager.clone()).await?;
    let bob = FixedTermUser::<NoProxy>::new_funded(manager.clone()).await?;
    alice.convert_tokens(1_000_000).await?;

    let borrow_params = OrderAmount::params_from_quote_amount_rate(1_000, 1_000);
    let lend_params = OrderAmount::params_from_quote_amount_rate(1_000, 900);

    for i in 0..100 {
        alice.sell_tickets_order(borrow_params).await?;
        bob.lend_order(lend_params, &[i]).await?;
    }

    manager.consume_events().await?;
    assert!(manager.load_event_queue().await?.is_empty()?);

    Ok(())
}

#[tokio::test(flavor = "multi_thread")]
#[cfg_attr(not(feature = "localnet"), serial_test::serial)]
async fn margin_borrow() -> Result<()> {
    let ctx = margin_test_context!();
    let manager = Arc::new(
        FixedTermTestManager::full(ctx.solana.clone())
            .await
            .unwrap(),
    );
    let client = manager.client.clone();
    let ([collateral], _, pricer) = tokens(&ctx).await.unwrap();

    let user = create_fixed_term_market_margin_user(
        &ctx,
        manager.clone(),
        vec![(collateral, 0, u64::MAX / 2)],
    )
    .await;

    vec![
        pricer.set_oracle_price_tx(&collateral, 1.0).await.unwrap(),
        pricer
            .set_oracle_price_tx(&manager.ix_builder.token_mint(), 1.0)
            .await?,
    ]
    .cat(user.margin_borrow_order(underlying(1_000, 2_000)).await?)
    .send_and_confirm_condensed_in_order(&client)
    .await?;

    assert_eq!(STARTING_TOKENS, user.tokens().await?);
    assert_eq!(0, user.tickets().await?);
    assert_eq!(999, user.collateral().await?);
    assert_eq!(1_201, user.claims().await?);

    let margin_user = user.load_margin_user().await.unwrap();
    let posted_order = manager.load_orderbook().await?.asks()?[0];
    assert_eq!(margin_user.debt.total(), posted_order.base_quantity,);

    Ok(())
}

#[tokio::test(flavor = "multi_thread")]
#[cfg_attr(not(feature = "localnet"), serial_test::serial)]
async fn margin_borrow_fails_without_collateral() -> Result<()> {
    let ctx = margin_test_context!();
    let manager = Arc::new(
        FixedTermTestManager::full(ctx.solana.clone())
            .await
            .unwrap(),
    );
    let client = manager.client.clone();
    let ([collateral], _, pricer) = tokens(&ctx).await.unwrap();

    let user = create_fixed_term_market_margin_user(&ctx, manager.clone(), vec![]).await;

    let result = vec![
        pricer.set_oracle_price_tx(&collateral, 1.0).await.unwrap(),
        pricer
            .set_oracle_price_tx(&manager.ix_builder.token_mint(), 1.0)
            .await?,
    ]
    .cat(user.margin_borrow_order(underlying(1_000, 2_000)).await?)
    .send_and_confirm_condensed_in_order(&client)
    .await;

    assert!(result.is_err());

    #[cfg(feature = "localnet")] // sim can't rollback
    {
        assert_eq!(STARTING_TOKENS, user.tokens().await?);
        assert_eq!(0, user.tickets().await?);
        assert_eq!(0, user.collateral().await?);
        assert_eq!(0, user.claims().await?);
        let asks = manager.load_orderbook().await?.asks()?;
        assert_eq!(0, asks.len());
        let margin_user = user.load_margin_user().await.unwrap();
        assert_eq!(0, margin_user.debt.total());
    }

    Ok(())
}

#[tokio::test(flavor = "multi_thread")]
#[cfg_attr(not(feature = "localnet"), serial_test::serial)]
async fn margin_lend() -> Result<()> {
    let ctx = margin_test_context!();
    let manager = Arc::new(
        FixedTermTestManager::full(ctx.solana.clone())
            .await
            .unwrap(),
    );
    let client = manager.client.clone();

    let user = create_fixed_term_market_margin_user(&ctx, manager.clone(), vec![]).await;

    user.margin_lend_order(underlying(1_000, 2_000))
        .await?
        .send_and_confirm_condensed_in_order(&client)
        .await?;

    assert_eq!(STARTING_TOKENS - 1_000, user.tokens().await?);
    assert_eq!(0, user.tickets().await?);
    assert_eq!(999, user.collateral().await?);
    assert_eq!(0, user.claims().await?);

    Ok(())
}

#[tokio::test(flavor = "multi_thread")]
#[cfg_attr(not(feature = "localnet"), serial_test::serial)]
async fn margin_borrow_then_margin_lend() -> Result<()> {
    let ctx = margin_test_context!();
    let manager = Arc::new(
        FixedTermTestManager::full(ctx.solana.clone())
            .await
            .unwrap(),
    );
    let client = manager.client.clone();
    let ([collateral], _, pricer) = tokens(&ctx).await.unwrap();

    let borrower = create_fixed_term_market_margin_user(
        &ctx,
        manager.clone(),
        vec![(collateral, 0, u64::MAX / 2)],
    )
    .await;
    let lender = create_fixed_term_market_margin_user(&ctx, manager.clone(), vec![]).await;

    vec![
        pricer.set_oracle_price_tx(&collateral, 1.0).await.unwrap(),
        pricer
            .set_oracle_price_tx(&manager.ix_builder.token_mint(), 1.0)
            .await?,
    ]
    .cat(
        borrower
            .margin_borrow_order(underlying(1_000, 2_000))
            .await?,
    )
    .send_and_confirm_condensed_in_order(&client)
    .await?;

    assert_eq!(STARTING_TOKENS, borrower.tokens().await?);
    assert_eq!(0, borrower.tickets().await?);
    assert_eq!(999, borrower.collateral().await?);
    assert_eq!(1_201, borrower.claims().await?);

    lender
        .margin_lend_order(underlying(1_001, 2_000))
        .await?
        .send_and_confirm_condensed_in_order(&client)
        .await?;

    assert_eq!(STARTING_TOKENS - 1_001, lender.tokens().await?);
    assert_eq!(0, lender.tickets().await?);
    assert_eq!(1_201, lender.collateral().await?);
    assert_eq!(0, lender.claims().await?);

    manager.consume_events().await?;
    lender.settle().await?;
    borrower.settle().await?;

    assert_eq!(STARTING_TOKENS + 1_000, borrower.tokens().await?);
    assert_eq!(0, borrower.tickets().await?);
    assert_eq!(0, borrower.collateral().await?);
    assert_eq!(1_201, borrower.claims().await?);

    assert_eq!(STARTING_TOKENS - 1_001, lender.tokens().await?);
    assert_eq!(0, lender.tickets().await?);
    assert_eq!(1_201, lender.collateral().await?);
    assert_eq!(0, lender.claims().await?);

    Ok(())
}

#[tokio::test(flavor = "multi_thread")]
#[cfg_attr(not(feature = "localnet"), serial_test::serial)]
async fn margin_lend_then_margin_borrow() -> Result<()> {
    let ctx = margin_test_context!();
    let manager = Arc::new(
        FixedTermTestManager::full(ctx.solana.clone())
            .await
            .unwrap(),
    );
    let client = manager.client.clone();
    let ([collateral], _, pricer) = tokens(&ctx).await.unwrap();

    let borrower = create_fixed_term_market_margin_user(
        &ctx,
        manager.clone(),
        vec![(collateral, 0, u64::MAX / 2)],
    )
    .await;
    let lender = create_fixed_term_market_margin_user(&ctx, manager.clone(), vec![]).await;

    lender
        .margin_lend_order(underlying(1_001, 2_000))
        .await?
        .send_and_confirm_condensed_in_order(&client)
        .await?;

    assert_eq!(STARTING_TOKENS - 1_001, lender.tokens().await?);
    assert_eq!(0, lender.tickets().await?);
    assert_eq!(1_000, lender.collateral().await?);
    assert_eq!(0, lender.claims().await?);

    vec![
        pricer.set_oracle_price_tx(&collateral, 1.0).await.unwrap(),
        pricer
            .set_oracle_price_tx(&manager.ix_builder.token_mint(), 1.0)
            .await?,
    ]
    .cat(
        borrower
            .margin_borrow_order(underlying(1_000, 2_000))
            .await?,
    )
    .send_and_confirm_condensed_in_order(&client)
    .await?;

    assert_eq!(STARTING_TOKENS + 999, borrower.tokens().await?);
    assert_eq!(0, borrower.tickets().await?);
    assert_eq!(0, borrower.collateral().await?);
    assert_eq!(1_201, borrower.claims().await?);

    manager.consume_events().await?;
    lender.settle().await?;
    borrower.settle().await?;

    // todo improve the rounding situation to make this 1_000
    assert_eq!(STARTING_TOKENS + 999, borrower.tokens().await?);
    assert_eq!(0, borrower.tickets().await?);
    assert_eq!(0, borrower.collateral().await?);
    assert_eq!(1_201, borrower.claims().await?);

    assert_eq!(STARTING_TOKENS - 1_001, lender.tokens().await?);
    assert_eq!(0, lender.tickets().await?);
    assert_eq!(1_201, lender.collateral().await?);
    assert_eq!(0, lender.claims().await?);

    Ok(())
}

#[tokio::test(flavor = "multi_thread")]
#[cfg_attr(not(feature = "localnet"), serial_test::serial)]
async fn margin_sell_tickets() -> Result<()> {
    let ctx = margin_test_context!();
    let manager = Arc::new(
        FixedTermTestManager::full(ctx.solana.clone())
            .await
            .unwrap(),
    );
    let client = manager.client.clone();

    let user = create_fixed_term_market_margin_user(&ctx, manager.clone(), vec![]).await;
    user.convert_tokens(10_000).await.unwrap();

    user.margin_sell_tickets_order(tickets(1_200, 2_000))
        .await?
        .send_and_confirm_condensed_in_order(&client)
        .await?;

    assert_eq!(STARTING_TOKENS - 10_000, user.tokens().await?);
    assert_eq!(8_800, user.tickets().await?);
    assert_eq!(999, user.collateral().await?);
    assert_eq!(0, user.claims().await?);

    Ok(())
}

fn quote_to_base(quote: u64, rate_bps: u64) -> u64 {
    quote + quote * rate_bps / 10_000
}

fn underlying(quote: u64, rate_bps: u64) -> OrderParams {
    let borrow_amount = OrderAmount::from_quote_amount_rate(quote, rate_bps);
    OrderParams {
        max_ticket_qty: borrow_amount.base,
        max_underlying_token_qty: borrow_amount.quote,
        limit_price: borrow_amount.price,
        match_limit: 1,
        post_only: false,
        post_allowed: true,
        auto_stake: true,
    }
}

fn tickets(base: u64, rate_bps: u64) -> OrderParams {
    let borrow_amount = OrderAmount::from_base_amount_rate(base, rate_bps);
    OrderParams {
        max_ticket_qty: borrow_amount.base,
        max_underlying_token_qty: borrow_amount.quote,
        limit_price: borrow_amount.price,
        match_limit: 1,
        post_only: false,
        post_allowed: true,
        auto_stake: true,
    }
}<|MERGE_RESOLUTION|>--- conflicted
+++ resolved
@@ -3,13 +3,8 @@
 use anyhow::Result;
 use hosted_tests::{
     fixed_term::{
-<<<<<<< HEAD
-        FixedTermUser, GenerateProxy, OrderAmount, TestManager as FixedTermTestManager,
-        STARTING_TOKENS,
-=======
         create_fixed_term_market_margin_user, FixedTermUser, GenerateProxy, OrderAmount,
         TestManager as FixedTermTestManager, STARTING_TOKENS,
->>>>>>> eb3b4691
     },
     margin_test_context,
     setup_helper::{setup_user, tokens},
@@ -41,7 +36,245 @@
     non_margin_orders_for_proxy::<MarginIxBuilder>(Arc::new(manager)).await
 }
 
-<<<<<<< HEAD
+async fn non_margin_orders_for_proxy<P: Proxy + GenerateProxy>(
+    manager: Arc<FixedTermTestManager>,
+) -> Result<()> {
+    let alice = FixedTermUser::<P>::new_funded(manager.clone()).await?;
+
+    const START_TICKETS: u64 = 1_000_000;
+    alice.convert_tokens(START_TICKETS).await?;
+
+    assert_eq!(alice.tickets().await?, START_TICKETS);
+    assert_eq!(alice.tokens().await?, STARTING_TOKENS - START_TICKETS);
+    assert_eq!(
+        manager.load_manager_token_vault().await?.amount,
+        START_TICKETS
+    );
+
+    const STAKE_AMOUNT: u64 = 10_000;
+    let ticket_seed = vec![];
+
+    alice.stake_tokens(STAKE_AMOUNT, &ticket_seed).await?;
+    assert_eq!(alice.tickets().await?, START_TICKETS - STAKE_AMOUNT);
+
+    let deposit = alice.load_term_deposit(&ticket_seed).await?;
+    assert_eq!(deposit.amount, STAKE_AMOUNT);
+    assert_eq!(deposit.market, manager.ix_builder.market());
+    assert_eq!(deposit.owner, alice.proxy.pubkey());
+
+    manager.pause_ticket_redemption().await?;
+    let market = manager.load_market().await?;
+
+    assert!(market.tickets_paused);
+    assert!(alice.redeem_claim_ticket(&ticket_seed).await.is_err());
+
+    manager.resume_ticket_redemption().await?;
+
+    let market = manager.load_market().await?;
+    assert!(!market.tickets_paused);
+
+    // Scenario a: post a borrow order to an empty book
+    let a_amount = OrderAmount::from_quote_amount_rate(1_000, 2_000);
+    let a_params = OrderParams {
+        max_ticket_qty: a_amount.base,
+        max_underlying_token_qty: a_amount.quote,
+        limit_price: a_amount.price,
+        match_limit: 100,
+        post_only: false,
+        post_allowed: true,
+        auto_stake: true,
+    };
+    let order_a_expected_base_to_post = quote_to_base(1_000, 2_000);
+
+    // simulate
+    let summary_a = manager
+        .simulate_new_order(a_params, agnostic_orderbook::state::Side::Ask)
+        .await?;
+    assert!(summary_a.posted_order_id.is_some());
+    assert_eq!(summary_a.total_base_qty, order_a_expected_base_to_post);
+    assert_eq!(
+        summary_a.total_quote_qty,
+        Fp32::upcast_fp32(a_params.limit_price)
+            .decimal_u64_mul(order_a_expected_base_to_post)
+            .unwrap()
+    );
+    assert_eq!(
+        summary_a.total_base_qty_posted,
+        order_a_expected_base_to_post
+    );
+
+    // send to validator
+    alice.sell_tickets_order(a_params).await?;
+
+    assert_eq!(
+        alice.tickets().await?,
+        START_TICKETS - STAKE_AMOUNT - order_a_expected_base_to_post
+    );
+
+    let borrow_order = manager.load_orderbook().await?.asks()?[0];
+
+    assert_eq!(borrow_order.price(), a_amount.price);
+    assert_eq!(borrow_order.base_quantity, order_a_expected_base_to_post);
+    // quote amounts of the post are a result of an fp32 mul, so we cannot directly compare
+    assert_eq!(
+        Fp32::upcast_fp32(borrow_order.price())
+            .decimal_u64_mul(borrow_order.base_quantity)
+            .unwrap(),
+        Fp32::upcast_fp32(a_amount.price)
+            .decimal_u64_mul(order_a_expected_base_to_post)
+            .unwrap()
+    );
+
+    // Cannot self trade
+    let crossing_amount = OrderAmount::from_quote_amount_rate(500, 1_500);
+    let crossing_params = OrderParams {
+        max_ticket_qty: crossing_amount.base,
+        max_underlying_token_qty: crossing_amount.quote,
+        limit_price: crossing_amount.price,
+        match_limit: 100,
+        post_only: false,
+        post_allowed: true,
+        auto_stake: true,
+    };
+    assert!(alice.lend_order(crossing_params, &[]).await.is_err());
+
+    // Scenario b: post a lend order that partially fills the borrow order and does not post remaining
+    let b_amount = OrderAmount::from_quote_amount_rate(500, 1_500);
+    let b_params = OrderParams {
+        max_ticket_qty: b_amount.base,
+        max_underlying_token_qty: b_amount.quote,
+        limit_price: b_amount.price,
+        match_limit: 100,
+        post_only: false,
+        post_allowed: true,
+        auto_stake: true,
+    };
+    let order_b_expected_base_to_fill = quote_to_base(500, 2000);
+
+    // simulate
+    let summary_b = manager
+        .simulate_new_order(b_params, agnostic_orderbook::state::Side::Bid)
+        .await?;
+    assert!(summary_b.posted_order_id.is_none());
+    assert_eq!(summary_b.total_base_qty, order_b_expected_base_to_fill);
+    assert_eq!(summary_b.total_quote_qty, 500);
+
+    // send to validator
+    let bob = FixedTermUser::<P>::new_funded(manager.clone()).await?;
+    bob.lend_order(b_params, &[0]).await?;
+
+    assert_eq!(
+        bob.tokens().await?,
+        STARTING_TOKENS - summary_b.total_quote_qty
+    );
+
+    // scenario c: post a lend order that fills the remaining borrow and makes a new post with the remaining
+    let c_amount = OrderAmount::from_quote_amount_rate(1_500, 1_500);
+    let c_params = OrderParams {
+        max_ticket_qty: c_amount.base,
+        max_underlying_token_qty: c_amount.quote,
+        limit_price: c_amount.price,
+        match_limit: 100,
+        post_only: false,
+        post_allowed: true,
+        auto_stake: true,
+    };
+
+    // simulate
+    let summary_c = manager
+        .simulate_new_order(c_params, agnostic_orderbook::state::Side::Bid)
+        .await?;
+
+    let existing_order = manager.load_orderbook().await?.asks()?[0];
+
+    let trade_price = Fp32::upcast_fp32(existing_order.price());
+    let base_trade_qty = existing_order
+        .base_quantity
+        .min(c_params.max_ticket_qty)
+        .min(
+            (Fp32::from(c_params.max_underlying_token_qty) / trade_price)
+                .as_decimal_u64()
+                .unwrap(),
+        );
+    let quote_maker_qty = (trade_price * base_trade_qty)
+        .as_decimal_u64_ceil()
+        .unwrap();
+
+    let base_qty_to_post = std::cmp::min(
+        (Fp32::from(c_params.max_underlying_token_qty - quote_maker_qty)
+            / Fp32::upcast_fp32(c_params.limit_price))
+        .as_decimal_u64()
+        .unwrap_or(u64::MAX),
+        c_params.max_ticket_qty - base_trade_qty,
+    );
+    let quote_qty_to_post = (Fp32::upcast_fp32(c_params.limit_price) * base_qty_to_post)
+        .as_decimal_u64_ceil()
+        .unwrap();
+
+    assert!(summary_c.posted_order_id.is_some());
+    assert_eq!(
+        summary_c.total_base_qty,
+        existing_order.base_quantity + base_qty_to_post
+    );
+    assert_eq!(
+        summary_c.total_quote_qty,
+        quote_maker_qty + quote_qty_to_post
+    );
+    assert_eq!(summary_c.total_base_qty_posted, base_qty_to_post);
+
+    // run on validator
+    bob.lend_order(c_params, &[1]).await?;
+
+    let split_ticket_c = bob.load_term_deposit(&[1]).await?;
+    dbg!(split_ticket_c);
+
+    assert_eq!(
+        bob.tokens().await?,
+        STARTING_TOKENS - summary_b.total_quote_qty - summary_c.total_quote_qty
+    );
+
+    // order cancelling
+    let order_id = manager.load_orderbook().await?.bids()?[0].key;
+    bob.cancel_order(order_id).await?;
+    assert!(manager.load_orderbook().await?.bids()?.first().is_none());
+
+    manager.consume_events().await?;
+
+    assert!(manager
+        .load_event_queue()
+        .await?
+        .inner()?
+        .iter()
+        .next()
+        .is_none());
+
+    // test order pausing
+    manager.pause_orders().await?;
+
+    alice.sell_tickets_order(a_params).await?;
+    bob.lend_order(b_params, &[2]).await?;
+
+    assert!(manager
+        .load_event_queue()
+        .await?
+        .inner()?
+        .iter()
+        .next()
+        .is_none());
+
+    manager.resume_orders().await?;
+
+    assert!(manager
+        .load_event_queue()
+        .await?
+        .inner()?
+        .iter()
+        .next()
+        .is_some());
+
+    Ok(())
+}
+
 #[tokio::test(flavor = "multi_thread")]
 #[serial_test::serial]
 async fn margin_repay() -> Result<()> {
@@ -95,390 +328,6 @@
         .unwrap();
     user.initialize_margin_user().await.unwrap();
 
-    let borrower_account = user.load_margin_user().await.unwrap();
-    assert_eq!(borrower_account.market, manager.ix_builder.market());
-
-    // place a borrow order
-    let borrow_params = OrderAmount::params_from_quote_amount_rate(1_000, 2_000);
-    let mut ixs = vec![
-        pricer.set_oracle_price_tx(&collateral, 1.0).await.unwrap(),
-        pricer
-            .set_oracle_price_tx(&manager.ix_builder.token_mint(), 1.0)
-            .await
-            .unwrap(),
-    ];
-    ixs.extend(user.margin_borrow_order(borrow_params).await.unwrap());
-    client
-        .send_and_confirm_condensed_in_order(ixs)
-        .await
-        .unwrap();
-
-    let term_loan = user.load_term_loan(0).await?;
-    assert_eq!(
-        term_loan.borrower_account,
-        manager.ix_builder.margin_user_account(user.proxy.pubkey())
-    );
-    assert_eq!(term_loan.balance, posted_lend.base_quantity);
-
-    let borrower_account = user.load_margin_user().await.unwrap();
-    let posted_order = manager.load_orderbook().await?.asks()?[0];
-    assert_eq!(borrower_account.debt.pending(), posted_order.base_quantity,);
-    assert_eq!(
-        borrower_account.debt.total(),
-        posted_order.base_quantity + term_loan.balance
-    );
-
-    // user.settle().await?;
-    // let assets = user.load_margin_user().await?.assets;
-    // assert_eq!(assets.entitled_tickets + assets.entitled_tokens, 0);
-    // TODO: assert balances on claims and user wallet
-
-    let pre_repayment_term_loan = user.load_term_loan(0).await?;
-    let pre_repayment_debt = user.load_margin_user().await?.debt;
-    let repayment = 400;
-    user.repay(0, repayment).await?;
-
-    let post_repayment_term_loan = user.load_term_loan(0).await?;
-    let post_repayment_debt = user.load_margin_user().await?.debt;
-    assert_eq!(
-        pre_repayment_term_loan.balance - repayment,
-        post_repayment_term_loan.balance
-    );
-    assert_eq!(
-        pre_repayment_debt.committed() - repayment,
-        post_repayment_debt.committed()
-    );
-
-    user.repay(0, post_repayment_term_loan.balance).await?;
-
-    let repaid_term_loan_debt = user.load_margin_user().await?.debt;
-    assert_eq!(
-        repaid_term_loan_debt.total(),
-        repaid_term_loan_debt.pending()
-    );
-
-    Ok(())
-}
-
-#[tokio::test(flavor = "multi_thread")]
-#[serial_test::serial]
-async fn can_consume_lots_of_events() -> Result<()> {
-    let manager =
-        Arc::new(FixedTermTestManager::full(margin_test_context!().solana.clone()).await?);
-
-    // make and fund users
-    let alice = FixedTermUser::<NoProxy>::new_funded(manager.clone()).await?;
-    let bob = FixedTermUser::<NoProxy>::new_funded(manager.clone()).await?;
-    alice.convert_tokens(1_000_000).await?;
-
-    let borrow_params = OrderAmount::params_from_quote_amount_rate(1_000, 1_000);
-    let lend_params = OrderAmount::params_from_quote_amount_rate(1_000, 900);
-
-    for i in 0..100 {
-        alice.sell_tickets_order(borrow_params).await?;
-        bob.lend_order(lend_params, &[i]).await?;
-    }
-
-    manager.consume_events().await?;
-    assert!(manager.load_event_queue().await?.is_empty()?);
-
-    Ok(())
-}
-
-=======
->>>>>>> eb3b4691
-async fn non_margin_orders_for_proxy<P: Proxy + GenerateProxy>(
-    manager: Arc<FixedTermTestManager>,
-) -> Result<()> {
-    let alice = FixedTermUser::<P>::new_funded(manager.clone()).await?;
-
-    const START_TICKETS: u64 = 1_000_000;
-    alice.convert_tokens(START_TICKETS).await?;
-
-    assert_eq!(alice.tickets().await?, START_TICKETS);
-    assert_eq!(alice.tokens().await?, STARTING_TOKENS - START_TICKETS);
-    assert_eq!(
-        manager.load_manager_token_vault().await?.amount,
-        START_TICKETS
-    );
-
-    const STAKE_AMOUNT: u64 = 10_000;
-    let ticket_seed = vec![];
-
-    alice.stake_tokens(STAKE_AMOUNT, &ticket_seed).await?;
-    assert_eq!(alice.tickets().await?, START_TICKETS - STAKE_AMOUNT);
-
-    let deposit = alice.load_term_deposit(&ticket_seed).await?;
-    assert_eq!(deposit.amount, STAKE_AMOUNT);
-    assert_eq!(deposit.market, manager.ix_builder.market());
-    assert_eq!(deposit.owner, alice.proxy.pubkey());
-
-    manager.pause_ticket_redemption().await?;
-    let market = manager.load_market().await?;
-
-    assert!(market.tickets_paused);
-    assert!(alice.redeem_claim_ticket(&ticket_seed).await.is_err());
-
-    manager.resume_ticket_redemption().await?;
-
-    let market = manager.load_market().await?;
-    assert!(!market.tickets_paused);
-
-    // Scenario a: post a borrow order to an empty book
-    let a_amount = OrderAmount::from_quote_amount_rate(1_000, 2_000);
-    let a_params = OrderParams {
-        max_ticket_qty: a_amount.base,
-        max_underlying_token_qty: a_amount.quote,
-        limit_price: a_amount.price,
-        match_limit: 100,
-        post_only: false,
-        post_allowed: true,
-        auto_stake: true,
-    };
-    let order_a_expected_base_to_post = quote_to_base(1_000, 2_000);
-
-    // simulate
-    let summary_a = manager
-        .simulate_new_order(a_params, agnostic_orderbook::state::Side::Ask)
-        .await?;
-    assert!(summary_a.posted_order_id.is_some());
-    assert_eq!(summary_a.total_base_qty, order_a_expected_base_to_post);
-    assert_eq!(
-        summary_a.total_quote_qty,
-        Fp32::upcast_fp32(a_params.limit_price)
-            .decimal_u64_mul(order_a_expected_base_to_post)
-            .unwrap()
-    );
-    assert_eq!(
-        summary_a.total_base_qty_posted,
-        order_a_expected_base_to_post
-    );
-
-    // send to validator
-    alice.sell_tickets_order(a_params).await?;
-
-    assert_eq!(
-        alice.tickets().await?,
-        START_TICKETS - STAKE_AMOUNT - order_a_expected_base_to_post
-    );
-
-    let borrow_order = manager.load_orderbook().await?.asks()?[0];
-
-    assert_eq!(borrow_order.price(), a_amount.price);
-    assert_eq!(borrow_order.base_quantity, order_a_expected_base_to_post);
-    // quote amounts of the post are a result of an fp32 mul, so we cannot directly compare
-    assert_eq!(
-        Fp32::upcast_fp32(borrow_order.price())
-            .decimal_u64_mul(borrow_order.base_quantity)
-            .unwrap(),
-        Fp32::upcast_fp32(a_amount.price)
-            .decimal_u64_mul(order_a_expected_base_to_post)
-            .unwrap()
-    );
-
-    // Cannot self trade
-    let crossing_amount = OrderAmount::from_quote_amount_rate(500, 1_500);
-    let crossing_params = OrderParams {
-        max_ticket_qty: crossing_amount.base,
-        max_underlying_token_qty: crossing_amount.quote,
-        limit_price: crossing_amount.price,
-        match_limit: 100,
-        post_only: false,
-        post_allowed: true,
-        auto_stake: true,
-    };
-    assert!(alice.lend_order(crossing_params, &[]).await.is_err());
-
-    // Scenario b: post a lend order that partially fills the borrow order and does not post remaining
-    let b_amount = OrderAmount::from_quote_amount_rate(500, 1_500);
-    let b_params = OrderParams {
-        max_ticket_qty: b_amount.base,
-        max_underlying_token_qty: b_amount.quote,
-        limit_price: b_amount.price,
-        match_limit: 100,
-        post_only: false,
-        post_allowed: true,
-        auto_stake: true,
-    };
-    let order_b_expected_base_to_fill = quote_to_base(500, 2000);
-
-    // simulate
-    let summary_b = manager
-        .simulate_new_order(b_params, agnostic_orderbook::state::Side::Bid)
-        .await?;
-    assert!(summary_b.posted_order_id.is_none());
-    assert_eq!(summary_b.total_base_qty, order_b_expected_base_to_fill);
-    assert_eq!(summary_b.total_quote_qty, 500);
-
-    // send to validator
-    let bob = FixedTermUser::<P>::new_funded(manager.clone()).await?;
-    bob.lend_order(b_params, &[0]).await?;
-
-    assert_eq!(
-        bob.tokens().await?,
-        STARTING_TOKENS - summary_b.total_quote_qty
-    );
-
-    // scenario c: post a lend order that fills the remaining borrow and makes a new post with the remaining
-    let c_amount = OrderAmount::from_quote_amount_rate(1_500, 1_500);
-    let c_params = OrderParams {
-        max_ticket_qty: c_amount.base,
-        max_underlying_token_qty: c_amount.quote,
-        limit_price: c_amount.price,
-        match_limit: 100,
-        post_only: false,
-        post_allowed: true,
-        auto_stake: true,
-    };
-
-    // simulate
-    let summary_c = manager
-        .simulate_new_order(c_params, agnostic_orderbook::state::Side::Bid)
-        .await?;
-
-    let existing_order = manager.load_orderbook().await?.asks()?[0];
-
-    let trade_price = Fp32::upcast_fp32(existing_order.price());
-    let base_trade_qty = existing_order
-        .base_quantity
-        .min(c_params.max_ticket_qty)
-        .min(
-            (Fp32::from(c_params.max_underlying_token_qty) / trade_price)
-                .as_decimal_u64()
-                .unwrap(),
-        );
-    let quote_maker_qty = (trade_price * base_trade_qty)
-        .as_decimal_u64_ceil()
-        .unwrap();
-
-    let base_qty_to_post = std::cmp::min(
-        (Fp32::from(c_params.max_underlying_token_qty - quote_maker_qty)
-            / Fp32::upcast_fp32(c_params.limit_price))
-        .as_decimal_u64()
-        .unwrap_or(u64::MAX),
-        c_params.max_ticket_qty - base_trade_qty,
-    );
-    let quote_qty_to_post = (Fp32::upcast_fp32(c_params.limit_price) * base_qty_to_post)
-        .as_decimal_u64_ceil()
-        .unwrap();
-
-    assert!(summary_c.posted_order_id.is_some());
-    assert_eq!(
-        summary_c.total_base_qty,
-        existing_order.base_quantity + base_qty_to_post
-    );
-    assert_eq!(
-        summary_c.total_quote_qty,
-        quote_maker_qty + quote_qty_to_post
-    );
-    assert_eq!(summary_c.total_base_qty_posted, base_qty_to_post);
-
-    // run on validator
-    bob.lend_order(c_params, &[1]).await?;
-
-    let split_ticket_c = bob.load_term_deposit(&[1]).await?;
-    dbg!(split_ticket_c);
-
-    assert_eq!(
-        bob.tokens().await?,
-        STARTING_TOKENS - summary_b.total_quote_qty - summary_c.total_quote_qty
-    );
-
-    // order cancelling
-    let order_id = manager.load_orderbook().await?.bids()?[0].key;
-    bob.cancel_order(order_id).await?;
-    assert!(manager.load_orderbook().await?.bids()?.first().is_none());
-
-    manager.consume_events().await?;
-
-    assert!(manager
-        .load_event_queue()
-        .await?
-        .inner()?
-        .iter()
-        .next()
-        .is_none());
-
-    // test order pausing
-    manager.pause_orders().await?;
-
-    alice.sell_tickets_order(a_params).await?;
-    bob.lend_order(b_params, &[2]).await?;
-
-    assert!(manager
-        .load_event_queue()
-        .await?
-        .inner()?
-        .iter()
-        .next()
-        .is_none());
-
-    manager.resume_orders().await?;
-
-    assert!(manager
-        .load_event_queue()
-        .await?
-        .inner()?
-        .iter()
-        .next()
-        .is_some());
-
-    Ok(())
-}
-
-#[tokio::test(flavor = "multi_thread")]
-#[serial_test::serial]
-async fn margin_repay() -> Result<()> {
-    let ctx = margin_test_context!();
-    let manager = Arc::new(
-        FixedTermTestManager::full(ctx.solana.clone())
-            .await
-            .unwrap(),
-    );
-    let client = manager.client.clone();
-    let ([collateral], _, pricer) = tokens(&ctx).await.unwrap();
-
-    // set up user
-    let user = setup_user(&ctx, vec![(collateral, 0, u64::MAX / 2)])
-        .await
-        .unwrap();
-    let margin = user.user.tx.ix.clone();
-    let wallet = user.user.signer;
-
-    // set up proxy
-    let proxy = RefreshingProxy {
-        proxy: margin.clone(),
-        refreshers: vec![
-            Arc::new(MarginTxBuilder::new(
-                client.clone(),
-                None,
-                wallet.pubkey(),
-                0,
-            )),
-            Arc::new(
-                FixedTermPositionRefresher::new(
-                    margin.pubkey(),
-                    client.clone(),
-                    &[manager.ix_builder.market()],
-                )
-                .await
-                .unwrap(),
-            ),
-        ],
-    };
-
-    // set a lend order on the book
-    let lender = FixedTermUser::<NoProxy>::new_funded(manager.clone()).await?;
-    let lend_params = OrderAmount::params_from_quote_amount_rate(500, 1_500);
-
-    lender.lend_order(lend_params, &[]).await?;
-    let posted_lend = manager.load_orderbook().await?.bids()?[0];
-
-    let user = FixedTermUser::new_with_proxy_funded(manager.clone(), wallet, proxy.clone())
-        .await
-        .unwrap();
-    user.initialize_margin_user().await.unwrap();
-
     let margin_user = user.load_margin_user().await.unwrap();
     assert_eq!(margin_user.market, manager.ix_builder.market());
 
