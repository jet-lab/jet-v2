--- conflicted
+++ resolved
@@ -59,11 +59,7 @@
     ctx: Arc<MarginTestContext>,
     manager: Arc<FixedTermTestManager>,
 ) -> Result<()> {
-<<<<<<< HEAD
-    let alice = FixedTermUser::<P>::generate_funded(manager.clone()).await?;
-=======
-    let alice = FixedTermUser::<P>::new_funded(ctx.clone(), manager.clone()).await?;
->>>>>>> 99d65ffa
+    let alice = FixedTermUser::<P>::generate_funded(ctx.clone(), manager.clone()).await?;
 
     const START_TICKETS: u64 = 1_000_000;
     alice.convert_tokens(START_TICKETS).await?;
@@ -187,11 +183,7 @@
     assert_eq!(summary_b.total_quote_qty, 500);
 
     // send to validator
-<<<<<<< HEAD
-    let bob = FixedTermUser::<P>::generate_funded(manager.clone()).await?;
-=======
-    let bob = FixedTermUser::<P>::new_funded(ctx.clone(), manager.clone()).await?;
->>>>>>> 99d65ffa
+    let bob = FixedTermUser::<P>::generate_funded(ctx.clone(), manager.clone()).await?;
     bob.lend_order(b_params, &[0]).await?;
 
     assert_eq!(
@@ -354,11 +346,7 @@
     };
 
     // set a lend order on the book
-<<<<<<< HEAD
-    let lender = FixedTermUser::<NoProxy>::generate_funded(manager.clone()).await?;
-=======
-    let lender = FixedTermUser::<NoProxy>::new_funded(ctx.clone(), manager.clone()).await?;
->>>>>>> 99d65ffa
+    let lender = FixedTermUser::<NoProxy>::generate_funded(ctx.clone(), manager.clone()).await?;
     let lend_params = OrderAmount::params_from_quote_amount_rate(500, 1_500);
 
     lender.lend_order(lend_params, &[]).await?;
@@ -449,13 +437,8 @@
     let manager = Arc::new(FixedTermTestManager::full(&ctx).await.unwrap());
 
     // make and fund users
-<<<<<<< HEAD
-    let alice = FixedTermUser::<NoProxy>::generate_funded(manager.clone()).await?;
-    let bob = FixedTermUser::<NoProxy>::generate_funded(manager.clone()).await?;
-=======
-    let alice = FixedTermUser::<NoProxy>::new_funded(ctx.clone(), manager.clone()).await?;
-    let bob = FixedTermUser::<NoProxy>::new_funded(ctx.clone(), manager.clone()).await?;
->>>>>>> 99d65ffa
+    let alice = FixedTermUser::<NoProxy>::generate_funded(ctx.clone(), manager.clone()).await?;
+    let bob = FixedTermUser::<NoProxy>::generate_funded(ctx.clone(), manager.clone()).await?;
     alice.convert_tokens(1_000_000).await?;
 
     let borrow_params = OrderAmount::params_from_quote_amount_rate(1_000, 1_000);
