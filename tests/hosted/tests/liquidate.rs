use anyhow::Result;

use hosted_tests::{
    context::test_context,
    margin::MarginUser,
    setup_helper::{setup_token, setup_user},
    tokens::TokenPrice,
};
use jet_margin::ErrorCode;
use serial_test::serial;
use solana_sdk::native_token::LAMPORTS_PER_SOL;
use solana_sdk::pubkey::Pubkey;
use solana_sdk::signature::Signer;

use jet_margin_pool::TokenChange;
use jet_simulation::assert_custom_program_error;

const ONE_USDC: u64 = 1_000_000;
const ONE_TSOL: u64 = LAMPORTS_PER_SOL;

struct Scenario1 {
    usdc: Pubkey,
    user_b: MarginUser,
    user_a_liq: MarginUser,
    user_b_liq: MarginUser,
    liquidator: Pubkey,
}

/// User A deposited 5'000'000 USD worth, borrowed 800'000 USD worth
/// User B deposited 1'000'000 USD worth, borrowed 3'500'000 USD worth
/// TSOL collateral counts 95%
/// Total collateral = 3'500'000 + 1'000'000 * 95% = 4'450'000
/// Total claims = 3'500'000
/// C ratio = 127%
#[allow(clippy::erasing_op)]
async fn scenario1() -> Result<Scenario1> {
    let ctx = test_context().await;
    let usdc = setup_token(ctx, 6, 1_00, 4_00, 1).await?;
    let tsol = setup_token(ctx, 9, 95, 4_00, 100).await?;

    // Create wallet for the liquidator
    let liquidator_wallet = ctx.create_liquidator(100).await?;
    let user_a = setup_user(
        ctx,
        &liquidator_wallet,
        vec![(usdc, 5_000_000 * ONE_USDC, 5_000_000 * ONE_USDC)],
    )
    .await?;
    let user_b = setup_user(ctx, &liquidator_wallet, vec![(tsol, 0, 10_000 * ONE_TSOL)]).await?;

    // Have each user borrow the other's funds
    ctx.tokens.refresh_to_same_price(&tsol).await?;
    user_a
        .user
        .borrow(&tsol, TokenChange::shift(8000 * ONE_TSOL))
        .await?;
    ctx.tokens.refresh_to_same_price(&usdc).await?;
    user_b
        .user
        .borrow(&usdc, TokenChange::shift(3_500_000 * ONE_USDC))
        .await?;

    // User A deposited 5'000'000 USD worth, borrowed 800'000 USD worth
    // User B deposited 1'000'000 USD worth, borrowed 3'500'000 USD worth
    // TSOL collateral counts 95%
    // Total collateral = 3'500'000 + 1'000'000 * 95% = 4'450'000
    // Total claims = 3'500'000
    // C ratio = 127%

    ctx.tokens
        .set_price(
            // Set price to 80 USD +- 1
            &tsol,
            &TokenPrice {
                exponent: -8,
                price: 8_000_000_000,
                confidence: 100_000_000,
                twap: 8_000_000_000,
            },
        )
        .await?;

    user_a.user.refresh_all_pool_positions().await?;
    user_b.user.refresh_all_pool_positions().await?;

    Ok(Scenario1 {
        user_b: user_b.user,
        user_a_liq: user_a.liquidator,
        user_b_liq: user_b.liquidator,
        usdc,
        liquidator: liquidator_wallet.pubkey(),
    })
}

/// Account liquidations
///
/// This test creates 2 users who deposit collateral and take loans in the
/// margin account. The price of the loan token moves adversely, leading to
/// liquidations. One user borrowed conservatively, and is not subject to
/// liquidation, while the other user gets liquidated.
#[tokio::test(flavor = "multi_thread")]
#[cfg_attr(not(feature = "localnet"), serial)]
async fn cannot_liquidate_healthy_user() -> Result<()> {
    let scen = scenario1().await?;

    // A liquidator tries to liquidate User A, it should not be able to
    let result = scen.user_a_liq.liquidate_begin(true).await;
    assert_custom_program_error(ErrorCode::Healthy, result);

    Ok(())
}

#[tokio::test(flavor = "multi_thread")]
#[cfg_attr(not(feature = "localnet"), serial)]
async fn cannot_end_nonexistent_liquidation() -> Result<()> {
    let scen = scenario1().await?;

    // A liquidator should not be able to end liquidation of an account that is
    // not being liquidated
    let result = scen.user_a_liq.liquidate_end(None).await;
    assert!(result.is_err());

    Ok(())
}

#[tokio::test(flavor = "multi_thread")]
#[cfg_attr(not(feature = "localnet"), serial)]
async fn cannot_transact_when_being_liquidated() -> Result<()> {
    let scen = scenario1().await?;

    // A liquidator tries to liquidate User B, it should be able to
    scen.user_b_liq.liquidate_begin(false).await?;

    // When User B is being liquidated, they should be unable to transact
    let result = scen
        .user_b
        .margin_repay(&scen.usdc, TokenChange::shift(1_000_000 * ONE_USDC))
        .await;
    assert_custom_program_error(ErrorCode::Liquidating, result);

    Ok(())
}

#[tokio::test(flavor = "multi_thread")]
#[cfg_attr(not(feature = "localnet"), serial)]
async fn liquidator_can_repay_from_unhealthy_to_healthy_state() -> Result<()> {
    let scen = scenario1().await?;

    scen.user_b_liq.liquidate_begin(true).await?;
    scen.user_b_liq.verify_healthy().await.err().unwrap();

    // Execute a repayment on behalf of the user
    scen.user_b_liq
        .margin_repay(&scen.usdc, TokenChange::shift(1_000_000 * ONE_USDC))
        .await?;

    // User B now has
    // Collateral (800'000 * 0.95) + 2'500'000 = 1'260'000
    // Claim 2'500'000
    // C ratio = ?
    scen.user_b.verify_healthy().await?;

    Ok(())
}

#[tokio::test(flavor = "multi_thread")]
#[cfg_attr(not(feature = "localnet"), serial)]
async fn liquidator_can_end_liquidation_when_unhealthy() -> Result<()> {
    let scen = scenario1().await?;

    scen.user_b_liq.liquidate_begin(true).await?;

    scen.user_b_liq.verify_healthy().await.err().unwrap();
    scen.user_b_liq.liquidate_end(None).await?;

    Ok(())
}

#[tokio::test(flavor = "multi_thread")]
#[cfg_attr(not(feature = "localnet"), serial)]
async fn no_one_else_can_liquidate_after_liquidate_begin() -> Result<()> {
    let ctx = test_context().await;
    let scen = scenario1().await?;

    // A liquidator tries to liquidate User B, it should be able to
    scen.user_b_liq.liquidate_begin(false).await?;

    // If an account is still being liquidated, another liquidator should not
    // be able to begin or stop liquidating it
    let rogue_liquidator = ctx.create_liquidator(100).await?;
    let user_b_rliq = ctx
        .margin
        .liquidator(&rogue_liquidator, scen.user_b.owner(), scen.user_b.seed())
        .await?;

    // Should fail to begin liquidation
    assert_custom_program_error(
        ErrorCode::Liquidating,
        user_b_rliq.liquidate_begin(true).await,
    );

    Ok(())
}

#[tokio::test(flavor = "multi_thread")]
#[cfg_attr(not(feature = "localnet"), serial)]
async fn liquidation_completes() -> Result<()> {
    let scen = scenario1().await?;

    // A liquidator tries to liquidate User B, it should be able to
    scen.user_b_liq.liquidate_begin(false).await?;

    // Execute a repayment on behalf of the user
    scen.user_b_liq
        .margin_repay(&scen.usdc, TokenChange::shift(1_000_000 * ONE_USDC))
        .await?;

    // The liquidator should be able to end liquidation after liquidating
    scen.user_b_liq.liquidate_end(None).await?;

    // User B should now be able to transact again
    scen.user_b
        .margin_repay(&scen.usdc, TokenChange::shift(200_000 * ONE_USDC))
        .await?;

    Ok(())
}

#[tokio::test(flavor = "multi_thread")]
#[cfg_attr(not(feature = "localnet"), serial)]
async fn cannot_withdraw_too_much_during_liquidation() -> Result<()> {
    let ctx = test_context().await;
    let scen = scenario1().await?;

    scen.user_b_liq.liquidate_begin(true).await?;

    let liquidator_usdc_account = ctx
        .tokens
        .create_account_funded(&scen.usdc, &scen.liquidator, 0)
        .await?;

    let result = scen
        .user_b_liq
        .withdraw(
            &scen.usdc,
            &liquidator_usdc_account,
<<<<<<< HEAD
            Amount::tokens(500_000 * ONE_USDC),
=======
            TokenChange::shift(50000 * ONE_USDC),
>>>>>>> 558f638d
        )
        .await;

    assert_custom_program_error(ErrorCode::LiquidationLostValue, result);

    Ok(())
}

#[tokio::test(flavor = "multi_thread")]
#[cfg_attr(not(feature = "localnet"), serial)]
async fn can_withdraw_some_during_liquidation() -> Result<()> {
    let ctx = test_context().await;
    let scen = scenario1().await?;

    let liquidator_usdc_account = ctx
        .tokens
        .create_account_funded(&scen.usdc, &scen.liquidator, 0)
        .await?;

    scen.user_b_liq.liquidate_begin(true).await?;
    scen.user_b_liq
        .withdraw(
            &scen.usdc,
            &liquidator_usdc_account,
            TokenChange::shift(40 * ONE_USDC),
        )
        .await?;

    Ok(())
}

#[tokio::test(flavor = "multi_thread")]
#[cfg_attr(not(feature = "localnet"), serial)]
async fn cannot_borrow_too_much_during_liquidation() -> Result<()> {
    let scen = scenario1().await?;

    scen.user_b_liq.liquidate_begin(false).await?;

    let result = scen
        .user_b_liq
        .borrow(&scen.usdc, TokenChange::shift(500_000 * ONE_USDC))
        .await;
    assert_custom_program_error(ErrorCode::LiquidationLostValue, result);

    Ok(())
}

#[tokio::test(flavor = "multi_thread")]
#[cfg_attr(not(feature = "localnet"), serial)]
async fn can_borrow_some_during_liquidation() -> Result<()> {
    let scen = scenario1().await?;

    scen.user_b_liq.liquidate_begin(false).await?;
    scen.user_b_liq
        .borrow(&scen.usdc, TokenChange::shift(5_000 * ONE_USDC))
        .await?;

    Ok(())
}

/// The owner is provided as the authority and signs
#[tokio::test(flavor = "multi_thread")]
#[cfg_attr(not(feature = "localnet"), serial)]
async fn owner_cannot_end_liquidation_before_timeout() -> Result<()> {
    let scen = scenario1().await?;

    scen.user_b_liq.liquidate_begin(false).await?;

    let result = scen
        .user_b
        .liquidate_end(Some(scen.user_b_liq.signer()))
        .await;
    assert_custom_program_error(ErrorCode::UnauthorizedLiquidator, result);

    Ok(())
}

#[tokio::test(flavor = "multi_thread")]
#[cfg_attr(not(feature = "localnet"), serial)]
#[cfg(not(feature = "localnet"))]
async fn owner_can_end_liquidation_after_timeout() -> Result<()> {
    let ctx = test_context().await;
    let scen = scenario1().await?;

    scen.user_b_liq.liquidate_begin(false).await?;

    let mut clock = ctx.rpc.get_clock().unwrap();
    clock.unix_timestamp += 61;
    ctx.rpc.set_clock(clock);

    scen.user_b
        .liquidate_end(Some(scen.user_b_liq.signer()))
        .await?;

    Ok(())
}

#[tokio::test(flavor = "multi_thread")]
#[cfg_attr(not(feature = "localnet"), serial)]
async fn liquidator_permission_is_removable() -> Result<()> {
    let ctx = test_context().await;
    let scen = scenario1().await?;

    ctx.margin
        .set_liquidator_metadata(scen.liquidator, false)
        .await?;

    // A liquidator tries to liquidate User B, it should no longer have authority to do that
    let result = scen.user_b_liq.liquidate_begin(false).await;

    #[cfg(feature = "localnet")]
    assert_custom_program_error(anchor_lang::error::ErrorCode::AccountNotInitialized, result);

    #[cfg(not(feature = "localnet"))]
    assert_custom_program_error(
        anchor_lang::error::ErrorCode::AccountDiscriminatorMismatch,
        result,
    );

    Ok(())
}<|MERGE_RESOLUTION|>--- conflicted
+++ resolved
@@ -244,11 +244,7 @@
         .withdraw(
             &scen.usdc,
             &liquidator_usdc_account,
-<<<<<<< HEAD
-            Amount::tokens(500_000 * ONE_USDC),
-=======
             TokenChange::shift(50000 * ONE_USDC),
->>>>>>> 558f638d
         )
         .await;
 
