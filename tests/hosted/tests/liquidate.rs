use anyhow::Result;

use hosted_tests::{
    context::test_context,
    margin::MarginUser,
    setup_helper::{setup_token, setup_user},
    tokens::TokenPrice,
};
use jet_margin::ErrorCode;
use serial_test::serial;
use solana_sdk::native_token::LAMPORTS_PER_SOL;
use solana_sdk::pubkey::Pubkey;
use solana_sdk::signature::Signer;

use jet_margin_pool::Amount;
use jet_simulation::assert_custom_program_error;

const ONE_USDC: u64 = 1_000_000;
const ONE_TSOL: u64 = LAMPORTS_PER_SOL;

struct Scenario1 {
    usdc: Pubkey,
    user_b: MarginUser,
    user_a_liq: MarginUser,
    user_b_liq: MarginUser,
    liquidator: Pubkey,
}

/// User A deposited 5'000'000 USD worth, borrowed 800'000 USD worth
/// User B deposited 1'000'000 USD worth, borrowed 3'500'000 USD worth
/// TSOL collateral counts 95%
/// Total collateral = 3'500'000 + 1'000'000 * 95% = 4'450'000
/// Total claims = 3'500'000
/// C ratio = 127%
#[allow(clippy::erasing_op)]
async fn scenario1() -> Result<Scenario1> {
    let ctx = test_context().await;
    let usdc = setup_token(ctx, 6, 1_00, 4_00, 1).await?;
    let tsol = setup_token(ctx, 9, 95, 4_00, 100).await?;

    // Create wallet for the liquidator
    let liquidator_wallet = ctx.create_liquidator(100).await?;
    let user_a = setup_user(
        ctx,
        &liquidator_wallet,
        vec![(usdc, 5_000_000 * ONE_USDC, 5_000_000 * ONE_USDC)],
    )
    .await?;
    let user_b = setup_user(ctx, &liquidator_wallet, vec![(tsol, 0, 10_000 * ONE_TSOL)]).await?;

    // Have each user borrow the other's funds
<<<<<<< HEAD
    user_a
        .user
        .borrow(&tsol, Amount::tokens(8000 * ONE_TSOL))
        .await?;
    user_b
        .user
        .borrow(&usdc, Amount::tokens(3_500_000 * ONE_USDC))
        .await?;
=======
    ctx.tokens.refresh_to_same_price(&tsol).await?;
    user_a.user.borrow(&tsol, 8000 * ONE_TSOL).await?;
    ctx.tokens.refresh_to_same_price(&usdc).await?;
    user_b.user.borrow(&usdc, 3_500_000 * ONE_USDC).await?;
>>>>>>> 446e5d68

    // User A deposited 5'000'000 USD worth, borrowed 800'000 USD worth
    // User B deposited 1'000'000 USD worth, borrowed 3'500'000 USD worth
    // TSOL collateral counts 95%
    // Total collateral = 3'500'000 + 1'000'000 * 95% = 4'450'000
    // Total claims = 3'500'000
    // C ratio = 127%

    ctx.tokens
        .set_price(
            // Set price to 80 USD +- 1
            &tsol,
            &TokenPrice {
                exponent: -8,
                price: 8_000_000_000,
                confidence: 100_000_000,
                twap: 8_000_000_000,
            },
        )
        .await?;

    user_a.user.refresh_all_pool_positions().await?;
    user_b.user.refresh_all_pool_positions().await?;

    Ok(Scenario1 {
        user_b: user_b.user,
        user_a_liq: user_a.liquidator,
        user_b_liq: user_b.liquidator,
        usdc,
        liquidator: liquidator_wallet.pubkey(),
    })
}

/// Account liquidations
///
/// This test creates 2 users who deposit collateral and take loans in the
/// margin account. The price of the loan token moves adversely, leading to
/// liquidations. One user borrowed conservatively, and is not subject to
/// liquidation, while the other user gets liquidated.
#[tokio::test(flavor = "multi_thread")]
#[cfg_attr(not(feature = "localnet"), serial)]
async fn cannot_liquidate_healthy_user() -> Result<()> {
    let scen = scenario1().await?;

    // A liquidator tries to liquidate User A, it should not be able to
    let result = scen.user_a_liq.liquidate_begin(true).await;
    assert_custom_program_error(ErrorCode::Healthy, result);

    Ok(())
}

#[tokio::test(flavor = "multi_thread")]
#[cfg_attr(not(feature = "localnet"), serial)]
async fn cannot_end_nonexistent_liquidation() -> Result<()> {
    let scen = scenario1().await?;

    // A liquidator should not be able to end liquidation of an account that is
    // not being liquidated
    let result = scen.user_a_liq.liquidate_end(None).await;
    assert!(result.is_err());

    Ok(())
}

#[tokio::test(flavor = "multi_thread")]
#[cfg_attr(not(feature = "localnet"), serial)]
async fn cannot_transact_when_being_liquidated() -> Result<()> {
    let scen = scenario1().await?;

    // A liquidator tries to liquidate User B, it should be able to
    scen.user_b_liq.liquidate_begin(false).await?;

    // When User B is being liquidated, they should be unable to transact
    let result = scen
        .user_b
        .margin_repay(&scen.usdc, Amount::tokens(1_000_000 * ONE_USDC))
        .await;
    assert_custom_program_error(ErrorCode::Liquidating, result);

    Ok(())
}

#[tokio::test(flavor = "multi_thread")]
#[cfg_attr(not(feature = "localnet"), serial)]
async fn liquidator_can_repay_from_unhealthy_to_healthy_state() -> Result<()> {
    let scen = scenario1().await?;

    scen.user_b_liq.liquidate_begin(true).await?;
    scen.user_b_liq.verify_healthy().await.err().unwrap();

    // Execute a repayment on behalf of the user
    scen.user_b_liq
        .margin_repay(&scen.usdc, Amount::tokens(1_000_000 * ONE_USDC))
        .await?;

    // User B now has
    // Collateral (800'000 * 0.95) + 2'500'000 = 1'260'000
    // Claim 2'500'000
    // C ratio = ?
    scen.user_b.verify_healthy().await?;

    Ok(())
}

#[tokio::test(flavor = "multi_thread")]
#[cfg_attr(not(feature = "localnet"), serial)]
async fn liquidator_can_end_liquidation_when_unhealthy() -> Result<()> {
    let scen = scenario1().await?;

    scen.user_b_liq.liquidate_begin(true).await?;

    scen.user_b_liq.verify_healthy().await.err().unwrap();
    scen.user_b_liq.liquidate_end(None).await?;

    Ok(())
}

#[tokio::test(flavor = "multi_thread")]
#[cfg_attr(not(feature = "localnet"), serial)]
async fn no_one_else_can_liquidate_after_liquidate_begin() -> Result<()> {
    let ctx = test_context().await;
    let scen = scenario1().await?;

    // A liquidator tries to liquidate User B, it should be able to
    scen.user_b_liq.liquidate_begin(false).await?;

    // If an account is still being liquidated, another liquidator should not
    // be able to begin or stop liquidating it
    let rogue_liquidator = ctx.create_liquidator(100).await?;
    let user_b_rliq = ctx
        .margin
        .liquidator(&rogue_liquidator, scen.user_b.owner())
        .await?;

    // Should fail to begin liquidation
    assert_custom_program_error(
        ErrorCode::Liquidating,
        user_b_rliq.liquidate_begin(true).await,
    );

    Ok(())
}

#[tokio::test(flavor = "multi_thread")]
#[cfg_attr(not(feature = "localnet"), serial)]
async fn liquidation_completes() -> Result<()> {
    let scen = scenario1().await?;

    // A liquidator tries to liquidate User B, it should be able to
    scen.user_b_liq.liquidate_begin(false).await?;

    // Execute a repayment on behalf of the user
    scen.user_b_liq
        .margin_repay(&scen.usdc, Amount::tokens(1_000_000 * ONE_USDC))
        .await?;

    // The liquidator should be able to end liquidation after liquidating
    scen.user_b_liq.liquidate_end(None).await?;

    // User B should now be able to transact again
    scen.user_b
        .margin_repay(&scen.usdc, Amount::tokens(200_000 * ONE_USDC))
        .await?;

    Ok(())
}

#[tokio::test(flavor = "multi_thread")]
#[cfg_attr(not(feature = "localnet"), serial)]
async fn cannot_withdraw_too_much_during_liquidation() -> Result<()> {
    let ctx = test_context().await;
    let scen = scenario1().await?;

    scen.user_b_liq.liquidate_begin(true).await?;

    let liquidator_usdc_account = ctx
        .tokens
        .create_account_funded(&scen.usdc, &scen.liquidator, 0)
        .await?;

    let result = scen
        .user_b_liq
        .withdraw(
            &scen.usdc,
            &liquidator_usdc_account,
            Amount::tokens(50000 * ONE_USDC),
        )
        .await;

    assert_custom_program_error(ErrorCode::LiquidationLostValue, result);

    Ok(())
}

#[tokio::test(flavor = "multi_thread")]
#[cfg_attr(not(feature = "localnet"), serial)]
async fn can_withdraw_some_during_liquidation() -> Result<()> {
    let ctx = test_context().await;
    let scen = scenario1().await?;

    let liquidator_usdc_account = ctx
        .tokens
        .create_account_funded(&scen.usdc, &scen.liquidator, 0)
        .await?;

    scen.user_b_liq.liquidate_begin(true).await?;
    scen.user_b_liq
        .withdraw(
            &scen.usdc,
            &liquidator_usdc_account,
            Amount::tokens(40 * ONE_USDC),
        )
        .await?;

    Ok(())
}

#[tokio::test(flavor = "multi_thread")]
#[cfg_attr(not(feature = "localnet"), serial)]
async fn cannot_borrow_too_much_during_liquidation() -> Result<()> {
    let scen = scenario1().await?;

    scen.user_b_liq.liquidate_begin(false).await?;

    let result = scen
        .user_b_liq
        .borrow(&scen.usdc, Amount::tokens(500_000 * ONE_USDC))
        .await;
    assert_custom_program_error(ErrorCode::LiquidationLostValue, result);

    Ok(())
}

#[tokio::test(flavor = "multi_thread")]
#[cfg_attr(not(feature = "localnet"), serial)]
async fn can_borrow_some_during_liquidation() -> Result<()> {
    let scen = scenario1().await?;

    scen.user_b_liq.liquidate_begin(false).await?;
    scen.user_b_liq
        .borrow(&scen.usdc, Amount::tokens(5_000 * ONE_USDC))
        .await?;

    Ok(())
}

/// The owner is provided as the authority and signs
#[tokio::test(flavor = "multi_thread")]
#[cfg_attr(not(feature = "localnet"), serial)]
async fn owner_cannot_end_liquidation_before_timeout() -> Result<()> {
    let scen = scenario1().await?;

    scen.user_b_liq.liquidate_begin(false).await?;

    let result = scen
        .user_b
        .liquidate_end(Some(scen.user_b_liq.signer()))
        .await;
    assert_custom_program_error(ErrorCode::UnauthorizedLiquidator, result);

    Ok(())
}

#[tokio::test(flavor = "multi_thread")]
#[cfg_attr(not(feature = "localnet"), serial)]
#[cfg(not(feature = "localnet"))]
async fn owner_can_end_liquidation_after_timeout() -> Result<()> {
    let ctx = test_context().await;
    let scen = scenario1().await?;

    scen.user_b_liq.liquidate_begin(false).await?;

    let mut clock = ctx.rpc.get_clock().unwrap();
    clock.unix_timestamp += 61;
    ctx.rpc.set_clock(clock);

    scen.user_b
        .liquidate_end(Some(scen.user_b_liq.signer()))
        .await?;

    Ok(())
}

#[tokio::test(flavor = "multi_thread")]
#[cfg_attr(not(feature = "localnet"), serial)]
async fn liquidator_permission_is_removable() -> Result<()> {
    let ctx = test_context().await;
    let scen = scenario1().await?;

    ctx.margin
        .set_liquidator_metadata(scen.liquidator, false)
        .await?;

    // A liquidator tries to liquidate User B, it should no longer have authority to do that
    let result = scen.user_b_liq.liquidate_begin(false).await;

    #[cfg(feature = "localnet")]
    assert_custom_program_error(anchor_lang::error::ErrorCode::AccountNotInitialized, result);

    #[cfg(not(feature = "localnet"))]
    assert_custom_program_error(
        anchor_lang::error::ErrorCode::AccountDiscriminatorMismatch,
        result,
    );

    Ok(())
}<|MERGE_RESOLUTION|>--- conflicted
+++ resolved
@@ -49,21 +49,16 @@
     let user_b = setup_user(ctx, &liquidator_wallet, vec![(tsol, 0, 10_000 * ONE_TSOL)]).await?;
 
     // Have each user borrow the other's funds
-<<<<<<< HEAD
+    ctx.tokens.refresh_to_same_price(&tsol).await?;
     user_a
         .user
         .borrow(&tsol, Amount::tokens(8000 * ONE_TSOL))
         .await?;
+    ctx.tokens.refresh_to_same_price(&usdc).await?;
     user_b
         .user
         .borrow(&usdc, Amount::tokens(3_500_000 * ONE_USDC))
         .await?;
-=======
-    ctx.tokens.refresh_to_same_price(&tsol).await?;
-    user_a.user.borrow(&tsol, 8000 * ONE_TSOL).await?;
-    ctx.tokens.refresh_to_same_price(&usdc).await?;
-    user_b.user.borrow(&usdc, 3_500_000 * ONE_USDC).await?;
->>>>>>> 446e5d68
 
     // User A deposited 5'000'000 USD worth, borrowed 800'000 USD worth
     // User B deposited 1'000'000 USD worth, borrowed 3'500'000 USD worth
