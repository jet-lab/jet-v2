--- conflicted
+++ resolved
@@ -69,12 +69,9 @@
 
 itertools = "0.10.3"
 
-<<<<<<< HEAD
 # Use the latest openbook program that's removed the SRM stuff
 openbook = { package = "serum_dex", git = "https://github.com/openbook-dex/program", branch = "master", features = ["no-entrypoint"] }
 
-itertools = "0.10.3"
-=======
 [dependencies.jet-simulation]
 path = "../../libraries/rust/simulation"
 features = ["test-runtime"]
@@ -82,5 +79,4 @@
 [dependencies.lookup-table-registry]
 git = "https://github.com/jet-lab/lookup-table-registry"
 branch = "main"
-features = ["program"]
->>>>>>> 921694fa
+features = ["program"]