--- conflicted
+++ resolved
@@ -243,11 +243,6 @@
 
   it("Deposit user funds into their margin accounts", async () => {
     // ACT
-<<<<<<< HEAD
-    await marginAccount_A.deposit(marginPool_USDC, user_a_usdc_account, PoolTokenChange.shiftBy(new BN(500_000 * ONE_USDC)))
-    await marginAccount_B.deposit(marginPool_USDC, user_b_usdc_account, PoolTokenChange.shiftBy(new BN(50 * ONE_USDC)))
-    await marginAccount_C.deposit(marginPool_USDC, user_c_usdc_account, PoolTokenChange.shiftBy(new BN(ONE_USDC)))
-=======
     await marginPool_USDC.deposit({
       marginAccount: marginAccount_A,
       source: user_a_usdc_account,
@@ -263,17 +258,11 @@
       source: user_c_usdc_account,
       amount: new BN(ONE_USDC)
     })
->>>>>>> 37465ecd
     await pythClient.setPythPrice(ownerKeypair, USDC_oracle[1].publicKey, 1, 0.01, -8)
     await marginPool_USDC.marginRefreshPositionPrice(marginAccount_A)
     await marginPool_USDC.marginRefreshPositionPrice(marginAccount_B)
     await marginPool_USDC.marginRefreshPositionPrice(marginAccount_C)
 
-<<<<<<< HEAD
-    await marginAccount_A.deposit(marginPool_SOL, user_a_sol_account, PoolTokenChange.shiftBy(new BN(50 * ONE_SOL)))
-    await marginAccount_B.deposit(marginPool_SOL, user_b_sol_account, PoolTokenChange.shiftBy(new BN(500 * ONE_SOL)))
-    await marginAccount_C.deposit(marginPool_SOL, user_c_sol_account, PoolTokenChange.shiftBy(new BN(ONE_SOL)))
-=======
     await marginPool_SOL.deposit({
       marginAccount: marginAccount_A,
       source: user_a_sol_account,
@@ -289,7 +278,6 @@
       source: user_c_sol_account,
       amount: new BN(ONE_SOL)
     })
->>>>>>> 37465ecd
     await pythClient.setPythPrice(ownerKeypair, SOL_oracle[1].publicKey, 100, 1, -8)
     await marginPool_SOL.marginRefreshPositionPrice(marginAccount_A)
     await marginPool_SOL.marginRefreshPositionPrice(marginAccount_B)
@@ -331,17 +319,10 @@
 
     await marginPool_SOL.marginBorrow({
       marginAccount: marginAccount_A,
-<<<<<<< HEAD
-      pools: marginPools,
-      change: PoolTokenChange.shiftBy(borrowedSOL)
-    })
-    await marginPool_USDC.marginBorrow({ marginAccount: marginAccount_B, pools: marginPools, change: PoolTokenChange.shiftBy(borrowedUSDC) })
-=======
       pools,
       amount: borrowedSOL
     })
     await marginPool_USDC.marginBorrow({ marginAccount: marginAccount_B, pools, amount: borrowedUSDC })
->>>>>>> 37465ecd
     await marginPool_SOL.refresh()
     await marginPool_USDC.refresh()
     await marginAccount_A.refresh()
@@ -371,13 +352,8 @@
     // ACT
     await marginPool_SOL.marginRepay({
       marginAccount: marginAccount_A,
-<<<<<<< HEAD
-      pools: marginPools,
-      change: PoolTokenChange.shiftBy(owedSOL)
-=======
       pools,
       amount: PoolAmount.tokens(owedSOL)
->>>>>>> 37465ecd
     })
     await marginPool_SOL.refresh()
 
@@ -394,13 +370,8 @@
     // ACT
     await marginPool_USDC.marginRepay({
       marginAccount: marginAccount_B,
-<<<<<<< HEAD
-      pools: marginPools,
-      change: PoolTokenChange.shiftBy(owedUSDC)
-=======
       pools,
       amount: PoolAmount.tokens(owedUSDC)
->>>>>>> 37465ecd
     })
     await marginPool_USDC.refresh()
 
