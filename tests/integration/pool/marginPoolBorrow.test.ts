--- conflicted
+++ resolved
@@ -356,11 +356,7 @@
     await marginPool_SOL.marginRepay({
       marginAccount: marginAccount_A,
       pools,
-<<<<<<< HEAD
-      change: PoolTokenChange.setTo(new BN(0))
-=======
-      amount: owedSOL
->>>>>>> 96273e4e
+      change: PoolTokenChange.setTo(0)
     })
     await marginPool_SOL.refresh()
 
@@ -378,11 +374,7 @@
     await marginPool_USDC.marginRepay({
       marginAccount: marginAccount_B,
       pools,
-<<<<<<< HEAD
-      change: PoolTokenChange.setTo(new BN(0))
-=======
-      amount: owedUSDC
->>>>>>> 96273e4e
+      change: PoolTokenChange.setTo(0)
     })
     await marginPool_USDC.refresh()
 
