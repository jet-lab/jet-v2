import { assert } from "chai"
import * as anchor from "@project-serum/anchor"
import { AnchorProvider, BN } from "@project-serum/anchor"
import NodeWallet from "@project-serum/anchor/dist/cjs/nodewallet"
import { ConfirmOptions, Connection, Keypair, LAMPORTS_PER_SOL, PublicKey } from "@solana/web3.js"

import MARGIN_CONFIG from "../../../libraries/ts/src/margin/config.json"

import { MarginAccount, PoolAmount, MarginClient, MarginPool, MarginPoolConfig } from "../../../libraries/ts/src"

import { PythClient } from "../pyth/pythClient"
import {
  createAuthority,
  createToken,
  createTokenAccount,
  createUserWallet,
  getMintSupply,
  getTokenBalance,
  registerAdapter,
  sendToken
} from "../util"

describe("margin pool", () => {
  const controlProgramId: PublicKey = new PublicKey(MARGIN_CONFIG.localnet.controlProgramId)
  const marginProgramId: PublicKey = new PublicKey(MARGIN_CONFIG.localnet.marginProgramId)
  const marginPoolProgramId: PublicKey = new PublicKey(MARGIN_CONFIG.localnet.marginPoolProgramId)
  const metadataProgramId: PublicKey = new PublicKey(MARGIN_CONFIG.localnet.metadataProgramId)

  const confirmOptions: ConfirmOptions = { preflightCommitment: "processed", commitment: "processed" }

<<<<<<< HEAD
  const provider = AnchorProvider.local(undefined, confirmOptions)
=======
  const connection = new Connection("http://localhost:8899", opts.preflightCommitment)

  const payer = Keypair.generate()
  const wallet = new NodeWallet(payer)
  const ownerKeypair: Keypair = Keypair.fromSecretKey((wallet as NodeWallet).payer.secretKey)

  const provider = new AnchorProvider(connection, wallet, opts)
>>>>>>> 12d7a9d4
  anchor.setProvider(provider)

  // @ts-ignore
  const payer: Keypair = provider.wallet.payer;

  const programs = MarginClient.getPrograms(provider, "localnet")

  it("Fund payer", async () => {
    const airdropSignature = await provider.connection.requestAirdrop(provider.wallet.publicKey, 300 * LAMPORTS_PER_SOL)
    await provider.connection.confirmTransaction(airdropSignature)
  })

  let USDC: [PublicKey, PublicKey]
  let TSOL: [PublicKey, PublicKey]

  it("Create tokens", async () => {
    USDC = await createToken(provider.connection, payer, 6, 10_000_000)
    const usdc_supply = await getMintSupply(provider.connection, USDC[0], 6)
    assert(usdc_supply > 0)
    const usdc_balance = await getTokenBalance(provider.connection, confirmOptions.commitment, USDC[1])
    assert(usdc_balance > 0)

    TSOL = await createToken(provider.connection, payer, 9, 10_000)
    const tsol_supply = await getMintSupply(provider.connection, TSOL[0], 9)
    assert(tsol_supply > 0)
    const tsol_balance = await getTokenBalance(provider.connection, confirmOptions.commitment, TSOL[1])
    assert(tsol_balance > 0)
  })

  const FEE_VAULT_USDC: PublicKey = new PublicKey("FEEVAULTUSDC1111111111111111111111111111111")
  const FEE_VAULT_TSOL: PublicKey = new PublicKey("FEEVAULTTSoL1111111111111111111111111111111")

  let USDC_oracle: Keypair
  let TSOL_oracle: Keypair

  const pythClient = new PythClient({
    pythProgramId: "ASfdvRMCan2aoWtbDi5HLXhz2CFfgEkuDoxc57bJLKLX",
    url: "http://127.0.0.1:8899/"
  })

  it("Create oracles", async () => {
    USDC_oracle = Keypair.generate()
    await pythClient.createPriceAccount(payer, USDC_oracle, 1, 0.01, -8)
    TSOL_oracle = Keypair.generate()
    await pythClient.createPriceAccount(payer, TSOL_oracle, 100, 1, -8)
  })

  it("Create authority", async () => {
    await createAuthority(provider.connection, payer)
  })

  /*
  it("Register adapter", async () => {
    await registerAdapter(provider.connection, payer, marginPoolProgramId, payer)
  })

  const ONE_USDC: number = 1_000_000
  const ONE_TSOL: number = LAMPORTS_PER_SOL

  const DEFAULT_POOL_CONFIG: MarginPoolConfig = {
    borrowRate0: 10,
    borrowRate1: 20,
    borrowRate2: 30,
    borrowRate3: 40,
    utilizationRate1: 10,
    utilizationRate2: 20,
    managementFeeRate: 10,
    managementFeeCollectThreshold: new BN(100),
    flags: new BN(2) // ALLOW_LENDING
  }

  const POOLS = [
    {
      mintAndVault: USDC,
      weight: 10_000,
      config: DEFAULT_POOL_CONFIG
    },
    {
      mintAndVault: TSOL,
      weight: 9_500,
      config: DEFAULT_POOL_CONFIG
    }
  ]

  let maginPool_USDC: MarginPool
  let maginPool_TSOL: MarginPool

  it("Create margin pools", async () => {
    maginPool_USDC = await MarginPool.load(programs, USDC[0])
    await maginPool_USDC.create(
      provider,
      ownerKeypair.publicKey,
      10_000,
      new BN(0),
      FEE_VAULT_USDC,
      Keypair.generate().publicKey,
      USDC_oracle.publicKey,
      POOLS[0].config
    )

    maginPool_TSOL = await MarginPool.load(programs, TSOL[0])
    await maginPool_TSOL.create(
      provider,
      ownerKeypair.publicKey,
      9_500,
      new BN(0),
      FEE_VAULT_TSOL,
      Keypair.generate().publicKey,
      TSOL_oracle.publicKey,
      POOLS[1].config
    )
  })

  let wallet_a: NodeWallet
  let wallet_b: NodeWallet

  let provider_a: AnchorProvider
  let provider_b: AnchorProvider

  it("Create our two user wallets, with some SOL funding to get started", async () => {
    wallet_a = await createUserWallet(connection, 10 * LAMPORTS_PER_SOL)
    wallet_b = await createUserWallet(connection, 10 * LAMPORTS_PER_SOL)

    provider_a = new AnchorProvider(connection, wallet_a, opts)
    provider_b = new AnchorProvider(connection, wallet_b, opts)
  })

  let maginAccount_A: MarginAccount
  let maginAccount_B: MarginAccount

  it("Initialize the margin accounts for each user", async () => {
    anchor.setProvider(provider_a)
    maginAccount_A = await MarginAccount.load(programs, provider_a, provider_a.wallet.publicKey, 0)
    await maginAccount_A.createAccount()

    anchor.setProvider(provider_b)
    maginAccount_B = await MarginAccount.load(programs, provider_b, provider_b.wallet.publicKey, 0)
    await maginAccount_B.createAccount()
  })

  let user_a_usdc_account
  let user_b_tsol_account

  it("Create some tokens for each user to deposit", async () => {
    const payer_A: Keypair = Keypair.fromSecretKey((wallet_a as NodeWallet).payer.secretKey)
    user_a_usdc_account = await createTokenAccount(connection, USDC[0], wallet_a.publicKey, payer_A)
    await sendToken(connection, USDC[0], 1_000_000, 6, ownerKeypair, new PublicKey(USDC[1]), user_a_usdc_account)

    const payer_B: Keypair = Keypair.fromSecretKey((wallet_b as NodeWallet).payer.secretKey)
    user_b_tsol_account = await createTokenAccount(connection, TSOL[0], wallet_b.publicKey, payer_B)
    await sendToken(connection, TSOL[0], 1_000, 9, ownerKeypair, new PublicKey(TSOL[1]), user_b_tsol_account)
  })

  it("Set the prices for each token", async () => {
    await pythClient.setPythPrice(ownerKeypair, USDC_oracle.publicKey, 1, 0.01, -8)
    await pythClient.setPythPrice(ownerKeypair, TSOL_oracle.publicKey, 100, 1, -8)
  })

  it("Deposit user funds into their margin accounts", async () => {
    await maginAccount_A.deposit(maginPool_USDC, user_a_usdc_account, new BN(1_000_000 * ONE_USDC))
    assert((await getTokenBalance(connection, "processed", user_a_usdc_account)) == 0)
    await maginPool_USDC.refreshPosition(maginAccount_A)

    await maginAccount_B.deposit(maginPool_TSOL, user_b_tsol_account, new BN(1_000 * ONE_TSOL))
    assert((await getTokenBalance(connection, "processed", user_b_tsol_account)) == 0)
    await maginPool_TSOL.refreshPosition(maginAccount_B)
  })

  it("Set the prices for each token", async () => {
    await pythClient.setPythPrice(ownerKeypair, USDC_oracle.publicKey, 1, 0.01, -8)
    await pythClient.setPythPrice(ownerKeypair, TSOL_oracle.publicKey, 100, 1, -8)
  })

  it("Have each user borrow the other's funds", async () => {
    await maginPool_TSOL.marginBorrow(maginAccount_A, new BN(10 * ONE_TSOL))
    await maginPool_USDC.marginBorrow(maginAccount_B, new BN(1_000 * ONE_USDC))
  })

  it("Users repay their loans", async () => {
    await maginPool_TSOL.marginRepay(maginAccount_A, PoolAmount.tokens(new BN(10 * ONE_TSOL)))
    await maginPool_USDC.marginRepay(maginAccount_B, PoolAmount.tokens(new BN(1_000 * ONE_USDC)))
  })

  it("Users withdraw their funds", async () => {
    await maginPool_USDC.marginWithdraw(
      maginAccount_A,
      user_a_usdc_account,
      PoolAmount.tokens(new BN(1_000_000 * ONE_USDC))
    )
    await maginPool_TSOL.marginWithdraw(
      maginAccount_B,
      user_b_tsol_account,
      PoolAmount.tokens(new BN(1_000 * ONE_TSOL))
    )
  })

  it("Now verify that the users got all their tokens back", async () => {
    assert((await getTokenBalance(connection, "processed", user_a_usdc_account)) == 1_000_000)
    assert((await getTokenBalance(connection, "processed", user_b_tsol_account)) == 1_000)
  })
  */
})<|MERGE_RESOLUTION|>--- conflicted
+++ resolved
@@ -28,17 +28,7 @@
 
   const confirmOptions: ConfirmOptions = { preflightCommitment: "processed", commitment: "processed" }
 
-<<<<<<< HEAD
   const provider = AnchorProvider.local(undefined, confirmOptions)
-=======
-  const connection = new Connection("http://localhost:8899", opts.preflightCommitment)
-
-  const payer = Keypair.generate()
-  const wallet = new NodeWallet(payer)
-  const ownerKeypair: Keypair = Keypair.fromSecretKey((wallet as NodeWallet).payer.secretKey)
-
-  const provider = new AnchorProvider(connection, wallet, opts)
->>>>>>> 12d7a9d4
   anchor.setProvider(provider)
 
   // @ts-ignore
