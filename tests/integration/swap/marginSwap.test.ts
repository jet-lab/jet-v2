--- conflicted
+++ resolved
@@ -163,11 +163,7 @@
 
   it("deposit all token types", async () => {
     const poolMintInfo = await MarginSwap.getMintInfo(connection, marginSwap.tokenSwap.poolToken)
-<<<<<<< HEAD
-    const supply = Number(poolMintInfo.supply)
-=======
     const supply: number = Number(poolMintInfo.supply)
->>>>>>> 34e04281
     const swapTokenA = await MarginAccount.getTokenAccountInfo(connection, tokenAccountA)
     const tokenA = Math.floor((Number(swapTokenA.amount) * 10000000) / supply)
     const swapTokenB = await MarginAccount.getTokenAccountInfo(connection, tokenAccountB)
@@ -212,28 +208,16 @@
 
   it("withdraw all token types", async () => {
     const poolMintInfo = await MarginSwap.getMintInfo(connection, marginSwap.tokenSwap.poolToken)
-<<<<<<< HEAD
-    const supply = Number(poolMintInfo.supply)
-    let swapTokenA = await MarginAccount.getTokenAccountInfo(connection, tokenAccountA)
-    let swapTokenB = await MarginAccount.getTokenAccountInfo(connection, tokenAccountB)
-    const feeAmount = Math.floor(10000000 / 6)
-=======
     const supply: number = Number(poolMintInfo.supply)
     let swapTokenA = await MarginAccount.getTokenAccountInfo(connection, tokenAccountA)
     let swapTokenB = await MarginAccount.getTokenAccountInfo(connection, tokenAccountB)
     let feeAmount = Math.floor(10000000 / 6)
->>>>>>> 34e04281
     const poolTokenAmount = 10000000 - feeAmount
     const tokenA = Math.floor((Number(swapTokenA.amount) * poolTokenAmount) / supply)
     const tokenB = Math.floor((Number(swapTokenB.amount) * poolTokenAmount) / supply)
 
-<<<<<<< HEAD
     const userAccountA = await createAccount(connection, payer, mintA, owner.publicKey, Keypair.generate())
     const userAccountB = await createAccount(connection, payer, mintB, owner.publicKey, Keypair.generate())
-=======
-    let userAccountA = await createAccount(connection, payer, mintA, owner.publicKey, Keypair.generate())
-    let userAccountB = await createAccount(connection, payer, mintB, owner.publicKey, Keypair.generate())
->>>>>>> 34e04281
 
     const userTransferAuthority = new Account()
     await marginSwap.approve(
@@ -274,22 +258,13 @@
   })
 
   it("swap", async () => {
-<<<<<<< HEAD
     const userAccountA = await createAccount(connection, payer, mintA, owner.publicKey, Keypair.generate())
-=======
-    let userAccountA = await createAccount(connection, payer, mintA, owner.publicKey, Keypair.generate())
->>>>>>> 34e04281
     await mintTo(connection, payer, mintA, userAccountA, owner, 100000)
     const userTransferAuthority = new Account()
     await approve(connection, payer, userAccountA, userTransferAuthority.publicKey, owner, 100000)
 
-<<<<<<< HEAD
     const userAccountB = await createAccount(connection, payer, mintB, owner.publicKey, Keypair.generate())
     const poolAccount = null
-=======
-    let userAccountB = await createAccount(connection, payer, mintB, owner.publicKey, Keypair.generate())
-    let poolAccount = null
->>>>>>> 34e04281
 
     await marginSwap.tokenSwap.swap(
       userAccountA,
@@ -332,11 +307,7 @@
   })
 
   it("create account, approve, swap all at once", async () => {
-<<<<<<< HEAD
     const userAccountA = await createAccount(connection, payer, mintA, owner.publicKey, Keypair.generate())
-=======
-    let userAccountA = await createAccount(connection, payer, mintA, owner.publicKey, Keypair.generate())
->>>>>>> 34e04281
     await mintTo(connection, payer, mintA, userAccountA, owner, 100000)
 
     const newAccount = new Account()
@@ -406,11 +377,7 @@
     const depositAmount = 10000
 
     const poolMintInfo = await MarginSwap.getMintInfo(connection, marginSwap.tokenSwap.poolToken)
-<<<<<<< HEAD
-    const supply = Number(poolMintInfo.supply)
-=======
     const supply: number = Number(poolMintInfo.supply)
->>>>>>> 34e04281
     const swapTokenA = await MarginAccount.getTokenAccountInfo(connection, tokenAccountA)
     const poolTokenA = tradingTokensToPoolTokens(depositAmount, Number(swapTokenA.amount), supply)
     const swapTokenB = await MarginAccount.getTokenAccountInfo(connection, tokenAccountB)
@@ -469,12 +436,7 @@
     const roundingAmount = 1.0001 // make math a little easier
 
     const poolMintInfo = await MarginSwap.getMintInfo(connection, marginSwap.tokenSwap.poolToken)
-<<<<<<< HEAD
-    const supply = Number(poolMintInfo.supply)
-=======
     const supply: number = Number(poolMintInfo.supply)
->>>>>>> 34e04281
-
     const swapTokenA = await MarginAccount.getTokenAccountInfo(connection, tokenAccountA)
     const swapTokenAPost = Number(swapTokenA.amount) - withdrawAmount
     const poolTokenA = tradingTokensToPoolTokens(withdrawAmount, swapTokenAPost, supply)
