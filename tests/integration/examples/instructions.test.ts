--- conflicted
+++ resolved
@@ -1,4 +1,3 @@
-<<<<<<< HEAD
 import {
   MarginClient,
   MarginPrograms,
@@ -9,13 +8,7 @@
   MarginConfig,
   sleep
 } from "../../../libraries/ts/src/"
-import { Connection, Keypair, LAMPORTS_PER_SOL, TransactionInstruction } from "@solana/web3.js"
-=======
-import { MarginClient, MarginPrograms } from "../../../libraries/ts/src/margin/marginClient"
-import { MarginAccount } from "../../../libraries/ts/src/margin/marginAccount"
-import { Pool, PoolManager, PoolTokenChange } from "../../../libraries/ts/src/margin/pool"
 import { ConfirmOptions, Connection, Keypair, LAMPORTS_PER_SOL, TransactionInstruction } from "@solana/web3.js"
->>>>>>> e4c19a23
 import { AnchorProvider, Wallet } from "@project-serum/anchor"
 import { assert } from "chai"
 
