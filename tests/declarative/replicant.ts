import * as anchor from "@project-serum/anchor"
import { AnchorProvider, BN } from "@project-serum/anchor"
import NodeWallet from "@project-serum/anchor/dist/cjs/nodewallet"
import {
  MarginAccount,
  MarginClient,
  MarginCluster,
  MarginConfig,
  MarginPrograms,
  Pool,
<<<<<<< HEAD
  PoolTokenChange,
  PoolManager,
  ZERO_BN
=======
  PoolAmount,
  PoolManager
>>>>>>> 37465ecd
} from "../../libraries/ts/src/index"
import { createAssociatedTokenAccountInstruction, getAssociatedTokenAddress } from "@solana/spl-token"
import {
  Account,
  Connection,
  ConfirmOptions,
  Keypair,
  LAMPORTS_PER_SOL,
  PublicKey,
  sendAndConfirmTransaction,
  Transaction
} from "@solana/web3.js"
import assert from "assert"
import * as fs from "fs"
import * as os from "os"

import { airdropTokens } from "./tokenFaucet"

const ZERO_BN = new BN(0)

export class Replicant {
  account: Account
  cluster: MarginCluster
  config: any
  connection: Connection
  keyfile: string
  marginConfig: MarginConfig
  poolManager: PoolManager
  pools?: Pool[]
  programs: MarginPrograms
  provider: AnchorProvider
  splTokenFaucet: PublicKey

  constructor(config: any, keyfile: string, cluster: MarginCluster, connection: Connection) {
    this.account = new Account(
      Keypair.fromSecretKey(Uint8Array.from(JSON.parse(fs.readFileSync(keyfile).toString()))).secretKey
    )
    this.cluster = cluster
    this.config = config
    this.connection = connection
    this.keyfile = keyfile

    this.marginConfig = MarginClient.getConfig(this.cluster)

    const confirmOptions: ConfirmOptions = { preflightCommitment: "processed", commitment: "processed" }
    // @ts-ignore
    this.provider = new AnchorProvider(this.connection, new NodeWallet(this.account), confirmOptions)
    anchor.setProvider(this.provider)

    this.programs = MarginClient.getPrograms(this.provider, this.cluster)
    this.poolManager = new PoolManager(this.programs, this.provider)

    assert(this.marginConfig.splTokenFaucet)
    this.splTokenFaucet = new PublicKey(this.marginConfig.splTokenFaucet)
  }

  async fundUser(): Promise<void> {
    if (!fs.existsSync(this.keyfile)) {
      const keypair = Keypair.generate()
      fs.writeFileSync(this.keyfile, JSON.stringify(Array.from(keypair.secretKey)))
      const airdropSignature = await this.connection.requestAirdrop(keypair.publicKey, 2 * LAMPORTS_PER_SOL)
      await this.connection.confirmTransaction(airdropSignature)
      await sleep(4 * 1000)
    }

    //TODO if user balance < 1, then airdrop some.

    const tokenAccounts = {}
    for (const account of this.config.accounts) {
      for (const token of Object.keys(account.tokens)) {
        if (!tokenAccounts[token]) {
          const tokenConfig = this.marginConfig.tokens[token]
          const tokenAccount: PublicKey = await getAssociatedTokenAddress(
            new PublicKey(tokenConfig.mint),
            this.account.publicKey
          )
          if (!(await this.connection.getAccountInfo(tokenAccount))) {
            await sendAndConfirmTransaction(
              this.connection,
              new Transaction().add(
                createAssociatedTokenAccountInstruction(
                  this.account.publicKey,
                  tokenAccount,
                  this.account.publicKey,
                  new PublicKey(tokenConfig.mint)
                )
              ),
              [this.account]
            )
          }
          tokenAccounts[token] = tokenAccount
        }
      }
    }
  }

  async loadPools(): Promise<void> {
    this.pools = Object.values<Pool>(await this.poolManager.loadAll(this.programs))
  }

  async createAccounts(): Promise<void> {
    for (const account of this.config.accounts) {
      assert(account.name)
      assert(account.seed != undefined)
      assert(account.tokens)

      //console.log(`user.name = ${user.name}`)

      const marginAccount: MarginAccount = await MarginAccount.load({
        programs: this.programs,
        provider: this.provider,
        owner: this.account.publicKey,
        seed: account.seed
      })
      const accountInfo = await this.connection.getAccountInfo(marginAccount.address)
      if (!accountInfo) {
        //console.log(`createAccount`)
        await marginAccount.createAccount()
        await marginAccount.refresh()
      } else {
        await closeEmptyPositions(marginAccount)
      }
    }
  }

  async processDeposits(): Promise<void> {
    for (const account of this.config.accounts) {
      const marginAccount: MarginAccount = await MarginAccount.load({
        programs: this.programs,
        provider: this.provider,
        owner: this.account.publicKey,
        seed: account.seed
      })

      for (const poolConfig of Object.values<any>(this.marginConfig.pools)) {
        const tokenConfig = this.marginConfig.tokens[poolConfig.symbol]
        assert(tokenConfig)

        const token = account.tokens[poolConfig.symbol]
        let expectedDeposit = ZERO_BN
        if (token && token.deposit && token.deposit != 0) {
          expectedDeposit = new BN(token.deposit * 10 ** tokenConfig.decimals)
        }

        if (!expectedDeposit.eq(ZERO_BN)) {
          let existingDeposit = ZERO_BN

          let marginPool: Pool = await this.poolManager.load({
            tokenMint: new PublicKey(poolConfig.tokenMint),
            poolConfig,
            tokenConfig,
            programs: this.programs
          })

          await marginPool.refresh()

          const position = await marginAccount.getPosition(marginPool.addresses.depositNoteMint)
          if (position) {
            existingDeposit = position.balance
          }

          if (existingDeposit.eq(ZERO_BN)) {
            assert(tokenConfig.decimals)
            assert(tokenConfig.faucet)
            const tokenAccount: PublicKey = await getAssociatedTokenAddress(
              new PublicKey(poolConfig.tokenMint),
              this.account.publicKey,
              true
            )
            //console.log(`DEPOSIT ${poolConfig.symbol} = ${expectedDeposit} | ${existingDeposit}`)
            const amount = expectedDeposit.sub(existingDeposit)

            await airdropTokens(
              this.connection,
              this.splTokenFaucet,
              // @ts-ignore
              this.account,
              new PublicKey(tokenConfig.faucet),
              tokenAccount,
              amount
            )
            const txid = await marginAccount.deposit(marginPool, tokenAccount, amount)
          }
        }
      }
    }
  }

  async processBorrows(): Promise<void> {
    for (const account of this.config.accounts) {
      const marginAccount: MarginAccount = await MarginAccount.load({
        programs: this.programs,
        provider: this.provider,
        owner: this.account.publicKey,
        seed: account.seed
      })

      for (const poolConfig of Object.values(this.marginConfig.pools)) {
        const tokenConfig = this.marginConfig.tokens[poolConfig.symbol]
        assert(tokenConfig)

        const token = account.tokens[poolConfig.symbol]
        let expectedBorrow = ZERO_BN
        if (token && token.borrow) {
          expectedBorrow = new BN(token.borrow * 10 ** tokenConfig.decimals)
        }

        const tokenMultiplier = new BN(10 ** tokenConfig.decimals)

        let marginPool: Pool = await this.poolManager.load({
          tokenMint: new PublicKey(poolConfig.tokenMint),
          poolConfig,
          tokenConfig,
          programs: this.programs
        })

        let existingBorrow = ZERO_BN

        if (marginAccount.info) {
          for (let i = 0; i < marginAccount.info.positions.length.toNumber(); i++) {
            const position = marginAccount.info.positions.positions[i]
            if (position.token.equals(marginPool.addresses.loanNoteMint)) {
              existingBorrow = position.balance
              break
            }
          }
        }

        if (!expectedBorrow.eq(ZERO_BN) || !existingBorrow.eq(ZERO_BN)) {
          //console.log(`BORROW ${poolConfig.symbol} = ${expectedBorrow} | ${existingBorrow}`)
          assert(tokenConfig.decimals)
          assert(tokenConfig.faucet)
          if (existingBorrow.lt(expectedBorrow)) {
            const amount = expectedBorrow.sub(existingBorrow)
            await marginPool.marginBorrow({ marginAccount, pools: this.pools!, change: PoolTokenChange.shiftBy(amount) })
          } else if (existingBorrow.gt(expectedBorrow)) {
            const amount = existingBorrow.sub(expectedBorrow)

            //TODO this needs to be tested.
            console.log(`amount = ${amount}`)
            assert(false)
            //await marginPool.marginWithdraw({ marginAccount, destination: tokenAccount, amount: PoolAmount.tokens(amount) });
          }
        }
      }
    }
  }

  /*
  async run(): Promise<void> {

    let interval = 1000;
    let isRunning = true;

    process.on('SIGINT', async () => {
      console.log('Caught keyboard interrupt. Exiting.');
      isRunning = false;
    });

    process.on('unhandledRejection', (err, promise) => {
      console.error('Unhandled rejection (promise: ', promise, ', reason: ', err, ').');
    });

    console.log(`RUNNING SIMULATION`);

    while (isRunning) {
      try {

        //TODO simulate random user actions.

      } catch (e) {
        console.log(e);
      } finally {
        await sleep(interval);
      }
    }

  }
  */

  async printAccounts(): Promise<void> {
    for (const account of this.config.accounts) {
      const marginAccount: MarginAccount = await MarginAccount.load({
        programs: this.programs,
        provider: this.provider,
        owner: this.account.publicKey,
        seed: account.seed
      })
      await printAccount(marginAccount)
    }
  }

  async closeAccounts(): Promise<void> {
    for (const account of this.config.accounts) {
      const marginAccount: MarginAccount = await MarginAccount.load({
        programs: this.programs,
        provider: this.provider,
        owner: this.account.publicKey,
        seed: account.seed
      })
      await this.closeAccount(marginAccount)
      //await printAccount(marginAccount)
    }
  }

  async closeAccount(marginAccount: MarginAccount) {
    await marginAccount.refresh()

    let dirty = false

    for (const position of marginAccount.getPositions()) {
      switch (position.kind) {
        case 2: {
          for (const pool of this.pools!) {
            if (pool.addresses.loanNoteMint.toString() == position.token.toBase58()) {
              const depositPosition = getDepositPosition(marginAccount, pool.addresses.depositNoteMint)
              const existingDeposit = depositPosition ? depositPosition.balance : ZERO_BN
              if (!existingDeposit.eq(position.balance)) {
                const tokenConfig = this.marginConfig.tokens[pool.symbol!]
                assert(tokenConfig)
                assert(tokenConfig.decimals)
                assert(tokenConfig.faucet)
                const tokenAccount: PublicKey = await getAssociatedTokenAddress(
                  new PublicKey(tokenConfig.mint),
                  this.account.publicKey,
                  true
                )
                dirty = true
                //console.log(`DEPOSIT ${pool.symbol} = ${position.balance} | ${existingDeposit}`)
                const amount = position.balance.sub(existingDeposit).add(new BN(1))
                await airdropTokens(
                  this.connection,
                  this.splTokenFaucet,
                  // @ts-ignore
                  this.account,
                  new PublicKey(tokenConfig.faucet),
                  tokenAccount,
                  amount
                )
                const txid = await marginAccount.deposit(pool, tokenAccount, amount)
              }

              const change = PoolTokenChange.setTo(0)
              await pool.marginRepay({ marginAccount, pools: this.pools!, change })
              await marginAccount.closePosition(position)
              break
            }
          }
          break
        }
      }
    }

    if (dirty) {
      await marginAccount.refresh()
    }

    for (const position of marginAccount.getPositions()) {
      switch (position.kind) {
        case 1: {
          for (const pool of this.pools!) {
            if (pool.addresses.depositNoteMint.toString() == position.token.toBase58()) {
              const destination: PublicKey = await getAssociatedTokenAddress(
                new PublicKey(pool.tokenMint),
                this.account.publicKey,
                true
              )
              if (position.balance.gt(ZERO_BN)) {
                const change = PoolTokenChange.setTo(0)
                await pool.marginWithdraw({ marginAccount, destination, change })
              }
              //console.log('');
              //console.log(`position = ${JSON.stringify(position)}`);
              //console.log('');
              await marginAccount.closePosition(position)
              await marginAccount.refresh()
              break
            }
          }
          break
        }
      }
    }

    await marginAccount.closeAccount()
  }
}

export function getDepositPosition(marginAccount: MarginAccount, depositNoteMint: PublicKey) {
  for (const position of marginAccount.getPositions().reverse()) {
    switch (position.kind) {
      case 1: {
        if (depositNoteMint.toString() == position.token.toBase58()) {
          return position
        }
        break
      }
    }
  }
}

export async function closeEmptyPositions(marginAccount: MarginAccount) {
  let closed = false
  for (const position of marginAccount.getPositions().reverse()) {
    if (position.balance.eq(ZERO_BN)) {
      await marginAccount.closePosition(position)
      closed = true
    }
  }
  if (closed) {
    await marginAccount.refresh()
  }
}

export async function printAccount(marginAccount: MarginAccount) {
  console.log("")
  console.log(`maginAccount.address = ${marginAccount.address}`)
  await marginAccount.refresh()
  for (const position of marginAccount.getPositions()) {
    switch (position.kind) {
      case 0: {
        break
      }
      case 1: {
        console.log(`  deposit balance: ${position.balance}`)
        break
      }
      case 2: {
        console.log(`  claim balance: ${position.balance}`)
        break
      }
    }
  }
  for (const position of marginAccount.getPositions()) {
    console.log(`position = ${JSON.stringify(position)}`)
  }
  console.log("")
}

export function sleep(ms: number) {
  return new Promise(resolve => setTimeout(resolve, ms))
}<|MERGE_RESOLUTION|>--- conflicted
+++ resolved
@@ -8,14 +8,8 @@
   MarginConfig,
   MarginPrograms,
   Pool,
-<<<<<<< HEAD
   PoolTokenChange,
-  PoolManager,
-  ZERO_BN
-=======
-  PoolAmount,
   PoolManager
->>>>>>> 37465ecd
 } from "../../libraries/ts/src/index"
 import { createAssociatedTokenAccountInstruction, getAssociatedTokenAddress } from "@solana/spl-token"
 import {
