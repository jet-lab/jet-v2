import * as anchor from "@project-serum/anchor"
import { AnchorProvider, BN } from "@project-serum/anchor"
import NodeWallet from "@project-serum/anchor/dist/cjs/nodewallet"
import {
  MarginAccount,
  MarginClient,
  MarginCluster,
  MarginConfig,
  MarginPrograms,
  Pool,
  PoolTokenChange,
  PoolManager
} from "../../libraries/ts/src/index"
import { createAssociatedTokenAccountInstruction, getAssociatedTokenAddress } from "@solana/spl-token"
import {
  Account,
  Connection,
  ConfirmOptions,
  Keypair,
  LAMPORTS_PER_SOL,
  PublicKey,
  sendAndConfirmTransaction,
  Transaction
} from "@solana/web3.js"
import assert from "assert"
import * as fs from "fs"
import * as os from "os"

import { airdropTokens } from "./tokenFaucet"

const ZERO_BN = new BN(0)

export class Replicant {
  account: Account
  cluster: MarginCluster
  config: any
  connection: Connection
  keyfile: string
  marginConfig: MarginConfig
  poolManager: PoolManager
  pools?: Pool[]
  programs: MarginPrograms
  provider: AnchorProvider
  splTokenFaucet: PublicKey

  constructor(config: any, keyfile: string, cluster: MarginCluster, connection: Connection) {
    this.account = new Account(
      Keypair.fromSecretKey(Uint8Array.from(JSON.parse(fs.readFileSync(keyfile).toString()))).secretKey
    )
    this.cluster = cluster
    this.config = config
    this.connection = connection
    this.keyfile = keyfile

    this.marginConfig = MarginClient.getConfig(this.cluster)

    const confirmOptions: ConfirmOptions = { skipPreflight: true, commitment: "processed" }
    // @ts-ignore
    this.provider = new AnchorProvider(this.connection, new NodeWallet(this.account), confirmOptions)
    anchor.setProvider(this.provider)

    this.programs = MarginClient.getPrograms(this.provider, this.cluster)
    this.poolManager = new PoolManager(this.programs, this.provider)

    assert(this.marginConfig.splTokenFaucet)
    this.splTokenFaucet = new PublicKey(this.marginConfig.splTokenFaucet)
  }

  static async create(config: any, keyfile: string, cluster: MarginCluster, connection: Connection): Promise<Replicant> {
    if (!fs.existsSync(keyfile)) {
      const keypair = Keypair.generate()
      fs.writeFileSync(keyfile, JSON.stringify(Array.from(keypair.secretKey)))
      const airdropSignature = await connection.requestAirdrop(keypair.publicKey, 2 * LAMPORTS_PER_SOL)
      await connection.confirmTransaction(airdropSignature)
      await sleep(4 * 1000)
    }

    return new Replicant(config, keyfile, cluster, connection);
  }

  async fundUser(): Promise<void> {

    //TODO if user balance < 1, then airdrop some.

    const tokenAccounts = {}
    for (const account of this.config.accounts) {
      for (const token of Object.keys(account.tokens)) {
        if (!tokenAccounts[token]) {
          const tokenConfig = this.marginConfig.tokens[token]
          const tokenAccount: PublicKey = await getAssociatedTokenAddress(
            new PublicKey(tokenConfig.mint),
            this.account.publicKey
          )
          if (!(await this.connection.getAccountInfo(tokenAccount))) {
            await sendAndConfirmTransaction(
              this.connection,
              new Transaction().add(
                createAssociatedTokenAccountInstruction(
                  this.account.publicKey,
                  tokenAccount,
                  this.account.publicKey,
                  new PublicKey(tokenConfig.mint)
                )
              ),
              [this.account]
            )
          }
          tokenAccounts[token] = tokenAccount
        }
      }
    }
  }

  async loadPools(): Promise<void> {
    this.pools = Object.values<Pool>(await this.poolManager.loadAll(this.programs))
  }

  async createAccounts(): Promise<void> {
    for (const account of this.config.accounts) {
      assert(account.name)
      assert(account.seed != undefined)
      assert(account.tokens)

      //console.log(`user.name = ${user.name}`)

      const marginAccount: MarginAccount = await MarginAccount.load({
        programs: this.programs,
        provider: this.provider,
        owner: this.account.publicKey,
        seed: account.seed
      })
      const accountInfo = await this.connection.getAccountInfo(marginAccount.address)
      if (!accountInfo) {
        //console.log(`createAccount`)
        await marginAccount.createAccount()
        await marginAccount.refresh()
      } else {
        await closeEmptyPositions(marginAccount)
      }
    }
  }

  async processDeposits(): Promise<void> {
    for (const account of this.config.accounts) {
      const marginAccount: MarginAccount = await MarginAccount.load({
        programs: this.programs,
        provider: this.provider,
        owner: this.account.publicKey,
        seed: account.seed
      })

      for (const poolConfig of Object.values<any>(this.marginConfig.pools)) {
        const tokenConfig = this.marginConfig.tokens[poolConfig.symbol]
        assert(tokenConfig)

        const token = account.tokens[poolConfig.symbol]
        let expectedDeposit = ZERO_BN
        if (token && token.deposit && token.deposit != 0) {
          expectedDeposit = new BN(token.deposit * 10 ** tokenConfig.decimals)
        }

        if (!expectedDeposit.eq(ZERO_BN)) {
          let existingDeposit = ZERO_BN

          let marginPool: Pool = await this.poolManager.load({
            tokenMint: new PublicKey(poolConfig.tokenMint),
            poolConfig,
            tokenConfig,
            programs: this.programs
          })

          await marginPool.refresh()

          const position = await marginAccount.getPosition(marginPool.addresses.depositNoteMint)
          if (position) {
            existingDeposit = position.balance
          }

          if (existingDeposit.eq(ZERO_BN)) {
            assert(tokenConfig.decimals)
            assert(tokenConfig.faucet)
            const tokenAccount: PublicKey = await getAssociatedTokenAddress(
              new PublicKey(poolConfig.tokenMint),
              this.account.publicKey,
              true
            )
            //console.log(`DEPOSIT ${poolConfig.symbol} = ${expectedDeposit} | ${existingDeposit}`)
            const amount = expectedDeposit.sub(existingDeposit)

            await airdropTokens(
              this.connection,
              this.splTokenFaucet,
              // @ts-ignore
              this.account,
              new PublicKey(tokenConfig.faucet),
              tokenAccount,
              amount
            )
            const txid = await marginPool.deposit({ marginAccount, source: tokenAccount, amount })
          }
        }
      }
    }
  }

  async processBorrows(): Promise<void> {
    for (const account of this.config.accounts) {
      const marginAccount: MarginAccount = await MarginAccount.load({
        programs: this.programs,
        provider: this.provider,
        owner: this.account.publicKey,
        seed: account.seed
      })

      for (const poolConfig of Object.values(this.marginConfig.pools)) {
        const tokenConfig = this.marginConfig.tokens[poolConfig.symbol]
        assert(tokenConfig)

        const token = account.tokens[poolConfig.symbol]
        let expectedBorrow = ZERO_BN
        if (token && token.borrow) {
          expectedBorrow = new BN(token.borrow * 10 ** tokenConfig.decimals)
        }

        const tokenMultiplier = new BN(10 ** tokenConfig.decimals)

        let marginPool: Pool = await this.poolManager.load({
          tokenMint: new PublicKey(poolConfig.tokenMint),
          poolConfig,
          tokenConfig,
          programs: this.programs
        })

        let existingBorrow = ZERO_BN

        if (marginAccount.info) {
          for (let i = 0; i < marginAccount.info.positions.length.toNumber(); i++) {
            const position = marginAccount.info.positions.positions[i]
            if (position.token.equals(marginPool.addresses.loanNoteMint)) {
              existingBorrow = position.balance
              break
            }
          }
        }

        if (!expectedBorrow.eq(ZERO_BN) || !existingBorrow.eq(ZERO_BN)) {
          //console.log(`BORROW ${poolConfig.symbol} = ${expectedBorrow} | ${existingBorrow}`)
          assert(tokenConfig.decimals)
          assert(tokenConfig.faucet)
          if (existingBorrow.lt(expectedBorrow)) {
            const amount = expectedBorrow.sub(existingBorrow)
            await marginPool.marginBorrow({ marginAccount, pools: this.pools!, change: PoolTokenChange.shiftBy(amount) })
          } else if (existingBorrow.gt(expectedBorrow)) {
            const amount = existingBorrow.sub(expectedBorrow)

            //TODO this needs to be tested.
            console.log(`amount = ${amount}`)
            assert(false)
            //await marginPool.marginWithdraw({ marginAccount, destination: tokenAccount, amount: PoolAmount.tokens(amount) });
          }
        }
      }
    }
  }

  /*
  async run(): Promise<void> {

    let interval = 1000;
    let isRunning = true;

    process.on('SIGINT', async () => {
      console.log('Caught keyboard interrupt. Exiting.');
      isRunning = false;
    });

    process.on('unhandledRejection', (err, promise) => {
      console.error('Unhandled rejection (promise: ', promise, ', reason: ', err, ').');
    });

    console.log(`RUNNING SIMULATION`);

    while (isRunning) {
      try {

        //TODO simulate random user actions.

      } catch (e) {
        console.log(e);
      } finally {
        await sleep(interval);
      }
    }

  }
  */

  async printAccounts(): Promise<void> {
    for (const account of this.config.accounts) {
      const marginAccount: MarginAccount = await MarginAccount.load({
        programs: this.programs,
        provider: this.provider,
        owner: this.account.publicKey,
        seed: account.seed
      })
      await printAccount(marginAccount)
    }
  }

  async closeAccounts(): Promise<void> {
    for (const account of this.config.accounts) {
      const marginAccount: MarginAccount = await MarginAccount.load({
        programs: this.programs,
        provider: this.provider,
        owner: this.account.publicKey,
        seed: account.seed
      })
      await this.closeAccount(marginAccount)
      //await printAccount(marginAccount)
    }
  }

  async closeAccount(marginAccount: MarginAccount) {
    await marginAccount.refresh()

    let dirty = false

    for (const position of marginAccount.getPositions()) {
      switch (position.kind) {
        case 2: {
          for (const pool of this.pools!) {
            if (pool.addresses.loanNoteMint.toString() == position.token.toBase58()) {
              const depositPosition = getDepositPosition(marginAccount, pool.addresses.depositNoteMint)
              const existingDeposit = depositPosition ? depositPosition.balance : ZERO_BN
              if (!existingDeposit.eq(position.balance)) {
                const tokenConfig = this.marginConfig.tokens[pool.symbol!]
                assert(tokenConfig)
                assert(tokenConfig.decimals)
                assert(tokenConfig.faucet)
                const tokenAccount: PublicKey = await getAssociatedTokenAddress(
                  new PublicKey(tokenConfig.mint),
                  this.account.publicKey,
                  true
                )
                dirty = true
                //console.log(`DEPOSIT ${pool.symbol} = ${position.balance} | ${existingDeposit}`)
                const amount = position.balance.sub(existingDeposit).add(new BN(1))
                await airdropTokens(
                  this.connection,
                  this.splTokenFaucet,
                  // @ts-ignore
                  this.account,
                  new PublicKey(tokenConfig.faucet),
                  tokenAccount,
                  amount
                )
                const txid = await pool.deposit({ marginAccount, source: tokenAccount, amount })
              }

              const change = PoolTokenChange.setTo(0)
              await pool.marginRepay({ marginAccount, pools: this.pools!, change })
              await marginAccount.closePosition(position)
              break
            }
          }
          break
        }
      }
    }

    if (dirty) {
      await marginAccount.refresh()
    }

    for (const position of marginAccount.getPositions()) {
      switch (position.kind) {
        case 1: {
          for (const pool of this.pools!) {
            if (pool.addresses.depositNoteMint.toString() == position.token.toBase58()) {
              const destination: PublicKey = await getAssociatedTokenAddress(
                new PublicKey(pool.tokenMint),
                this.account.publicKey,
                true
              )
              if (position.balance.gt(ZERO_BN)) {
<<<<<<< HEAD
                const change = PoolTokenChange.setTo(0)
                await pool.marginWithdraw({ marginAccount, destination, change })
=======
                const amount = PoolAmount.notes(position.balance)
                await pool.marginWithdraw({ marginAccount, pools: this.pools!, amount, destination })
>>>>>>> a9139c1f
              }
              //console.log('');
              //console.log(`position = ${JSON.stringify(position)}`);
              //console.log('');
              await marginAccount.closePosition(position)
              await marginAccount.refresh()
              break
            }
          }
          break
        }
      }
    }

    await marginAccount.closeAccount()
  }
}

export function getDepositPosition(marginAccount: MarginAccount, depositNoteMint: PublicKey) {
  for (const position of marginAccount.getPositions().reverse()) {
    switch (position.kind) {
      case 1: {
        if (depositNoteMint.toString() == position.token.toBase58()) {
          return position
        }
        break
      }
    }
  }
}

export async function closeEmptyPositions(marginAccount: MarginAccount) {
  let closed = false
  for (const position of marginAccount.getPositions().reverse()) {
    if (position.balance.eq(ZERO_BN)) {
      await marginAccount.closePosition(position)
      closed = true
    }
  }
  if (closed) {
    await marginAccount.refresh()
  }
}

export async function printAccount(marginAccount: MarginAccount) {
  console.log("")
  console.log(`maginAccount.address = ${marginAccount.address}`)
  await marginAccount.refresh()
  for (const position of marginAccount.getPositions()) {
    switch (position.kind) {
      case 0: {
        break
      }
      case 1: {
        console.log(`  deposit balance: ${position.balance}`)
        break
      }
      case 2: {
        console.log(`  claim balance: ${position.balance}`)
        break
      }
    }
  }
  for (const position of marginAccount.getPositions()) {
    console.log(`position = ${JSON.stringify(position)}`)
  }
  console.log("")
}

export function sleep(ms: number) {
  return new Promise(resolve => setTimeout(resolve, ms))
}<|MERGE_RESOLUTION|>--- conflicted
+++ resolved
@@ -383,13 +383,8 @@
                 true
               )
               if (position.balance.gt(ZERO_BN)) {
-<<<<<<< HEAD
-                const change = PoolTokenChange.setTo(0)
-                await pool.marginWithdraw({ marginAccount, destination, change })
-=======
                 const amount = PoolAmount.notes(position.balance)
                 await pool.marginWithdraw({ marginAccount, pools: this.pools!, amount, destination })
->>>>>>> a9139c1f
               }
               //console.log('');
               //console.log(`position = ${JSON.stringify(position)}`);
