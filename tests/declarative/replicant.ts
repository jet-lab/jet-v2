--- conflicted
+++ resolved
@@ -338,11 +338,7 @@
                   true
                 )
                 dirty = true
-<<<<<<< HEAD
-                console.log(`DEPOSIT ${pool.symbol} = ${position.balance} | ${existingDeposit}`)
-=======
                 //console.log(`DEPOSIT ${pool.symbol} = ${position.balance} | ${existingDeposit}`)
->>>>>>> 37465ecd
                 const amount = position.balance.sub(existingDeposit).add(new BN(1))
                 await airdropTokens(
                   this.connection,
@@ -385,15 +381,9 @@
                 const amount = PoolAmount.notes(position.balance)
                 await pool.marginWithdraw({ marginAccount, destination, amount })
               }
-<<<<<<< HEAD
-              console.log("")
-              console.log(`position = ${JSON.stringify(position)}`)
-              console.log("")
-=======
               //console.log('');
               //console.log(`position = ${JSON.stringify(position)}`);
               //console.log('');
->>>>>>> 37465ecd
               await marginAccount.closePosition(position)
               await marginAccount.refresh()
               break
