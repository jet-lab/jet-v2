export interface OpenOrders {
  market: string;
  authority: string;
  open_orders: OpenOrder[];
  unfilled_borrow: number;
  unfilled_lend: number;
}

export interface OpenOrder {
  order_tag: string;
  order_id: string;
  is_lend_order: boolean;
  is_cancelling: boolean;
  total_quote_qty: number;
  filled_quote_qty: number;
  is_auto_stake: boolean;
  is_auto_roll: boolean;
  created_timestamp: number;
  rate: number;
}

export interface OpenPositions {
  market: string;
  authority: string;
  loans: Loan[];
  deposits: Deposit[];
  total_borrowed: number;
  total_lent: number;
}

export interface Loan {
  id: number;
  address: string;
  sequence_number: number;
  maturation_timestamp: number;
  principal: number;
  interest: number;
  remaining_balance: number;
  is_marked_due: boolean;
  is_auto_roll: boolean;
  created_timestamp: number;
  payer: string;
  rate: number;
}

export interface Deposit {
  id: number;
  address: string;
  sequence_number: number;
  maturation_timestamp: number;
<<<<<<< HEAD
  balance: number;
  rate: number;
  payer: string;
=======
  principal: number;
  interest: number;
  rate: number;
  payer: string;
  is_auto_roll: boolean;
>>>>>>> a0da4744
  created_timestamp: number;
}

export type Order = {
  owner: any;
  order_tag: any;
  base_size: bigint;
  price: bigint;
};

export type OrderbookSnapshot = {
  bids: Array<Order>;
  asks: Array<Order>;
<<<<<<< HEAD
};

export interface SwapLiquidity {
  base: string;
  quote: string;
  bids: [price: number, amt: number][];
  asks: [price: number, amt: number][];
  liquidity_range: [min: number, max: number];
  price_range: [min: number, max: number];
}
=======
};
>>>>>>> a0da4744
<|MERGE_RESOLUTION|>--- conflicted
+++ resolved
@@ -48,17 +48,11 @@
   address: string;
   sequence_number: number;
   maturation_timestamp: number;
-<<<<<<< HEAD
-  balance: number;
-  rate: number;
-  payer: string;
-=======
   principal: number;
   interest: number;
   rate: number;
   payer: string;
   is_auto_roll: boolean;
->>>>>>> a0da4744
   created_timestamp: number;
 }
 
@@ -72,7 +66,6 @@
 export type OrderbookSnapshot = {
   bids: Array<Order>;
   asks: Array<Order>;
-<<<<<<< HEAD
 };
 
 export interface SwapLiquidity {
@@ -82,7 +75,4 @@
   asks: [price: number, amt: number][];
   liquidity_range: [min: number, max: number];
   price_range: [min: number, max: number];
-}
-=======
-};
->>>>>>> a0da4744
+}