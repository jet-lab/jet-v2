import { Cluster } from 'slices/settings';
import { APPLICATION_WS_EVENTS, JET_WS_EVENTS } from '../events';
import { PoolDataUpdate } from '../slices/pools';
import { useJetStore } from '../store';

let ws: WebSocket;
export const initWebsocket = (cluster?: Cluster, wallet?: string | null) => {
  if (ws) {
    ws.close();
  }

  try {
    let endpoint: string | undefined;
    switch (cluster) {
      case 'devnet':
        endpoint = process.env.REACT_APP_DEV_WS_API;
        break;
      case 'localnet':
        endpoint = process.env.REACT_APP_LOCAL_WS_API;
        break;
      case 'mainnet-beta':
        endpoint = process.env.REACT_APP_WS_API;
        break;
    }

    console.log('initialising websocket for ', cluster, endpoint);
    if (!endpoint) throw `No websocket environment variable set up.`;

    ws = new WebSocket(endpoint);

    ws.onopen = () => {
      if (!wallet) {
        return;
      }
      const subscriptionEvent: APPLICATION_WS_EVENTS = {
        type: 'SUBSCRIBE',
        payload: {
          wallet,
          // It's safe not to pass in margin accounts
          margin_accounts: []
        }
      };
      ws.send(JSON.stringify(subscriptionEvent));
    };

    ws.onmessage = (msg: MessageEvent<string>) => {
      const data: JET_WS_EVENTS = JSON.parse(msg.data);

      if (data.type === 'MARGIN-POOL-UPDATE') {
        const update: PoolDataUpdate = {
          address: data.payload.address,
          borrowed_tokens: data.payload.borrowed_tokens,
          deposit_tokens: data.payload.deposit_tokens
          // TODO figure out how to fetch these last two datapoints from pool manager
          // deposit_notes: new BN(data.payload.deposit_notes).toNumber(),
          // accrued_until: new Date(data.payload.accrued_until * 1000)
        };
        useJetStore.getState().updatePool(update);
      } else if (data.type === 'PRICE-UPDATE') {
        useJetStore.getState().updatePrices(data);
      }
    };

    ws.onerror = (_: Event) => {
      setTimeout(() => {
        initWebsocket(cluster, wallet);
      }, 1000);
    };
<<<<<<< HEAD

=======
>>>>>>> 40798df4
  } catch (e) {
    console.log(e);
  }
};<|MERGE_RESOLUTION|>--- conflicted
+++ resolved
@@ -66,10 +66,6 @@
         initWebsocket(cluster, wallet);
       }, 1000);
     };
-<<<<<<< HEAD
-
-=======
->>>>>>> 40798df4
   } catch (e) {
     console.log(e);
   }
