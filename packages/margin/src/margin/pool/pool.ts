import { Address, BN, translateAddress } from "@project-serum/anchor"
import { parsePriceData, PriceData, PriceStatus } from "@pythnetwork/client"
import { Mint, TOKEN_PROGRAM_ID } from "@solana/spl-token"
import { PublicKey, SystemProgram, TransactionInstruction, SYSVAR_RENT_PUBKEY, AccountMeta } from "@solana/web3.js"
import assert from "assert"
import { AssociatedToken, bigIntToBn, numberToBn, TokenAddress, TokenFormat } from "../../token"
import { TokenAmount } from "../../token/tokenAmount"
import { MarginAccount } from "../marginAccount"
import { MarginPrograms } from "../marginClient"
import { MarginPoolConfigData, MarginPoolData } from "./state"
import { MarginTokenConfig } from "../config"
import { PoolTokenChange } from "./poolTokenChange"
import { findDerivedAccount } from "../../utils/pda"
import { PriceInfo } from "../accountPosition"
<<<<<<< HEAD
import { chunks, createLookupTable, Number128, Number192 } from "../../utils"
import { PositionTokenMetadata } from "../positionTokenMetadata"
import { FixedTermMarket } from "fixed-term"
import axios from "axios"
import { base64 } from "@project-serum/anchor/dist/cjs/utils/bytes"
=======
import { chunks, Number128, Number192 } from "../../utils"
import { FixedTermMarket } from "fixed-term"
import { TokenConfig, TokenConfigInfo } from "../tokenConfig"
import { Airspace } from "../airspace"
>>>>>>> f20fa3e3

/** A set of possible actions to perform on a margin pool. */
export type PoolAction = "deposit" | "withdraw" | "borrow" | "repay" | "repayFromDeposit" | "swap" | "transfer"

/** The PDA addresses associated with a [[Pool]] */
export interface PoolAddresses {
  /** The pool's token mint i.e. BTC or SOL mint address*/
  tokenMint: PublicKey
  marginPool: PublicKey
  vault: PublicKey
  depositNoteMint: PublicKey
  loanNoteMint: PublicKey
  marginPoolAdapterMetadata: PublicKey
  tokenMetadata: PublicKey
  depositNoteMetadata: PublicKey
  loanNoteMetadata: PublicKey
  controlAuthority: PublicKey
}

export interface PriceResult {
  priceValue: Number192
  depositNotePrice: BN
  depositNoteConf: BN
  depositNoteTwap: BN
  loanNotePrice: BN
  loanNoteConf: BN
  loanNoteTwap: BN
}

/**
 * The swap path for routing swaps
 */
export interface SwapPath {
  from_token: string
  to_token: string
  program: string
  swap_pool: string
}

/**
 * A projection or estimation of the pool after an action is taken.
 *
 * @export
 * @interface PoolProjection
 */
export interface PoolProjection {
  riskIndicator: number
  depositRate: number
  borrowRate: number
}

/**
 * An SPL swap pool
 *
 * @export
 * @interface SPLSwapPool
 */
export interface SPLSwapPool {
  swapPool: string
  authority: string
  poolMint: string
  tokenMintA: string
  tokenMintB: string
  tokenA: string
  tokenB: string
  feeAccount: string
  swapProgram: string
  swapFees: number
  swapType: "constantProduct" | "stable"
  amp?: number
}

export const feesBuffer: BN = new BN("75000000")

/**
 * A pool in which a [[MarginAccount]] can register a deposit and/or a borrow position.
 *
 * @export
 * @class Pool
 */
export class Pool {
  /**
   * The metadata of the [[Pool]] deposit note mint
   *
   * @type {TokenConfig}
   * @memberof Pool
   */
  depositNoteMetadata: TokenConfig
  /**
   * The metadata of the [[Pool]] loan note mint
   *
   * @type {TokenConfig}
   * @memberof Pool
   */
  loanNoteMetadata: TokenConfig

  /**
   * The address of the [[Pool]]
   *
   * @readonly
   * @type {PublicKey}
   * @memberof Pool
   */
  get address(): PublicKey {
    return this.addresses.marginPool
  }
  /**
   * The token mint of the [[Pool]]. It is incorrect to register a [[MarginAccount]] position using the token mint.
   * Rather `depositNoteMint` and `loanNoteMint` positions should be registered
   *
   * @readonly
   * @type {PublicKey}
   * @memberof Pool
   */
  get tokenMint(): PublicKey {
    return this.addresses.tokenMint
  }
  /**
   * The long-form token name
   *
   * @readonly
   * @type {(string)}
   * @memberof Pool
   */
  get name(): string {
    return this.tokenConfig.name
  }
  /**
   * The token symbol, such as "BTC" or "SOL"
   *
   * @readonly
   * @type {string}
   * @memberof Pool
   */
  get symbol(): string {
    return this.tokenConfig.symbol
  }
  /**
   * The raw vault balance
   *
   * @readonly
   * @type {Number192}
   * @memberof Pool
   */
  private get vaultRaw(): Number192 {
    return Number192.fromDecimal(this.info?.vault.amount.lamports ?? new BN(0), 0)
  }
  /**
   * The vault token balance
   *
   * @readonly
   * @type {TokenAmount}
   * @memberof Pool
   */
  get vault(): TokenAmount {
    return this.vaultRaw.toTokenAmount(this.decimals)
  }
  /**
   * The raw borrowed token balance
   *
   * @readonly
   * @private
   * @memberof Pool
   */
  private get borrowedTokensRaw() {
    if (!this.info) {
      return Number192.ZERO
    }
    return Number192.fromBits(this.info.marginPool.borrowedTokens)
  }
  /**
   * The borrowed tokens of the vault
   *
   * @readonly
   * @type {TokenAmount}
   * @memberof Pool
   */
  get borrowedTokens(): TokenAmount {
    return this.borrowedTokensRaw.toTokenAmount(this.decimals)
  }
  private get totalValueRaw(): Number192 {
    return this.borrowedTokensRaw.add(this.vaultRaw)
  }
  /**
   * The total tokens currently borrowed + available to borrow
   *
   * @readonly
   * @type {TokenAmount}
   * @memberof Pool
   */
  get totalValue(): TokenAmount {
    return this.totalValueRaw.toTokenAmount(this.decimals)
  }
  /**
   * The raw uncollected fees
   *
   * @readonly
   * @type {Number192}
   * @memberof Pool
   */
  private get uncollectedFeesRaw(): Number192 {
    if (!this.info) {
      return Number192.ZERO
    }
    return Number192.fromBits(this.info.marginPool.uncollectedFees)
  }
  /**
   * The uncollected fees of the pool.
   *
   * @readonly
   * @type {TokenAmount}
   * @memberof Pool
   */
  get uncollectedFees(): TokenAmount {
    return this.uncollectedFeesRaw.toTokenAmount(this.decimals)
  }
  /**
   * The borrow utilization rate, where 0 is no borrows and 1 is all tokens borrowed.
   *
   * @readonly
   * @type {number}
   * @memberof Pool
   */
  get utilizationRate(): number {
    return this.totalValue.tokens === 0 ? 0 : this.borrowedTokens.tokens / this.totalValue.tokens
  }
  /**
   * The continuous compounding deposit rate.
   *
   * @readonly
   * @type {number}
   * @memberof Pool
   */
  get depositCcRate(): number {
    return this.info ? Pool.getCcRate(this.info.marginPool.config, this.utilizationRate) : 0
  }
  /**
   * The APY depositors receive, determined by the utilization curve.
   *
   * @readonly
   * @type {number}
   * @memberof Pool
   */
  get depositApy(): number {
    const fee = this.managementFeeRate

    return Pool.getDepositRate(this.depositCcRate, this.utilizationRate, fee)
  }
  /**
   * The APR borrowers pay, determined by the utilization curve.
   *
   * @readonly
   * @type {number}
   * @memberof Pool
   */
  get borrowApr(): number {
    return Pool.getBorrowRate(this.depositCcRate)
  }
  /**
   * The management fee, a fraction of interest paid.
   */
  get managementFeeRate(): number {
    return (this.info?.marginPool.config.managementFeeRate ?? 0) * 1e-4 // bps
  }
  /**
   * The token price in USD provided by Pyth.
   *
   * @readonly
   * @type {number}
   * @memberof Pool
   */
  get tokenPrice(): number {
    return this.info?.tokenPriceOracle.price ?? 0
  }

  get tokenEmaPrice(): number {
    return this.info?.tokenPriceOracle.emaPrice.value ?? 0
  }

  private prices: PriceResult
  get depositNotePrice(): PriceInfo {
    return {
      value: this.prices.depositNotePrice,
      exponent: this.info?.tokenPriceOracle.exponent ?? 0,
      timestamp: bigIntToBn(this.info?.tokenPriceOracle.timestamp),
      isValid: Number(this.info ? this.info.tokenPriceOracle.status === PriceStatus.Trading : false)
    }
  }

  get loanNotePrice(): PriceInfo {
    return {
      value: this.prices.loanNotePrice,
      exponent: this.info?.tokenPriceOracle.exponent ?? 0,
      timestamp: bigIntToBn(this.info?.tokenPriceOracle.timestamp),
      isValid: Number(this.info ? this.info.tokenPriceOracle.status === PriceStatus.Trading : false)
    }
  }

  /**
   * The token mint decimals
   *
   * @readonly
   * @type {number}
   * @memberof Pool
   */
  get decimals(): number {
    return this.tokenConfig?.decimals ?? this.info?.tokenMint.decimals ?? 0
  }
  /**
   * The visual token precision for UI strings.
   *
   * @readonly
   * @type {number}
   * @memberof Pool
   */
  get precision(): number {
    return this.tokenConfig?.precision ?? 0
  }

  /**
   * Underlying accounts associated with the [[Pool]]
   *
   * @type {{
   *     marginPool: MarginPoolData
   *     tokenMint: Mint
   *     vault: AssociatedToken
   *     depositNoteMint: Mint
   *     loanNoteMint: Mint
   *     tokenPriceOracle: PriceData
   *     tokenMetadata: TokenMetadata
   *   }}
   * @memberof Pool
   */
  public info?: {
    marginPool: MarginPoolData
    tokenMint: Mint
    vault: AssociatedToken
    depositNoteMint: Mint
    loanNoteMint: Mint
    tokenPriceOracle: PriceData
    tokenMetadata: TokenConfigInfo
  }
  /**
   * Creates a Pool
   *
   * @param programs
   * @param addresses
   * @param tokenConfig
   */
  constructor(public programs: MarginPrograms, public addresses: PoolAddresses, public tokenConfig: MarginTokenConfig) {
    this.depositNoteMetadata = new TokenConfig({ programs, airspace: undefined, tokenMint: addresses.depositNoteMint })
    this.loanNoteMetadata = new TokenConfig({ programs, airspace: undefined, tokenMint: addresses.loanNoteMint })

    const zero = new BN(0)
    this.prices = {
      priceValue: Number192.ZERO,
      depositNotePrice: zero,
      depositNoteConf: zero,
      depositNoteTwap: zero,
      loanNotePrice: zero,
      loanNoteConf: zero,
      loanNoteTwap: zero
    }
  }

  async refresh() {
    const [
      marginPoolInfo,
      poolTokenMintInfo,
      vaultMintInfo,
      depositNoteMintInfo,
      loanNoteMintInfo,
      tokenMetadataInfo,
      depositNoteMetadataInfo,
      loanNoteMetadataInfo
    ] = await this.programs.marginPool.provider.connection.getMultipleAccountsInfo([
      this.addresses.marginPool,
      this.addresses.tokenMint,
      this.addresses.vault,
      this.addresses.depositNoteMint,
      this.addresses.loanNoteMint,
      this.addresses.tokenMetadata,
      this.addresses.depositNoteMetadata,
      this.addresses.loanNoteMetadata
    ])

    if (
      !marginPoolInfo ||
      !poolTokenMintInfo ||
      !vaultMintInfo ||
      !depositNoteMintInfo ||
      !loanNoteMintInfo ||
      !tokenMetadataInfo ||
      !depositNoteMetadataInfo ||
      !loanNoteMetadataInfo
    ) {
      this.info = undefined
    } else {
      const marginPool = this.programs.marginPool.coder.accounts.decode<MarginPoolData>(
        "marginPool",
        marginPoolInfo.data
      )
      const tokenMint = AssociatedToken.decodeMint(poolTokenMintInfo, this.addresses.tokenMint)
      const oracleInfo = await this.programs.marginPool.provider.connection.getAccountInfo(marginPool.tokenPriceOracle)
      if (!oracleInfo) {
        throw Error("Pyth oracle does not exist but a margin pool does. The margin pool is incorrectly configured.")
      }
      this.info = {
        marginPool,
        tokenMint,
        vault: AssociatedToken.decodeAccount(vaultMintInfo, this.addresses.vault, tokenMint.decimals),
        depositNoteMint: AssociatedToken.decodeMint(depositNoteMintInfo, this.addresses.depositNoteMint),
        loanNoteMint: AssociatedToken.decodeMint(loanNoteMintInfo, this.addresses.loanNoteMint),
        tokenPriceOracle: parsePriceData(oracleInfo.data),
        tokenMetadata: (await TokenConfig.load(
          this.programs,
          Airspace.deriveAddress(this.programs.airspace.programId, this.programs.config.airspaces[0].name),
           this.addresses.tokenMint
        )).info as TokenConfigInfo
      }
    }

    this.depositNoteMetadata.decode(depositNoteMetadataInfo)
    this.loanNoteMetadata.decode(loanNoteMetadataInfo)
    this.prices = this.calculatePrices(this.info?.tokenPriceOracle)
  }

  /****************************
   * Program Implementation
   ****************************/

  calculatePrices(pythPrice: PriceData | undefined): PriceResult {
    if (
      !pythPrice ||
      pythPrice.status !== PriceStatus.Trading ||
      pythPrice.price === undefined ||
      pythPrice.confidence === undefined
    ) {
      const zero = new BN(0)
      return {
        priceValue: Number192.ZERO,
        depositNotePrice: zero,
        depositNoteConf: zero,
        depositNoteTwap: zero,
        loanNotePrice: zero,
        loanNoteConf: zero,
        loanNoteTwap: zero
      }
    }

    const priceValue = Number192.fromDecimal(bigIntToBn(pythPrice.aggregate.priceComponent), pythPrice.exponent)
    const confValue = Number192.fromDecimal(bigIntToBn(pythPrice.aggregate.confidenceComponent), pythPrice.exponent)
    const twapValue = Number192.fromDecimal(bigIntToBn(pythPrice.emaPrice.valueComponent), pythPrice.exponent)

    const depositNoteExchangeRate = this.depositNoteExchangeRate()
    const loanNoteExchangeRate = this.loanNoteExchangeRate()

    const depositNotePrice = priceValue.mul(depositNoteExchangeRate).toU64Rounded(pythPrice.exponent)
    const depositNoteConf = confValue.mul(depositNoteExchangeRate).toU64Rounded(pythPrice.exponent)
    const depositNoteTwap = twapValue.mul(depositNoteExchangeRate).toU64Rounded(pythPrice.exponent)
    const loanNotePrice = priceValue.mul(loanNoteExchangeRate).toU64Rounded(pythPrice.exponent)
    const loanNoteConf = confValue.mul(loanNoteExchangeRate).toU64Rounded(pythPrice.exponent)
    const loanNoteTwap = twapValue.mul(loanNoteExchangeRate).toU64Rounded(pythPrice.exponent)
    return {
      priceValue,
      depositNotePrice,
      depositNoteConf,
      depositNoteTwap,
      loanNotePrice,
      loanNoteConf,
      loanNoteTwap
    }
  }

  /**
   * Get the USD value of the smallest unit of deposit notes
   *
   * @return {Number192}
   * @memberof Pool
   */
  depositNoteExchangeRate(): Number192 {
    if (!this.info) {
      return Number192.ZERO
    }

    const depositNotes = BN.max(new BN(1), this.info.marginPool.depositNotes)
    const totalValue = Number192.max(Number192.ONE, this.totalValueRaw)
    return totalValue.sub(this.uncollectedFeesRaw).div(Number192.from(depositNotes))
  }

  /**
   * Get the USD value of the smallest unit of loan notes
   *
   * @return {Number192}
   * @memberof Pool
   */
  loanNoteExchangeRate(): Number192 {
    if (!this.info) {
      return Number192.ZERO
    }

    const loanNotes = BN.max(new BN(1), this.info.marginPool.loanNotes)
    const totalBorrowed = Number192.max(Number192.ONE, this.borrowedTokensRaw)
    return totalBorrowed.div(Number192.from(loanNotes))
  }

  /**
   * Linear interpolation between (x0, y0) and (x1, y1)
   * @param {number} x
   * @param {number} x0
   * @param {number} x1
   * @param {number} y0
   * @param {number} y1
   * @returns {number}
   */
  static interpolate = (x: number, x0: number, x1: number, y0: number, y1: number): number => {
    return y0 + ((x - x0) * (y1 - y0)) / (x1 - x0)
  }
  /**
   * Continous Compounding Rate
   * @param {number} reserveConfig
   * @param {number} utilRate
   * @returns {number}
   */
  static getCcRate(reserveConfig: MarginPoolConfigData, utilRate: number): number {
    const basisPointFactor = 10000
    const util1 = reserveConfig.utilizationRate1 / basisPointFactor
    const util2 = reserveConfig.utilizationRate2 / basisPointFactor
    const borrow0 = reserveConfig.borrowRate0 / basisPointFactor
    const borrow1 = reserveConfig.borrowRate1 / basisPointFactor
    const borrow2 = reserveConfig.borrowRate2 / basisPointFactor
    const borrow3 = reserveConfig.borrowRate3 / basisPointFactor

    if (utilRate <= util1) {
      return this.interpolate(utilRate, 0, util1, borrow0, borrow1)
    } else if (utilRate <= util2) {
      return this.interpolate(utilRate, util1, util2, borrow1, borrow2)
    } else {
      return this.interpolate(utilRate, util2, 1, borrow2, borrow3)
    }
  }

  /**
   * Get continuous compounding borrow rate.
   *
   * @static
   * @param {number} ccRate
   * @return {number}
   * @memberof Pool
   */
  static getBorrowRate(ccRate: number): number {
    return ccRate
  }

  /**
   * Get continuous compounding deposit rate.
   *
   * @static
   * @param {number} ccRate
   * @param {number} utilRatio
   * @param {number} feeFraction
   * @return {*}  {number}
   * @memberof Pool
   */
  static getDepositRate(ccRate: number, utilRatio: number, feeFraction: number): number {
    return (1 - feeFraction) * ccRate * utilRatio
  }

  getPrice(mint: PublicKey) {
    if (mint.equals(this.addresses.depositNoteMint)) {
      return this.depositNotePrice
    } else if (mint.equals(this.addresses.loanNoteMint)) {
      return this.loanNotePrice
    }
    return
  }

  static getPrice(mint: PublicKey, pools: Record<any, Pool> | Pool[]): PriceInfo | undefined {
    for (const pool of Object.values(pools)) {
      const price = pool.getPrice(mint)
      if (price) {
        return price
      }
    }
    return
  }

  /****************************
   * Transactionss
   ****************************/

  /**
   * Send a transaction to refresh all [[MarginAccount]] pool positions so that additional
   * borrows or withdraws can occur.
   *
   * @param {({
   *     pools: Record<any, Pool> | Pool[]
   *     marginAccount: MarginAccount
   *   })} {
   *     pools,
   *     marginAccount
   *   }
   * @return {Promise<string>}
   * @memberof Pool
   */
  async marginRefreshAllPositionPrices({
    pools,
    marginAccount,
    markets
  }: {
    pools: Record<any, Pool> | Pool[]
    marginAccount: MarginAccount
    markets: FixedTermMarket[]
  }): Promise<string> {
    const instructions: TransactionInstruction[] = []
    await marginAccount.withPrioritisedPositionRefresh({ instructions, pools, markets })
    return await marginAccount.sendAndConfirm(instructions)
  }

  /**
   * Send a transaction to refresh all [[MarginAccount]] deposit or borrow positions associated with this [[Pool]] so that additional
   * borrows or withdraws can occur.
   *
   * @param {MarginAccount} marginAccount
   * @return {Promise<string>}
   * @memberof Pool
   */
  async marginRefreshPositionPrice(marginAccount: MarginAccount): Promise<string> {
    const instructions: TransactionInstruction[] = []
    await this.withMarginRefreshPositionPrice({ instructions, marginAccount })
    return await marginAccount.sendAndConfirm(instructions)
  }

  /**
   * Create instructions to refresh all [[MarginAccount]] pool positions so that additional
   * borrows or withdraws can occur.
   *
   * @param {({
   *     instructions: TransactionInstruction[]
   *     pools: Record<any, Pool> | Pool[]
   *     marginAccount: MarginAccount
   *   })} {
   *     instructions,
   *     pools,
   *     marginAccount
   *   }
   * @return {Promise<void>}
   * @memberof Pool
   */
  async withMarginRefreshAllPositionPrices({
    instructions,
    pools,
    marginAccount
  }: {
    instructions: TransactionInstruction[]
    pools: Record<any, Pool> | Pool[]
    marginAccount: MarginAccount
  }): Promise<void> {
    for (const pool of Object.values(pools)) {
      const positionRegistered =
        !!marginAccount.getPositionNullable(pool.addresses.depositNoteMint) ||
        !!marginAccount.getPositionNullable(pool.addresses.loanNoteMint)
      if (positionRegistered) {
        await pool.withMarginRefreshPositionPrice({ instructions, marginAccount })
      }
    }
  }

  /**
   * Create instructions to refresh all [[MarginAccount]] deposit or borrow positions associated with this [[Pool]] so that additional
   * borrows or withdraws can occur.
   *
   * @param {{
   *     instructions: TransactionInstruction[]
   *     marginAccount: MarginAccount
   *   }} {
   *     instructions,
   *     marginAccount
   *   }
   * @return {Promise<void>}
   * @memberof Pool
   */
  async withMarginRefreshPositionPrice({
    instructions,
    marginAccount
  }: {
    instructions: TransactionInstruction[]
    marginAccount: MarginAccount
  }): Promise<void> {
    if (!marginAccount || !this.info) throw new Error("Margin or pool not fully setup")
    await marginAccount.withAccountingInvoke({
      instructions: instructions,
      adapterProgram: this.programs.config.marginPoolProgramId,
      adapterMetadata: this.addresses.marginPoolAdapterMetadata,
      adapterInstruction: await this.programs.marginPool.methods
        .marginRefreshPosition()
        .accounts({
          marginAccount: marginAccount.address,
          marginPool: this.address,
          tokenPriceOracle: this.info?.marginPool.tokenPriceOracle
        })
        .instruction()
    })
  }

  /**
   * Send a transaction to deposit tokens into the pool.
   *
   * This function will
   * - create the margin account (if required),
   * - register the position (if required),
   * - Wrap SOL according to the `source` param,
   * - and update the position balance after.
   *
   * @param args
   * @param args.marginAccount - The margin account that will receive the deposit.
   * @param args.change - The amount of tokens to be deposited in lamports.
   * @param args.source - (Optional) The token account that the deposit will be transfered from. The wallet balance or associated token account will be used if unspecified.
   */
  async deposit({
    marginAccount,
    change,
    source = TokenFormat.unwrappedSol
  }: {
    marginAccount: MarginAccount
    change: PoolTokenChange
    source?: TokenAddress
  }): Promise<string> {
    assert(marginAccount)
    assert(change)

    const instructions: TransactionInstruction[] = []
    await marginAccount.withCreateAccount(instructions)
    const position = await this.withGetOrRegisterDepositPosition({ instructions, marginAccount })

    await this.withDeposit({
      instructions: instructions,
      marginAccount,
      source,
      change
    })
    await marginAccount.withUpdatePositionBalance({ instructions, position })
    return await marginAccount.sendAndConfirm(instructions)
  }

  /**
   * Create an instruction to deposit into the pool.
   *
   * This function will wrap SOL according to the `source` param.
   * It is required that
   * - The margin account is created,
   * - a deposit position is registered
   * - and the position balance is updated after.
   *
   * @param args
   * @param args.instructions - The array to append instructions to
   * @param args.marginAccount - The margin account that will receive the deposit.
   * @param args.source - (Optional) The token account that the deposit will be transfered from. The wallet balance or associated token account will be used if unspecified.
   * @param args.change - The amount of tokens to be deposited in lamports.
   * @return {Promise<void>}
   * @memberof Pool
   */
  async withDeposit({
    instructions,
    marginAccount,
    source = TokenFormat.unwrappedSol,
    change
  }: {
    instructions: TransactionInstruction[]
    marginAccount: MarginAccount
    source?: TokenAddress
    change: PoolTokenChange
  }): Promise<void> {
    const provider = marginAccount.provider
    const mint = this.tokenMint
    const position = this.findDepositPositionAddress(marginAccount)
    const wrappedSource = await AssociatedToken.withBeginTransferFromSource({
      instructions,
      provider,
      mint,
      feesBuffer,
      source
    })

    const ix = await this.programs.marginPool.methods
      .deposit(change.changeKind.asParam(), change.value)
      .accounts({
        marginPool: this.address,
        vault: this.addresses.vault,
        depositNoteMint: this.addresses.depositNoteMint,
        depositor: marginAccount.owner,
        source: wrappedSource,
        destination: position,
        tokenProgram: TOKEN_PROGRAM_ID
      })
      .instruction()
    instructions.push(ix)

    AssociatedToken.withEndTransfer({
      instructions,
      provider,
      mint,
      destination: source
    })
  }

  async marginBorrow({
    marginAccount,
    pools,
    change,
    destination,
    markets
  }: {
    marginAccount: MarginAccount
    pools: Record<string, Pool> | Pool[]
    change: PoolTokenChange
    destination?: TokenAddress
    markets: FixedTermMarket[]
  }): Promise<string> {
    if (!change.changeKind.isShiftBy()) {
      throw new Error("Use ShiftBy for all borrow instructions")
    }

    await marginAccount.refresh()
    const refreshInstructions: TransactionInstruction[] = []
    const registerinstructions: TransactionInstruction[] = []
    const instructions: TransactionInstruction[] = []

    await marginAccount.withPrioritisedPositionRefresh({
      instructions: refreshInstructions,
      pools: Object.values(pools),
      markets
    })

    await this.withGetOrRegisterDepositPosition({
      instructions: registerinstructions,
      marginAccount
    })

    await this.withGetOrRegisterLoanPosition({
      instructions: registerinstructions,
      marginAccount
    })

    await this.withMarginBorrow({
      instructions: instructions,
      marginAccount,
      change
    })

    if (destination !== undefined) {
      // The borrow will increase the deposits by some unknown amount.
      // To withdraw the full borrow, set the deposit amount to the previous known amount before borrowing
      const poolPosition = Object.values(marginAccount.poolPositions).find(
        position => position.pool && position.pool.address.equals(this.address)
      )

      if (!poolPosition)
        throw new Error(
          "Attempting to withdraw after borrowing, but can not find the pool position in the margin account to calculate the withdraw amount."
        )
      const previousDepositAmount = poolPosition.depositBalance

      const withdrawChange =
        previousDepositAmount.tokens > 0 ? PoolTokenChange.shiftBy(change.value) : PoolTokenChange.setTo(0)

      await this.withWithdraw({
        instructions: instructions,
        marginAccount,
        destination,
        change: withdrawChange
      })
    }

    return await marginAccount.sendAll([chunks(11, refreshInstructions), registerinstructions, instructions])
  }

  /// Instruction to borrow tokens using a margin account
  ///
  /// # Params
  ///
  /// `instructions` - The array to append instuctions to.
  /// `marginAccount` - The account being borrowed against
  /// `loan_account` - The account to receive the notes representing the debt
  /// `change` - The amount of tokens to be borrowed as a `PoolTokenChange`
  async withMarginBorrow({
    instructions,
    marginAccount,
    change
  }: {
    instructions: TransactionInstruction[]
    marginAccount: MarginAccount
    change: PoolTokenChange
  }): Promise<void> {
    assert(instructions)
    assert(marginAccount)
    assert(change)

    const depositAccount = this.findDepositPositionAddress(marginAccount)
    const loanAccount = this.findLoanPositionAddress(marginAccount)

    await marginAccount.withAdapterInvoke({
      instructions,
      adapterInstruction: await this.programs.marginPool.methods
        .marginBorrow(change.changeKind.asParam(), change.value)
        .accounts({
          marginAccount: marginAccount.address,
          marginPool: this.address,
          loanNoteMint: this.addresses.loanNoteMint,
          depositNoteMint: this.addresses.depositNoteMint,
          loanAccount,
          depositAccount,
          tokenProgram: TOKEN_PROGRAM_ID
        })
        .instruction()
    })
  }

  /// Instruction to repay tokens owed by a margin account
  ///
  /// # Params
  ///
  /// `margin_scratch` - The scratch account for the margin system
  /// `margin_account` - The account with the loan to be repaid
  /// `deposit_account` - The account with notes to repay the loan
  /// `loan_account` - The account with the loan debt to be reduced
  /// `change` - The amount to be repaid
  async marginRepay({
    marginAccount,
    pools,
    markets,
    source,
    change,
    closeLoan,
    signer
  }: {
    marginAccount: MarginAccount
    pools: Record<string, Pool> | Pool[]
    markets: FixedTermMarket[]
    source?: TokenAddress
    change: PoolTokenChange
    closeLoan?: boolean
    signer?: Address
  }): Promise<string> {
    await marginAccount.refresh()
    const refreshInstructions: TransactionInstruction[] = []
    const instructions: TransactionInstruction[] = []
    const depositPosition = await this.withGetOrRegisterDepositPosition({
      instructions: refreshInstructions,
      marginAccount
    })
    assert(depositPosition)

    await marginAccount.withPrioritisedPositionRefresh({
      instructions: refreshInstructions,
      pools: Object.values(pools),
      markets
    })

    if (source === undefined) {
      await this.withMarginRepay({
        instructions,
        marginAccount: marginAccount,
        change
      })
    } else {
      await this.withRepay({
        instructions,
        marginAccount,
        depositPosition: depositPosition,
        source,
        change,
        feesBuffer,
        sourceAuthority: signer
      })
    }

    // Automatically close the position once the loan is repaid.
    if (closeLoan) {
      await this.withCloseLoanPosition({ instructions, marginAccount })
    }

    return await marginAccount.sendAll([chunks(11, refreshInstructions), instructions])
  }

  async withMarginRepay({
    instructions,
    marginAccount,
    change
  }: {
    instructions: TransactionInstruction[]
    marginAccount: MarginAccount
    change: PoolTokenChange
  }): Promise<void> {
    const depositAccount = this.findDepositPositionAddress(marginAccount)
    const loanAccount = this.findLoanPositionAddress(marginAccount)

    await marginAccount.withAdapterInvoke({
      instructions,
      adapterInstruction: await this.programs.marginPool.methods
        .marginRepay(change.changeKind.asParam(), change.value)
        .accounts({
          marginAccount: marginAccount.address,
          marginPool: this.address,
          loanNoteMint: this.addresses.loanNoteMint,
          depositNoteMint: this.addresses.depositNoteMint,
          loanAccount,
          depositAccount,
          tokenProgram: TOKEN_PROGRAM_ID
        })
        .instruction()
    })
  }

  async withRepay({
    instructions,
    marginAccount,
    source,
    change,
    feesBuffer,
    sourceAuthority
  }: {
    instructions: TransactionInstruction[]
    marginAccount: MarginAccount
    depositPosition: Address
    source: TokenAddress
    change: PoolTokenChange
    feesBuffer: BN
    sourceAuthority?: Address
  }): Promise<void> {
    const wrappedSource = await AssociatedToken.withBeginTransferFromSource({
      instructions,
      provider: marginAccount.provider,
      mint: this.tokenMint,
      source,
      feesBuffer
    })

    const loanAccount = this.findLoanPositionAddress(marginAccount)

    const ix = await this.programs.marginPool.methods
      .repay(change.changeKind.asParam(), change.value)
      .accounts({
        marginPool: this.address,
        loanNoteMint: this.addresses.loanNoteMint,
        vault: this.addresses.vault,
        loanAccount,
        repaymentTokenAccount: wrappedSource,
        repaymentAccountAuthority: sourceAuthority ?? marginAccount.provider.wallet.publicKey,
        tokenProgram: TOKEN_PROGRAM_ID
      })
      .instruction()
    instructions.push(ix)

    await marginAccount.withUpdatePositionBalance({
      instructions,
      position: loanAccount
    })

    AssociatedToken.withEndTransfer({
      instructions,
      provider: marginAccount.provider,
      mint: this.tokenMint,
      destination: source
    })
  }

  /// Instruction to withdraw tokens from the pool.
  ///
  /// # Params
  ///
  /// `margin_account` - The margin account with the deposit to be withdrawn
  /// `change` - The amount to withdraw.
  /// `destination` - (Optional) The token account to send the withdrawn deposit
  async withdraw({
    marginAccount,
    pools,
    markets,
    change,
    destination = TokenFormat.unwrappedSol
  }: {
    marginAccount: MarginAccount
    pools: Record<string, Pool> | Pool[]
    markets: FixedTermMarket[]
    change: PoolTokenChange
    destination?: TokenAddress
  }) {
    const refreshInstructions: TransactionInstruction[] = []
    const instructions: TransactionInstruction[] = []

    await marginAccount.withPrioritisedPositionRefresh({
      instructions: refreshInstructions,
      pools: Object.values(pools),
      markets
    })
    await marginAccount.withUpdateAllPositionBalances({ instructions: refreshInstructions })
    await this.withWithdraw({
      instructions,
      marginAccount: marginAccount,
      destination,
      change
    })
    return await marginAccount.sendAll([chunks(11, refreshInstructions), instructions])
  }

  async withWithdraw({
    instructions,
    marginAccount,
    destination = TokenFormat.unwrappedSol,
    change
  }: {
    instructions: TransactionInstruction[]
    marginAccount: MarginAccount
    destination?: TokenAddress
    change: PoolTokenChange
  }): Promise<void> {
    const provider = marginAccount.provider
    const mint = this.tokenMint
    const source = marginAccount.getPositionNullable(this.addresses.depositNoteMint)?.address
    assert(source, "No deposit position")

    const withdrawDestination = await AssociatedToken.withBeginTransferToDestination({
      instructions,
      provider,
      mint,
      destination
    })

    await marginAccount.withAdapterInvoke({
      instructions,
      adapterInstruction: await this.programs.marginPool.methods
        .withdraw(change.changeKind.asParam(), change.value)
        .accounts({
          depositor: marginAccount.address,
          marginPool: this.address,
          vault: this.addresses.vault,
          depositNoteMint: this.addresses.depositNoteMint,
          source,
          destination: withdrawDestination,
          tokenProgram: TOKEN_PROGRAM_ID
        })
        .instruction()
    })

    AssociatedToken.withEndTransfer({
      instructions,
      provider,
      mint,
      destination
    })
  }

  async withWithdrawToMargin({
    instructions,
    marginAccount,
    change
  }: {
    instructions: TransactionInstruction[]
    marginAccount: MarginAccount
    change: PoolTokenChange
  }): Promise<void> {
    const source = marginAccount.getPositionNullable(this.addresses.depositNoteMint)?.address
    assert(source, "No deposit position")
    const destination = AssociatedToken.derive(this.addresses.tokenMint, marginAccount.address)

    await marginAccount.withAdapterInvoke({
      instructions,
      adapterInstruction: await this.programs.marginPool.methods
        .withdraw(change.changeKind.asParam(), change.value)
        .accounts({
          depositor: marginAccount.address,
          marginPool: this.address,
          vault: this.addresses.vault,
          depositNoteMint: this.addresses.depositNoteMint,
          source,
          destination,
          tokenProgram: TOKEN_PROGRAM_ID
        })
        .instruction()
    })
  }

  /**
   * Transaction to swap tokens
   *
   * @param `marginAccount` - The margin account that will receive the deposit.
   * @param `pools` - Array of margin pools
   * @param `outputToken` - The corresponding pool for the token being swapped to.
   * @param `swapPool` - The SPL swap pool the exchange is taking place in.
   * @param `swapAmount` - The amount being swapped.
   * @param `minAmountOut` - The minimum output amount based on swapAmount and slippage.
   */
  async routeSwap({
    endpoint,
    marginAccount,
    pools,
    outputToken,
    swapAmount,
    minAmountOut,
    repayWithOutput,
    swapPaths,
    markets
  }: {
    endpoint: string
    marginAccount: MarginAccount
    pools: Pool[]
    outputToken: Pool
    swapAmount: TokenAmount
    minAmountOut: TokenAmount
    repayWithOutput: boolean
    swapPaths: SwapPath[]
    markets: FixedTermMarket[]
  }) {
    assert(marginAccount)
    assert(swapAmount)

    interface RouteAccounts {
      accounts: {
        is_signer: boolean
        is_writable: boolean
        pubkey: string
      }[]
      data: string
    }

    const refreshInstructions: TransactionInstruction[] = []
    const registerInstructions: TransactionInstruction[] = []
    const transitInstructions: TransactionInstruction[] = []
    const instructions: TransactionInstruction[] = []
    const repayInstructions: TransactionInstruction[] = []

    // Setup check for swap
    const projectedRiskLevel = this.projectAfterMarginSwap(
      marginAccount,
      swapAmount.tokens,
      minAmountOut.tokens,
      outputToken,
      true
    ).riskIndicator
    if (projectedRiskLevel >= 1) {
      console.error(`Swap would exceed maximum risk (projected: ${projectedRiskLevel})`)
      return "Setup check failed"
    }

    // Refresh prices
    await marginAccount.withPrioritisedPositionRefresh({
      instructions: refreshInstructions,
      pools,
      markets
    })

    // // Source deposit position fetch / creation
    // const sourceAccount = await this.withGetOrRegisterDepositPosition({
    //   instructions: registerInstructions,
    //   marginAccount
    // })

    // // Destination deposit position fetch / creation
    // const destinationAccount = await outputToken.withGetOrRegisterDepositPosition({
    //   instructions: registerInstructions,
    //   marginAccount
    // })

    // Transit source account fetch / creation
    await AssociatedToken.withCreate(
      transitInstructions,
      marginAccount.provider,
      marginAccount.address,
      this.addresses.tokenMint
    )

    // Transit destination account fetch / creation
    await AssociatedToken.withCreate(
      transitInstructions,
      marginAccount.provider,
      marginAccount.address,
      outputToken.tokenMint
    )

    // Default change kind to a shiftBy
    const accountPoolPosition = marginAccount.poolPositions[this.symbol]
    let changeKind = PoolTokenChange.shiftBy(swapAmount)
    // If swapping total balance, use setTo(0)
    if (swapAmount.gte(accountPoolPosition.depositBalance)) {
      changeKind = PoolTokenChange.setTo(0)
    }

    // If swapping on margin
    if (swapAmount.gt(accountPoolPosition.depositBalance) && marginAccount.pools) {
      const difference = swapAmount.sub(accountPoolPosition.depositBalance)
      await this.withGetOrRegisterLoanPosition({
        instructions: transitInstructions,
        marginAccount
      })
      await this.withMarginBorrow({
        instructions: transitInstructions,
        marginAccount,
        change: PoolTokenChange.setTo(accountPoolPosition.loanBalance.add(difference))
      })
    }

    const swapInstruction = await axios.post<RouteAccounts>(`${endpoint}/swap/instruction`, {
      margin_account: marginAccount.address.toBase58(),
      from: this.tokenMint.toBase58(),
      to: outputToken.tokenMint.toBase58(),
      path: swapPaths,
      shift: changeKind.changeKind.isShiftBy(),
      input: changeKind.value.toNumber(),
      minimum_out: minAmountOut.lamports.toNumber()
    })

    const swapAccounts = swapInstruction.data.accounts.map(a => {
      return {
        pubkey: new PublicKey(a.pubkey),
        isSigner: a.is_signer,
        isWritable: a.is_writable
      }
    })
    const swapData = base64.decode(swapInstruction.data.data)

    // Swap ix
    await this.withRouteSwap({
      instructions,
      marginAccount,
      // sourceAccount,
      // destinationAccount,
      swapAccounts,
      swapData
    })

    // If they have a debt of the output token, automatically repay as much as possible
    const outputDebtPosition = marginAccount.poolPositions[outputToken.symbol].loanBalance
    if (!outputDebtPosition.isZero() && repayWithOutput) {
      const change = minAmountOut.gt(outputDebtPosition)
        ? PoolTokenChange.setTo(0)
        : PoolTokenChange.shiftBy(minAmountOut)
      await outputToken.withMarginRepay({
        instructions: repayInstructions,
        marginAccount,
        change
      })
    }

    // TODO: This is a temporary measure
    const lookupAccounts = swapAccounts.map(meta => meta.pubkey)
    // TODO: should we add more accounts to the above?

    const lookupTables: PublicKey[] = []
    lookupTables.push(await createLookupTable(marginAccount.provider, lookupAccounts))

    // TODO: better to convert everything to v0 transactions and sign them all
    await marginAccount.sendAndConfirmV0(registerInstructions.concat(transitInstructions), lookupTables)
    return await marginAccount.sendAndConfirmV0(
      refreshInstructions.concat(instructions).concat(repayInstructions),
      lookupTables
    )

    // return await marginAccount.sendAndConfirmV0(instructions.concat(repayInstructions), lookupTables)
  }

  async withRouteSwap({
    instructions,
    marginAccount,
    // sourceAccount,
    // destinationAccount,
    swapAccounts,
    swapData
  }: {
    instructions: TransactionInstruction[]
    marginAccount: MarginAccount
    // sourceAccount: Address
    // destinationAccount: Address
    swapAccounts: AccountMeta[]
    swapData: Buffer
  }): Promise<void> {
    // Create instructions for the swap route based on chosen path

    // Swap
    await marginAccount.withAdapterInvoke({
      instructions,
      adapterInstruction: new TransactionInstruction({
        programId: this.programs.marginSwap.programId,
        data: swapData,
        keys: swapAccounts
      })
    })

    // Update account positions
    // await marginAccount.withUpdatePositionBalance({ instructions, position: sourceAccount })
    // await marginAccount.withUpdatePositionBalance({ instructions, position: destinationAccount })

    // TODO: there might be dust in intermediate accounts, refresh those too
  }

  /**
   * Derive the address of a deposit position token account associated with a [[MarginAccount]].
   *
   * @param {MarginAccount} marginAccount
   * @return {PublicKey}
   * @memberof MarginAccount
   */
  findDepositPositionAddress(marginAccount: MarginAccount): PublicKey {
    return marginAccount.findPositionTokenAddress(this.addresses.depositNoteMint)
  }

  async withGetOrRegisterDepositPosition({
    instructions,
    marginAccount
  }: {
    instructions: TransactionInstruction[]
    marginAccount: MarginAccount
  }): Promise<Address> {
    const positionTokenMint = this.addresses.depositNoteMint
    const position = marginAccount.getPositionNullable(positionTokenMint)
    if (position) {
      return position.address
    }
    return await this.withRegisterDepositPosition({
      instructions,
      marginAccount
    })
  }

  /**
   * Get instruction to register new pool deposit position that is custodied by margin
   *
   * ## Example
   *
   * ```ts
   * // Load the pools
   * const poolManager = new PoolManager(programs, provider)
   * const pools = await poolManager.loadAll()
   *
   * // Register the SOL deposit position
   * const pool = pools["SOL"]
   * await pool.withRegisterDepositPosition({ instructions, marginAccount })
   * ```
   *
   * @param args
   * @param {TransactionInstruction[]} args.instructions Instructions array to append to.
   * @param {Address} args.marginAccount The margin account that will custody the position.
   * @return {Promise<PublicKey>} Returns the instruction, and the address of the deposit note token account to be created for the position.
   * @memberof MarginAccount
   */
  async withRegisterDepositPosition({
    instructions,
    marginAccount
  }: {
    instructions: TransactionInstruction[]
    marginAccount: MarginAccount
  }): Promise<Address> {
    const positionTokenMint = this.addresses.depositNoteMint
    const account = marginAccount.getPositionNullable(positionTokenMint)
    if (account) {
      return account.address
    }
    return await marginAccount.withRegisterPosition({ instructions, positionTokenMint })
  }

  async withCloseDepositPosition({
    instructions,
    marginAccount
  }: {
    instructions: TransactionInstruction[]
    marginAccount: MarginAccount
  }) {
    const position = marginAccount.getPosition(this.addresses.depositNoteMint)
    await marginAccount.withClosePosition(instructions, position)
  }

  async withdrawAndCloseDepositPosition({
    marginAccount,
    destination
  }: {
    marginAccount: MarginAccount
    destination: Address
  }) {
    await marginAccount.refresh()

    const position = marginAccount.getPositionNullable(this.addresses.depositNoteMint)

    if (position) {
      const instructions: TransactionInstruction[] = []

      if (position.balance.gt(new BN(0))) {
        const destinationAddress = translateAddress(destination)

        const isDestinationNative = AssociatedToken.isNative(marginAccount.owner, this.tokenMint, destinationAddress)

        let marginWithdrawDestination: PublicKey
        if (!isDestinationNative) {
          marginWithdrawDestination = destinationAddress
        } else {
          marginWithdrawDestination = AssociatedToken.derive(this.tokenMint, marginAccount.owner)
        }

        await marginAccount.withUpdatePositionBalance({ instructions, position: position.address })

        await AssociatedToken.withCreate(instructions, marginAccount.provider, marginAccount.owner, this.tokenMint)
        await this.withWithdraw({
          instructions,
          marginAccount: marginAccount,
          destination: marginWithdrawDestination,
          change: PoolTokenChange.setTo(0)
        })

        if (isDestinationNative) {
          AssociatedToken.withClose(instructions, marginAccount.owner, this.tokenMint, destinationAddress)
        }
      }

      await this.withCloseDepositPosition({ instructions, marginAccount })

      await marginAccount.sendAll([instructions])
      await marginAccount.refresh()
    }
  }

  findLoanPositionAddress(marginAccount: MarginAccount) {
    return findDerivedAccount(
      this.programs.config.marginPoolProgramId,
      marginAccount.address,
      this.addresses.loanNoteMint
    )
  }

  async withGetOrRegisterLoanPosition({
    instructions,
    marginAccount
  }: {
    instructions: TransactionInstruction[]
    marginAccount: MarginAccount
  }): Promise<Address> {
    const positionTokenMint = this.addresses.loanNoteMint
    const account = marginAccount.getPositionNullable(positionTokenMint)
    if (account) {
      return account.address
    }
    return await this.withRegisterLoanPosition(instructions, marginAccount)
  }

  async withRegisterLoanPosition(
    instructions: TransactionInstruction[],
    marginAccount: MarginAccount
  ): Promise<Address> {
    const loanNoteAccount = this.findLoanPositionAddress(marginAccount)
    await marginAccount.withAdapterInvoke({
      instructions: instructions,
      adapterInstruction: await this.programs.marginPool.methods
        .registerLoan()
        .accounts({
          marginAccount: marginAccount.address,
          positionTokenMetadata: this.addresses.loanNoteMetadata,
          marginPool: this.address,
          loanNoteMint: this.addresses.loanNoteMint,
          loanNoteAccount,
          payer: marginAccount.provider.wallet.publicKey,
          tokenProgram: TOKEN_PROGRAM_ID,
          systemProgram: SystemProgram.programId,
          rent: SYSVAR_RENT_PUBKEY
        })
        .instruction()
    })
    await this.withMarginRefreshPositionPrice({ instructions, marginAccount })
    return loanNoteAccount
  }

  async withCloseLoanPosition({
    instructions,
    marginAccount
  }: {
    instructions: TransactionInstruction[]
    marginAccount: MarginAccount
  }) {
    const loanNoteAccount = findDerivedAccount(
      this.programs.config.marginPoolProgramId,
      marginAccount.address,
      this.addresses.loanNoteMint
    )
    await marginAccount.withAdapterInvoke({
      instructions,
      adapterInstruction: await this.programs.marginPool.methods
        .closeLoan()
        .accounts({
          marginAccount: marginAccount.address,
          marginPool: this.address,
          loanNoteMint: this.addresses.loanNoteMint,
          loanNoteAccount: loanNoteAccount,
          beneficiary: marginAccount.provider.wallet.publicKey,
          tokenProgram: TOKEN_PROGRAM_ID
        })
        .instruction()
    })
  }

  projectAfterAction(
    marginAccount: MarginAccount,
    amount: number,
    action: PoolAction,
    // For swap projections
    minAmountOut?: number,
    outputToken?: Pool,
    repayWithProceeds?: boolean
  ): PoolProjection {
    switch (action) {
      case "deposit":
        return this.projectAfterDeposit(marginAccount, amount)
      case "withdraw":
        return this.projectAfterWithdraw(marginAccount, amount)
      case "borrow":
        return this.projectAfterBorrowAndNotWithdraw(marginAccount, amount)
      case "repay":
        return this.projectAfterRepay(marginAccount, amount)
      case "repayFromDeposit":
        return this.projectAfterRepayFromDeposit(marginAccount, amount)
      case "swap":
        return this.projectAfterMarginSwap(marginAccount, amount, minAmountOut, outputToken, repayWithProceeds === true)
      default:
        throw new Error("Unknown pool action")
    }
  }

  /// Projects the deposit / borrow rates and user's risk level after a deposit into the pool.
  projectAfterDeposit(marginAccount: MarginAccount, amount: number): PoolProjection {
    if (this.info === undefined) {
      return this.getDefaultPoolProjection(marginAccount)
    }

    const borrowedTokens = this.borrowedTokens.tokens
    const totalTokens = this.totalValue.tokens + amount

    const utilRatio = borrowedTokens / totalTokens
    const depositCcRate = Pool.getCcRate(this.info.marginPool.config, utilRatio)
    const fee = this.managementFeeRate

    const depositRate = Pool.getDepositRate(depositCcRate, utilRatio, fee)
    const borrowRate = Pool.getBorrowRate(depositCcRate)

    const depositNoteValueModifer = this.depositNoteMetadata.valueModifier
    const amountValue = Number128.from(numberToBn(amount * this.prices.priceValue.toNumber()))

    const requiredCollateral = marginAccount.valuation.requiredCollateral.toNumber()
    const weightedCollateral = marginAccount.valuation.weightedCollateral
      .add(amountValue.mul(depositNoteValueModifer))
      .toNumber()
    const liabilities = marginAccount.valuation.liabilities.toNumber()

    const riskIndicator = marginAccount.computeRiskIndicator(requiredCollateral, weightedCollateral, liabilities)

    return { riskIndicator, depositRate, borrowRate }
  }

  /// Projects the deposit / borrow rates and user's risk level after a withdrawal from the pool.
  projectAfterWithdraw(marginAccount: MarginAccount, amount: number): PoolProjection {
    const position = marginAccount.poolPositions[this.symbol]
    if (this.info === undefined || amount > position.depositBalance.tokens) {
      return this.getDefaultPoolProjection(marginAccount)
    }

    const borrowedTokens = this.borrowedTokens.tokens
    const totalTokens = this.totalValue.tokens - amount

    const utilRatio = totalTokens === 0 ? 0 : borrowedTokens / totalTokens
    const depositCcRate = Pool.getCcRate(this.info.marginPool.config, utilRatio)
    const fee = this.managementFeeRate

    const depositRate = Pool.getDepositRate(depositCcRate, utilRatio, fee)
    const borrowRate = Pool.getBorrowRate(depositCcRate)

    const depositNoteValueModifer = this.depositNoteMetadata.valueModifier
    const amountValue = Number128.from(numberToBn(amount * this.prices.priceValue.toNumber()))

    const requiredCollateral = marginAccount.valuation.requiredCollateral.toNumber()
    const weightedCollateral = marginAccount.valuation.weightedCollateral
      .sub(amountValue.mul(depositNoteValueModifer))
      .toNumber()
    const liabilities = marginAccount.valuation.liabilities.toNumber()

    const riskIndicator = marginAccount.computeRiskIndicator(
      requiredCollateral,
      weightedCollateral > 0 ? weightedCollateral : 0, // ok (but weird!) - guarded by G1
      liabilities
    )

    return { riskIndicator, depositRate, borrowRate }
  }

  /// Projects the deposit / borrow rates and user's risk level after a borrow from the pool.
  projectAfterBorrow(marginAccount: MarginAccount, amount: number): PoolProjection {
    if (this.info === undefined) {
      return this.getDefaultPoolProjection(marginAccount)
    }

    const borrowedTokens = this.borrowedTokens.tokens + amount
    const totalTokens = this.totalValue.tokens + amount

    const utilRatio = borrowedTokens / totalTokens
    const depositCcRate = Pool.getCcRate(this.info.marginPool.config, utilRatio)
    const fee = this.managementFeeRate

    const depositRate = Pool.getDepositRate(depositCcRate, utilRatio, fee)
    const borrowRate = Pool.getBorrowRate(depositCcRate)

    const loanNoteValueModifer = this.loanNoteMetadata.valueModifier
    const amountValue = Number128.from(numberToBn(amount * this.prices.priceValue.toNumber()))

    const requiredCollateral = marginAccount.valuation.requiredCollateral
      .add(amountValue.div(loanNoteValueModifer))
      .toNumber()
    const weightedCollateral = marginAccount.valuation.weightedCollateral.toNumber()
    const liabilities = marginAccount.valuation.liabilities.add(amountValue).toNumber()

    const riskIndicator = marginAccount.computeRiskIndicator(requiredCollateral, weightedCollateral, liabilities)

    return { riskIndicator, depositRate, borrowRate }
  }

  /// Projects the deposit / borrow rates and user's risk level after repaying a loan from the pool.
  projectAfterRepay(marginAccount: MarginAccount, amount: number): PoolProjection {
    const position = marginAccount.poolPositions[this.symbol]
    if (position === undefined || this.info === undefined || amount > position.loanBalance.tokens) {
      return this.getDefaultPoolProjection(marginAccount)
    }

    const borrowedTokens = this.borrowedTokens.tokens - amount
    const totalTokens = this.totalValue.tokens - amount

    const utilRatio = totalTokens === 0 ? 0 : borrowedTokens / totalTokens
    const depositCcRate = Pool.getCcRate(this.info.marginPool.config, utilRatio)
    const fee = this.managementFeeRate

    const depositRate = Pool.getDepositRate(depositCcRate, utilRatio, fee)
    const borrowRate = Pool.getBorrowRate(depositCcRate)

    const loanNoteValueModifer = this.loanNoteMetadata.valueModifier
    const amountValue = Number128.from(numberToBn(amount * this.prices.priceValue.toNumber()))

    const requiredCollateral = marginAccount.valuation.requiredCollateral
      .sub(amountValue.div(loanNoteValueModifer))
      .toNumber()
    const weightedCollateral = marginAccount.valuation.weightedCollateral.toNumber()
    const liabilities = marginAccount.valuation.liabilities.sub(amountValue).toNumber()

    const riskIndicator = marginAccount.computeRiskIndicator(
      requiredCollateral >= 0 ? requiredCollateral : 0, // ok - guarded by G1
      weightedCollateral,
      liabilities >= 0 ? liabilities : 0 // ok - guarded by G1
    )

    return { riskIndicator, depositRate, borrowRate }
  }

  /// Projects the deposit / borrow rates and user's risk level after repaying a loan from the pool.
  projectAfterRepayFromDeposit(marginAccount: MarginAccount, amount: number): PoolProjection {
    const position = marginAccount.poolPositions[this.symbol]
    if (
      position === undefined ||
      this.info === undefined ||
      amount > position.loanBalance.tokens ||
      amount > position.depositBalance.tokens
    ) {
      return this.getDefaultPoolProjection(marginAccount)
    }

    const borrowedTokens = this.borrowedTokens.tokens - amount
    const totalTokens = this.totalValue.tokens - 2 * amount

    const utilRatio = totalTokens === 0 ? 0 : borrowedTokens / totalTokens
    const depositCcRate = Pool.getCcRate(this.info.marginPool.config, utilRatio)
    const fee = this.managementFeeRate

    const depositRate = Pool.getDepositRate(depositCcRate, utilRatio, fee)
    const borrowRate = Pool.getBorrowRate(depositCcRate)

    const depositNoteValueModifer = this.depositNoteMetadata.valueModifier
    const loanNoteValueModifer = this.loanNoteMetadata.valueModifier
    const amountValue = Number128.from(numberToBn(amount * this.prices.priceValue.toNumber()))

    const requiredCollateral = marginAccount.valuation.requiredCollateral
      .sub(amountValue.div(loanNoteValueModifer))
      .toNumber()
    const weightedCollateral = marginAccount.valuation.weightedCollateral
      .sub(amountValue.mul(depositNoteValueModifer))
      .toNumber()
    const liabilities = marginAccount.valuation.liabilities.sub(amountValue).toNumber()

    const riskIndicator = marginAccount.computeRiskIndicator(
      requiredCollateral > 0 ? requiredCollateral : 0, // ok - guarded by G1
      weightedCollateral > 0 ? weightedCollateral : 0, // ok - guarded by G2
      liabilities > 0 ? liabilities : 0 // ok - guarded by G1
    )

    return { riskIndicator, depositRate, borrowRate }
  }

  /// Projects the deposit / borrow rates and user's risk level after a borrow from the pool.
  projectAfterBorrowAndNotWithdraw(marginAccount: MarginAccount, amount: number): PoolProjection {
    if (this.info === undefined) {
      return this.getDefaultPoolProjection(marginAccount)
    }

    const borrowedTokens = this.borrowedTokens.tokens + amount
    const totalTokens = this.totalValue.tokens + 2 * amount

    const utilRatio = borrowedTokens / totalTokens
    const depositCcRate = Pool.getCcRate(this.info.marginPool.config, utilRatio)
    const fee = this.managementFeeRate

    const depositRate = Pool.getDepositRate(depositCcRate, utilRatio, fee)
    const borrowRate = Pool.getBorrowRate(depositCcRate)

    const depositNoteValueModifer = this.depositNoteMetadata.valueModifier
    const loanNoteValueModifer = this.loanNoteMetadata.valueModifier
    const amountValue = Number128.from(numberToBn(amount * this.prices.priceValue.toNumber()))

    const requiredCollateral = marginAccount.valuation.requiredCollateral
      .add(amountValue.div(loanNoteValueModifer))
      .toNumber()
    const weightedCollateral = marginAccount.valuation.weightedCollateral
      .add(amountValue.mul(depositNoteValueModifer))
      .toNumber()
    const liabilities = marginAccount.valuation.liabilities.add(amountValue).toNumber()

    const riskIndicator = marginAccount.computeRiskIndicator(requiredCollateral, weightedCollateral, liabilities)

    return { riskIndicator, depositRate, borrowRate }
  }

  /// Projects the user's risk level after a swap.
  projectAfterMarginSwap(
    marginAccount: MarginAccount,
    amount: number,
    minAmountOut: number | undefined,
    outputToken: Pool | undefined,
    repayWithProceeds: boolean,
    setupCheck?: boolean
  ): PoolProjection {
    const defaults = this.getDefaultPoolProjection(marginAccount)
    if (!minAmountOut || !outputToken) {
      return defaults
    }

    // Prices
    const inputTokenPrice = this.prices.priceValue.toNumber()
    const outputTokenPrice = outputToken.prices.priceValue.toNumber()

    // Swap values
    const inputSwapValue = amount * inputTokenPrice
    const minAmountOutValue = minAmountOut * outputTokenPrice

    // Total Liabilities
    const totalLiabilities = marginAccount.valuation.liabilities.toNumber()

    // Position-specific valuations
    const inputTokenPosition = marginAccount.poolPositions[this.symbol]
    const inputDepositBalance = inputTokenPosition ? inputTokenPosition.depositBalance.tokens : 0
    const outputTokenPosition = marginAccount.poolPositions[outputToken.symbol]
    const outputLoanBalance = outputTokenPosition ? outputTokenPosition.loanBalance.tokens : 0

    const inputRequiredCollateralFactor =
      this.loanNoteMetadata.valueModifier.toNumber() *
      (setupCheck ? MarginAccount.SETUP_LEVERAGE_FRACTION.toNumber() : 1)
    const inputTokenAssetValue = inputDepositBalance * inputTokenPrice
    const outputRequiredCollateralFactor =
      outputToken.loanNoteMetadata.valueModifier.toNumber() *
      (setupCheck ? MarginAccount.SETUP_LEVERAGE_FRACTION.toNumber() : 1)
    const outputTokenLiabilityValue = outputLoanBalance * outputTokenPrice

    // Collateral values
    const requiredCollateral =
      marginAccount.valuation[setupCheck ? "requiredSetupCollateral" : "requiredCollateral"].toNumber()
    const weightedCollateral = marginAccount.valuation.weightedCollateral.toNumber()
    const inputTokenWeight = this.depositNoteMetadata.valueModifier.toNumber()
    const outputTokenWeight = outputToken.depositNoteMetadata.valueModifier.toNumber()

    let riskIndicator: number

    // Projected risk equation
    if (repayWithProceeds) {
      riskIndicator =
        (totalLiabilities +
          requiredCollateral -
          ((1 + outputRequiredCollateralFactor) / outputRequiredCollateralFactor) *
            (outputTokenLiabilityValue - Math.max(outputTokenLiabilityValue - minAmountOutValue, 0)) +
          ((1 + inputRequiredCollateralFactor) / inputRequiredCollateralFactor) *
            Math.max(inputSwapValue - inputTokenAssetValue, 0)) /
        (weightedCollateral +
          outputTokenWeight * Math.max(minAmountOutValue - outputTokenLiabilityValue, 0) -
          inputTokenWeight * (inputTokenAssetValue - Math.max(inputTokenAssetValue - inputSwapValue, 0)))
    } else {
      riskIndicator =
        (totalLiabilities +
          requiredCollateral +
          ((1 + inputRequiredCollateralFactor) / inputRequiredCollateralFactor) *
            Math.max(inputSwapValue - inputTokenAssetValue, 0)) /
        (weightedCollateral +
          outputTokenWeight * minAmountOutValue -
          inputTokenWeight * (inputTokenAssetValue - Math.max(inputTokenAssetValue - inputSwapValue, 0)))
    }

    // TODO: add pool projections for rates
    return {
      riskIndicator,
      depositRate: defaults.depositRate,
      borrowRate: defaults.borrowRate
    }
  }

  // TODO: this should return values that indicate the return value hasn't changed
  private getDefaultPoolProjection(marginAccount: MarginAccount) {
    return {
      riskIndicator: marginAccount.riskIndicator,
      depositRate: this.depositApy,
      borrowRate: this.borrowApr
    }
  }
}<|MERGE_RESOLUTION|>--- conflicted
+++ resolved
@@ -12,18 +12,12 @@
 import { PoolTokenChange } from "./poolTokenChange"
 import { findDerivedAccount } from "../../utils/pda"
 import { PriceInfo } from "../accountPosition"
-<<<<<<< HEAD
 import { chunks, createLookupTable, Number128, Number192 } from "../../utils"
-import { PositionTokenMetadata } from "../positionTokenMetadata"
 import { FixedTermMarket } from "fixed-term"
-import axios from "axios"
 import { base64 } from "@project-serum/anchor/dist/cjs/utils/bytes"
-=======
-import { chunks, Number128, Number192 } from "../../utils"
-import { FixedTermMarket } from "fixed-term"
 import { TokenConfig, TokenConfigInfo } from "../tokenConfig"
 import { Airspace } from "../airspace"
->>>>>>> f20fa3e3
+import axios from "axios"
 
 /** A set of possible actions to perform on a margin pool. */
 export type PoolAction = "deposit" | "withdraw" | "borrow" | "repay" | "repayFromDeposit" | "swap" | "transfer"
