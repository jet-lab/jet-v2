import { PublicKey, TransactionInstruction } from "@solana/web3.js"
import { TOKEN_PROGRAM_ID } from "@solana/spl-token"
import { FixedTermMarket, MarketAndConfig } from "./fixedTerm"
import { AnchorProvider, BN } from "@project-serum/anchor"
import { FixedTermMarketConfig, MarginAccount, Pool, PoolTokenChange } from "../margin"
import { AssociatedToken } from "../token"
import { sendAndConfirmV0 } from "../utils"

// TODO for now keep in sync manually with store package, later replace fully with either store package or a separate types package
interface Deposit {
  id: number
  address: string
  sequence_number: number
  maturation_timestamp: number
  principal: number
  interest: number
  rate: number
  payer: string
  created_timestamp: number
}

// TODO for now keep in sync manually with store package, later replace fully with either store package or a separate types package
interface Loan {
  id: number
  address: string
  sequence_number: number
  maturation_timestamp: number
  principal: number
  interest: number
  remaining_balance: number
  is_marked_due: boolean
  created_timestamp: number
  payer: string
  rate: number
}

// CREATE MARKET ACCOUNT
interface IWithCreateFixedTermMarketAccount {
  market: FixedTermMarket
  provider: AnchorProvider
  marginAccount: MarginAccount
  walletAddress: PublicKey
}
export const withCreateFixedTermMarketAccounts = async ({
  market,
  provider,
  marginAccount,
  walletAddress
}: IWithCreateFixedTermMarketAccount) => {
  const tokenMint = market.addresses.underlyingTokenMint
  const ticketMint = market.addresses.ticketMint
  const marketIXS: TransactionInstruction[] = []
  await AssociatedToken.withCreate(marketIXS, provider, marginAccount.address, tokenMint)
  await marginAccount.withCreateDepositPosition({ instructions: marketIXS, tokenMint })
  const marginUserInfo = await market.fetchMarginUser(marginAccount)
  if (!marginUserInfo) {
    const createAccountIx = await market.registerAccountWithMarket(marginAccount, walletAddress)
    await marginAccount.withAdapterInvoke({
      instructions: marketIXS,
      adapterInstruction: createAccountIx
    })
  }
  return { tokenMint, ticketMint, marketIXS }
}

// MARKET MAKER ORDERS
interface ICreateLendOrder {
  market: MarketAndConfig
  provider: AnchorProvider
  marginAccount: MarginAccount
  walletAddress: PublicKey
  amount: BN
  basisPoints: BN
  pools: Record<string, Pool>
  marketAccount?: string
  marketConfig: FixedTermMarketConfig
  markets: FixedTermMarket[]
  autorollEnabled: boolean,
  airspaceLookupTables: string[],
}
export const offerLoan = async ({
  market,
  provider,
  marginAccount,
  walletAddress,
  amount,
  basisPoints,
  pools,
  marketConfig,
  markets,
  autorollEnabled,
  airspaceLookupTables
}: ICreateLendOrder) => {
  const pool = pools[market.config.symbol]
  let instructions: TransactionInstruction[] = []

  const prefreshIXS: TransactionInstruction[] = []
  await marginAccount.withPrioritisedPositionRefresh({
    instructions: prefreshIXS,
    pools,
    markets: markets.filter(m => m.address != market.market.address)
  })
  instructions = instructions.concat(prefreshIXS)

  // Create relevant accounts if they do not exist
  const { marketIXS } = await withCreateFixedTermMarketAccounts({
    market: market.market,
    provider,
    marginAccount,
    walletAddress
  })
  instructions = instructions.concat(marketIXS)

  const postfreshIXS: TransactionInstruction[] = []
  await marginAccount.withPrioritisedPositionRefresh({
    instructions: postfreshIXS,
    pools: [],
    markets: [market.market],
    marketAddress: market.market.address // TODO Why this in addition to `markets`?
  })
  instructions = instructions.concat(postfreshIXS)

  const orderIXS: TransactionInstruction[] = []

  // create lend instruction
  await pool.withWithdrawToMargin({
    instructions: orderIXS,
    marginAccount,
    change: PoolTokenChange.shiftBy(amount)
  })

  const loanOffer = await market.market.offerLoanIx(
    marginAccount,
    amount,
    basisPoints,
    walletAddress,
    marketConfig.borrowTenor,
    autorollEnabled
  )
  await marginAccount.withAdapterInvoke({
    instructions: orderIXS,
    adapterInstruction: loanOffer
  })
  instructions = instructions.concat(orderIXS)
  return sendAndConfirmV0(provider, instructions, airspaceLookupTables, [])
}

interface ICreateBorrowOrder {
  market: MarketAndConfig
  marginAccount: MarginAccount
  provider: AnchorProvider
  walletAddress: PublicKey
  pools: Record<string, Pool>
  amount: BN
  basisPoints: BN
  marketConfig: FixedTermMarketConfig
  markets: FixedTermMarket[]
  autorollEnabled: boolean,
  airspaceLookupTables: string[],
}

export const requestLoan = async ({
  market,
  marginAccount,
  provider,
  walletAddress,
  pools,
  amount,
  basisPoints,
  marketConfig,
  markets,
  autorollEnabled,
  airspaceLookupTables
}: ICreateBorrowOrder): Promise<string> => {
  let instructions: TransactionInstruction[] = []

  const prefreshIXS: TransactionInstruction[] = []
  await marginAccount.withPrioritisedPositionRefresh({
    instructions: prefreshIXS,
    pools,
    markets: markets.filter(m => m.address != market.market.address)
  })
  instructions = instructions.concat(prefreshIXS)

  // Create relevant accounts if they do not exist
  const { marketIXS } = await withCreateFixedTermMarketAccounts({
    market: market.market,
    provider,
    marginAccount,
    walletAddress
  })
  instructions = instructions.concat(marketIXS)

  const postfreshIXS: TransactionInstruction[] = []
  await marginAccount.withPrioritisedPositionRefresh({
    instructions: postfreshIXS,
    pools: [],
    markets: [market.market],
    marketAddress: market.market.address // TODO Why this in addition to `markets`?
  })
  instructions = instructions.concat(postfreshIXS)

  const orderIXS: TransactionInstruction[] = []

  await marginAccount.withRefreshDepositPosition({
    instructions: orderIXS,
    config: marginAccount.findTokenConfigAddress(market.token.mint),
    priceOracle: market.config.underlyingOracle
  })

  // Create borrow instruction
  const borrowOffer = await market.market.requestBorrowIx(
    marginAccount,
    walletAddress,
    amount,
    basisPoints,
    marketConfig.borrowTenor,
    autorollEnabled
  )

  await marginAccount.withAdapterInvoke({
    instructions: orderIXS,
    adapterInstruction: borrowOffer
  })
  instructions = instructions.concat(orderIXS)
  return sendAndConfirmV0(provider, instructions, airspaceLookupTables, [])
}

interface ICancelOrder {
  market: MarketAndConfig
  marginAccount: MarginAccount
  provider: AnchorProvider
  orderId: BN
  pools: Record<string, Pool>
  markets: FixedTermMarket[],
  airspaceLookupTables: string[],
}
export const cancelOrder = async ({
  market,
  marginAccount,
  provider,
  orderId,
  pools,
  markets,
  airspaceLookupTables
}: ICancelOrder): Promise<string> => {
  let instructions: TransactionInstruction[] = []
  await marginAccount.withPrioritisedPositionRefresh({
    instructions,
    pools,
    markets,
    marketAddress: market.market.address
  })

  await marginAccount.withRefreshDepositPosition({
    instructions,
    config: marginAccount.findTokenConfigAddress(market.token.mint),
    priceOracle: new PublicKey(market.config.underlyingOracle.valueOf())
  })

  const cancelLoan = await market.market.cancelOrderIx(marginAccount, orderId)
  await marginAccount.withAdapterInvoke({
    instructions,
    adapterInstruction: cancelLoan
  })
  await marginAccount.withPrioritisedPositionRefresh({
    instructions,
    pools,
    markets,
    marketAddress: market.market.address
  })
  return sendAndConfirmV0(provider, instructions, airspaceLookupTables, [])
}

// MARKET TAKER ORDERS

interface IBorrowNow {
  market: MarketAndConfig
  marginAccount: MarginAccount
  provider: AnchorProvider
  walletAddress: PublicKey
  pools: Record<string, Pool>
  amount: BN
  markets: FixedTermMarket[]
  autorollEnabled: boolean,
  airspaceLookupTables: string[],
}

export const borrowNow = async ({
  market,
  marginAccount,
  provider,
  walletAddress,
  pools,
  amount,
  markets,
  autorollEnabled,
  airspaceLookupTables
}: IBorrowNow): Promise<string> => {
  const pool = pools[market.config.symbol]
  let instructions: TransactionInstruction[] = []

  const prefreshIXS: TransactionInstruction[] = []
  await marginAccount.withPrioritisedPositionRefresh({
    instructions: prefreshIXS,
    pools,
    markets: markets.filter(m => m.address != market.market.address)
  })
  instructions = instructions.concat(prefreshIXS)

  // Create relevant accounts if they do not exist
  const { marketIXS, tokenMint } = await withCreateFixedTermMarketAccounts({
    market: market.market,
    provider,
    marginAccount,
    walletAddress
  })
  instructions = instructions.concat(marketIXS)

  const postfreshIXS: TransactionInstruction[] = []
  await marginAccount.withPrioritisedPositionRefresh({
    instructions: postfreshIXS,
    pools: [],
    markets: [market.market],
    marketAddress: market.market.address // TODO Why this in addition to `markets`?
  })
  instructions = instructions.concat(postfreshIXS)

  await marginAccount.withRefreshDepositPosition({
    instructions: postfreshIXS,
    config: marginAccount.findTokenConfigAddress(market.token.mint),
    priceOracle: new PublicKey(market.config.underlyingOracle.valueOf())
  })

  // Create borrow instruction
  const orderIXS: TransactionInstruction[] = []
  const borrowNow = await market.market.borrowNowIx(marginAccount, walletAddress, amount, autorollEnabled)

  await marginAccount.withAdapterInvoke({
    instructions: orderIXS,
    adapterInstruction: borrowNow
  })

  const change = PoolTokenChange.shiftBy(amount)
  const source = AssociatedToken.derive(tokenMint, marginAccount.address)
  const position = await pool.withGetOrRegisterDepositPosition({ instructions: orderIXS, marginAccount })

  const depositIx = await pool.programs.marginPool.methods
    .deposit(change.changeKind.asParam(), change.value)
    .accounts({
      marginPool: pool.address,
      vault: pool.addresses.vault,
      depositNoteMint: pool.addresses.depositNoteMint,
      depositor: marginAccount.address,
      source,
      destination: position,
      tokenProgram: TOKEN_PROGRAM_ID
    })
    .instruction()
  await marginAccount.withAdapterInvoke({
    instructions: orderIXS,
    adapterInstruction: depositIx
  })
  instructions = instructions.concat(orderIXS);
  return sendAndConfirmV0(provider, instructions, airspaceLookupTables, [])
}

interface ILendNow {
  market: MarketAndConfig
  marginAccount: MarginAccount
  provider: AnchorProvider
  walletAddress: PublicKey
  pools: Record<string, Pool>
  amount: BN
  markets: FixedTermMarket[]
  autorollEnabled: boolean,
  airspaceLookupTables: string[],
}

export const lendNow = async ({
  market,
  marginAccount,
  provider,
  walletAddress,
  pools,
  amount,
  markets,
  autorollEnabled,
  airspaceLookupTables
}: ILendNow): Promise<string> => {
  const pool = pools[market.config.symbol]
  let instructions: TransactionInstruction[] = []

  const prefreshIXS: TransactionInstruction[] = []
  await marginAccount.withPrioritisedPositionRefresh({
    instructions: prefreshIXS,
    pools,
    markets: markets.filter(m => m.address != market.market.address)
  })
  instructions = instructions.concat(prefreshIXS)

  // Create relevant accounts if they do not exist
  const { marketIXS } = await withCreateFixedTermMarketAccounts({
    market: market.market,
    provider,
    marginAccount,
    walletAddress
  })
  instructions = instructions.concat(marketIXS)

  const postfreshIXS: TransactionInstruction[] = []
  await marginAccount.withPrioritisedPositionRefresh({
    instructions: postfreshIXS,
    pools: [],
    markets: [market.market],
    marketAddress: market.market.address // TODO Why this in addition to `markets`?
  })
  instructions = instructions.concat(postfreshIXS)

  const orderIXS: TransactionInstruction[] = []
  await pool.withWithdrawToMargin({
    instructions: orderIXS,
    marginAccount,
    change: PoolTokenChange.shiftBy(amount)
  })

  // Create borrow instruction
  const lendNow = await market.market.lendNowIx(marginAccount, amount, walletAddress, autorollEnabled)

  await marginAccount.withAdapterInvoke({
    instructions: orderIXS,
    adapterInstruction: lendNow
  })

  instructions = instructions.concat(orderIXS)
  const updateIXS: TransactionInstruction[] = []
  await marginAccount.withUpdateAllPositionBalances({ instructions: updateIXS })
  instructions = instructions.concat(updateIXS)

  return sendAndConfirmV0(provider, instructions, airspaceLookupTables, [])
}

interface ISettle {
  markets: MarketAndConfig[]
  selectedMarket: MarketAndConfig
  marginAccount: MarginAccount
  provider: AnchorProvider
  pools: Record<string, Pool>
  amount: BN,
  airspaceLookupTables: string[],
}

export const settle = async ({
  markets,
  selectedMarket,
  marginAccount,
  provider,
  pools,
  amount,
  airspaceLookupTables
}: ISettle) => {
  const { market, token } = selectedMarket
  let instructions: TransactionInstruction[] = []
  const pool = pools[token.symbol]
  const refreshIXS: TransactionInstruction[] = []

  await marginAccount.withPrioritisedPositionRefresh({
    instructions: refreshIXS,
    pools,
    markets: markets.map(m => m.market)
  })

  instructions = instructions.concat(refreshIXS)
  const settleIXS: TransactionInstruction[] = []
  const change = PoolTokenChange.shiftBy(amount)
  const source = AssociatedToken.derive(market.addresses.underlyingTokenMint, marginAccount.address)
  const position = await pool.withGetOrRegisterDepositPosition({ instructions: settleIXS, marginAccount })

  const depositIx = await pool.programs.marginPool.methods
    .deposit(change.changeKind.asParam(), change.value)
    .accounts({
      marginPool: pool.address,
      vault: pool.addresses.vault,
      depositNoteMint: pool.addresses.depositNoteMint,
      depositor: marginAccount.address,
      source,
      destination: position,
      tokenProgram: TOKEN_PROGRAM_ID
    })
    .instruction()
  await marginAccount.withAdapterInvoke({
    instructions: settleIXS,
    adapterInstruction: depositIx
  })
  await marginAccount.withUpdatePositionBalance({ instructions: settleIXS, position })
  instructions = instructions.concat(settleIXS)
  return sendAndConfirmV0(provider, instructions, airspaceLookupTables, [])
}

interface IRepay {
  amount: BN
  marginAccount: MarginAccount
  market: MarketAndConfig
  provider: AnchorProvider
  termLoans: Array<Loan>
  pools: Record<string, Pool>
  markets: FixedTermMarket[],
  airspaceLookupTables: string[],
}

export const repay = async ({
  marginAccount,
  market,
  amount,
  provider,
  termLoans,
  pools,
  markets,
  airspaceLookupTables
}: IRepay) => {
  let instructions: TransactionInstruction[] = []

  const poolIXS: TransactionInstruction[] = []
  await marginAccount.withPrioritisedPositionRefresh({
    instructions: poolIXS,
    pools,
    markets,
    marketAddress: market.market.address
  })
  instructions = instructions.concat(poolIXS)

  await marginAccount.withRefreshDepositPosition({
    instructions: poolIXS,
    config: marginAccount.findTokenConfigAddress(market.token.mint),
    priceOracle: new PublicKey(market.config.underlyingOracle.valueOf())
  })

  const orderIXS: TransactionInstruction[] = []
  const pool = pools[market.token.symbol]
  await pool.withWithdrawToMargin({
    instructions: orderIXS,
    marginAccount,
    change: PoolTokenChange.shiftBy(amount)
  })
  const source = AssociatedToken.derive(market.market.addresses.underlyingTokenMint, marginAccount.address)

  let amountLeft = new BN(amount)

  let sortedTermLoans = termLoans.sort(
    (a, b) => a.maturation_timestamp - b.maturation_timestamp || a.sequence_number - b.sequence_number
  )
  while (amountLeft.gt(new BN(0))) {
    const currentLoan = sortedTermLoans[0]
    const nextLoan = sortedTermLoans[1]
    const balance = new BN(currentLoan.remaining_balance)
    if (balance.gte(amountLeft)) {
      const ix = await market.market.repay({
        user: marginAccount,
        termLoan: currentLoan.address,
        nextTermLoan: nextLoan ? nextLoan.address : new PublicKey("11111111111111111111111111111111").toBase58(),
        payer: currentLoan.payer,
        amount: amountLeft,
        source
      })
      await marginAccount.withAdapterInvoke({
        instructions: orderIXS,
        adapterInstruction: ix
      })
      amountLeft = amountLeft.sub(amountLeft)
    } else {
      const ix = await market.market.repay({
        user: marginAccount,
        termLoan: currentLoan.address,
        nextTermLoan: nextLoan ? nextLoan.address : new PublicKey("11111111111111111111111111111111").toBase58(),
        payer: currentLoan.payer,
        amount: balance,
        source
      })
      await marginAccount.withAdapterInvoke({
        instructions: orderIXS,
        adapterInstruction: ix
      })
      amountLeft = amountLeft.sub(balance)
      sortedTermLoans.shift()
    }
  }
  instructions = instructions.concat(orderIXS)
  const refreshIxs: TransactionInstruction[] = []
  await marginAccount.withPrioritisedPositionRefresh({
    instructions: refreshIxs,
    pools,
    markets,
    marketAddress: market.market.address
  })
  instructions = instructions.concat(refreshIxs)
  return sendAndConfirmV0(provider, instructions, airspaceLookupTables, [])
}

interface IRedeem {
  marginAccount: MarginAccount
  pools: Record<string, Pool>
  markets: FixedTermMarket[]
  market: MarketAndConfig
  provider: AnchorProvider
<<<<<<< HEAD
  deposits: Array<{
    id: number
    address: string
    sequence_number: number
    maturation_timestamp: number
    balance: number
    rate: number
    payer: string
    created_timestamp: number
  }>,
  airspaceLookupTables: string[],
=======
  deposits: Array<Deposit>
>>>>>>> ed2e10f8
}
export const redeem = async ({
  marginAccount,
  pools,
  markets,
  market,
  provider,
  deposits,
  airspaceLookupTables
}: IRedeem) => {
  let instructions: TransactionInstruction[] = []
  const refreshIxs: TransactionInstruction[] = []
  await marginAccount.withPrioritisedPositionRefresh({
    instructions: refreshIxs,
    pools,
    markets,
    marketAddress: market.market.address
  })
  instructions = instructions.concat(refreshIxs)

  const redeemIxs: TransactionInstruction[] = []
  const sortedDeposits = deposits.sort((a, b) => a.sequence_number - b.sequence_number)

  for (let i = 0; i < sortedDeposits.length; i++) {
    const deposit = sortedDeposits[i]
    const redeem = await market.market.redeemDeposit(marginAccount, deposit, market.market)
    await marginAccount.withAdapterInvoke({
      instructions: redeemIxs,
      adapterInstruction: redeem
    })
  }

  instructions = instructions.concat(redeemIxs)
  return sendAndConfirmV0(provider, instructions, airspaceLookupTables, [])
}

interface IConfigureAutoRoll {
  account: MarginAccount
  marketAndConfig: MarketAndConfig
  provider: AnchorProvider
  walletAddress: PublicKey
  payload: {
    lendPrice: bigint
    borrowPrice: bigint
  }
}
export const configAutoroll = async ({
  account,
  marketAndConfig,
  provider,
  payload,
  walletAddress
}: IConfigureAutoRoll) => {
  const { marketIXS } = await withCreateFixedTermMarketAccounts({
    market: marketAndConfig.market,
    provider,
    marginAccount: account,
    walletAddress
  })

  const lendSetupIX = await marketAndConfig.market.configAutorollLend(account, payload.lendPrice)
  await account.withAdapterInvoke({
    instructions: marketIXS,
    adapterInstruction: lendSetupIX
  })

  const borrowSetupIX = await marketAndConfig.market.configAutorollBorrow(
    account,
    payload.borrowPrice,
    new BN(marketAndConfig.config.borrowTenor > 120 ? marketAndConfig.config.borrowTenor - 30 * 60 : 100)
  ) // market tenor - 30 minutes of lead time

  await account.withAdapterInvoke({
    instructions: marketIXS,
    adapterInstruction: borrowSetupIX
  })
<<<<<<< HEAD
  return sendAndConfirmV0(provider, marketIXS, [], [])
=======
  return sendAll(provider, [marketIXS])
}

interface IToggleAutorollPosition {
  position: Loan | Deposit // deposit
  provider: AnchorProvider
  marginAccount: MarginAccount
  market: FixedTermMarket
  pools: Record<string, Pool>
  markets: FixedTermMarket[]
}

export const toggleAutorollPosition = async ({
  position,
  marginAccount,
  market,
  provider,
  pools,
  markets
}: IToggleAutorollPosition) => {
  let ix: TransactionInstruction
  let tx: TransactionInstruction[] = []

  await marginAccount.withPrioritisedPositionRefresh({
    instructions: tx,
    pools,
    markets,
    marketAddress: market.address
  })

  if ("remaining_balance" in position) {
    ix = await market.toggleAutorollLoan(marginAccount, position.address)
  } else {
    ix = await market.toggleAutorollDeposit(marginAccount, position.address)
  }

  marginAccount.withAdapterInvoke({
    instructions: tx,
    adapterInstruction: ix
  })
  return sendAll(provider, [tx])
>>>>>>> ed2e10f8
}<|MERGE_RESOLUTION|>--- conflicted
+++ resolved
@@ -602,21 +602,8 @@
   markets: FixedTermMarket[]
   market: MarketAndConfig
   provider: AnchorProvider
-<<<<<<< HEAD
-  deposits: Array<{
-    id: number
-    address: string
-    sequence_number: number
-    maturation_timestamp: number
-    balance: number
-    rate: number
-    payer: string
-    created_timestamp: number
-  }>,
-  airspaceLookupTables: string[],
-=======
   deposits: Array<Deposit>
->>>>>>> ed2e10f8
+  airspaceLookupTables: string[]
 }
 export const redeem = async ({
   marginAccount,
@@ -693,10 +680,7 @@
     instructions: marketIXS,
     adapterInstruction: borrowSetupIX
   })
-<<<<<<< HEAD
   return sendAndConfirmV0(provider, marketIXS, [], [])
-=======
-  return sendAll(provider, [marketIXS])
 }
 
 interface IToggleAutorollPosition {
@@ -737,5 +721,4 @@
     adapterInstruction: ix
   })
   return sendAll(provider, [tx])
->>>>>>> ed2e10f8
 }