import { PublicKey, TransactionInstruction } from "@solana/web3.js"
import { TOKEN_PROGRAM_ID } from "@solana/spl-token"
import { FixedTermMarket, MarketAndConfig } from "./fixedTerm"
import { AnchorProvider, BN } from "@project-serum/anchor"
import { FixedTermMarketConfig, MarginAccount, Pool, PoolTokenChange } from "../margin"
import { AssociatedToken } from "../token"
import { sendAndConfirmV0 } from "../utils"

// CREATE MARKET ACCOUNT
interface IWithCreateFixedTermMarketAccount {
  market: FixedTermMarket
  provider: AnchorProvider
  marginAccount: MarginAccount
  walletAddress: PublicKey
}
export const withCreateFixedTermMarketAccounts = async ({
  market,
  provider,
  marginAccount,
  walletAddress
}: IWithCreateFixedTermMarketAccount) => {
  const tokenMint = market.addresses.underlyingTokenMint
  const ticketMint = market.addresses.ticketMint
  const marketIXS: TransactionInstruction[] = []
  await AssociatedToken.withCreate(marketIXS, provider, marginAccount.address, tokenMint)
  await marginAccount.withCreateDepositPosition({ instructions: marketIXS, tokenMint })
  const marginUserInfo = await market.fetchMarginUser(marginAccount)
  if (!marginUserInfo) {
    const createAccountIx = await market.registerAccountWithMarket(marginAccount, walletAddress)
    await marginAccount.withAdapterInvoke({
      instructions: marketIXS,
      adapterInstruction: createAccountIx
    })
  }
  return { tokenMint, ticketMint, marketIXS }
}

// MARKET MAKER ORDERS
interface ICreateLendOrder {
  market: MarketAndConfig
  provider: AnchorProvider
  marginAccount: MarginAccount
  walletAddress: PublicKey
  amount: BN
  basisPoints: BN
  pools: Record<string, Pool>
  marketAccount?: string
  marketConfig: FixedTermMarketConfig
  markets: FixedTermMarket[]
  autorollEnabled: boolean
  lookupTables: {
    address: string
    data: Uint8Array
  }[]
}
export const offerLoan = async ({
  market,
  provider,
  marginAccount,
  walletAddress,
  amount,
  basisPoints,
  pools,
  marketConfig,
  markets,
  autorollEnabled,
  lookupTables
}: ICreateLendOrder) => {
  const pool = pools[market.config.symbol]
  let instructions: TransactionInstruction[] = []

  const prefreshIXS: TransactionInstruction[] = []
  await marginAccount.withPrioritisedPositionRefresh({
    instructions: prefreshIXS,
    pools,
    markets: markets.filter(m => m.address != market.market.address)
  })
  instructions = instructions.concat(prefreshIXS)

  // Create relevant accounts if they do not exist
  const { marketIXS } = await withCreateFixedTermMarketAccounts({
    market: market.market,
    provider,
    marginAccount,
    walletAddress
  })
  instructions = instructions.concat(marketIXS)

  const postfreshIXS: TransactionInstruction[] = []
  await marginAccount.withPrioritisedPositionRefresh({
    instructions: postfreshIXS,
    pools: [],
    markets: [market.market],
    marketAddress: market.market.address
  })
  instructions = instructions.concat(postfreshIXS)

  const orderInstructions: TransactionInstruction[] = []

  // create lend instruction
  await pool.withWithdrawToMargin({
    instructions: orderInstructions,
    marginAccount,
    change: PoolTokenChange.shiftBy(amount)
  })

  const loanOffer = await market.market.offerLoanIx(
    marginAccount,
    amount,
    basisPoints,
    walletAddress,
    marketConfig.borrowTenor,
    autorollEnabled
  )
  await marginAccount.withAdapterInvoke({
    instructions: orderInstructions,
    adapterInstruction: loanOffer
  })
  return sendAndConfirmV0(provider, [instructions, orderInstructions], lookupTables, [])
}

interface ICreateBorrowOrder {
  market: MarketAndConfig
  marginAccount: MarginAccount
  provider: AnchorProvider
  walletAddress: PublicKey
  pools: Record<string, Pool>
  amount: BN
  basisPoints: BN
  marketConfig: FixedTermMarketConfig
  markets: FixedTermMarket[]
  autorollEnabled: boolean
  lookupTables: {
    address: string
    data: Uint8Array
  }[]
}

export const requestLoan = async ({
  market,
  marginAccount,
  provider,
  walletAddress,
  pools,
  amount,
  basisPoints,
  marketConfig,
  markets,
  autorollEnabled,
  lookupTables
}: ICreateBorrowOrder): Promise<string> => {
  let setupInstructions: TransactionInstruction[] = []
  await marginAccount.withPrioritisedPositionRefresh({
    instructions: setupInstructions,
    pools,
    markets: markets.filter(m => m.address != market.market.address)
  })

  // Create relevant accounts if they do not exist
  const { marketIXS } = await withCreateFixedTermMarketAccounts({
    market: market.market,
    provider,
    marginAccount,
    walletAddress
  })
  setupInstructions = setupInstructions.concat(marketIXS)

  await marginAccount.withPrioritisedPositionRefresh({
    instructions: setupInstructions,
    pools: [],
    markets: [market.market],
    marketAddress: market.market.address
  })

  const orderInstructions: TransactionInstruction[] = []

  await marginAccount.withRefreshDepositPosition({
    instructions: orderInstructions,
    config: marginAccount.findTokenConfigAddress(market.token.mint),
    priceOracle: market.config.underlyingOracle
  })

  // Create borrow instruction
  const borrowOffer = await market.market.requestBorrowIx(
    marginAccount,
    walletAddress,
    amount,
    basisPoints,
    marketConfig.borrowTenor,
    autorollEnabled
  )

  await marginAccount.withAdapterInvoke({
    instructions: orderInstructions,
    adapterInstruction: borrowOffer
  })
  return sendAndConfirmV0(provider, [setupInstructions, orderInstructions], lookupTables, [])
}

interface ICancelOrder {
  market: MarketAndConfig
  marginAccount: MarginAccount
  provider: AnchorProvider
  orderId: BN
  pools: Record<string, Pool>
  markets: FixedTermMarket[]
  lookupTables: {
    address: string
    data: Uint8Array
  }[]
}
export const cancelOrder = async ({
  market,
  marginAccount,
  provider,
  orderId,
  pools,
  markets,
  lookupTables
}: ICancelOrder): Promise<string> => {
  let instructions: TransactionInstruction[] = []
  let cancelInstructions: TransactionInstruction[] = []
  await marginAccount.withPrioritisedPositionRefresh({
    instructions,
    pools,
    markets,
    marketAddress: market.market.address
  })

  await marginAccount.withRefreshDepositPosition({
    instructions,
    config: marginAccount.findTokenConfigAddress(market.token.mint),
    priceOracle: new PublicKey(market.config.underlyingOracle.valueOf())
  })

  const cancelLoan = await market.market.cancelOrderIx(marginAccount, orderId)
  await marginAccount.withAdapterInvoke({
    instructions: cancelInstructions,
    adapterInstruction: cancelLoan
  })
<<<<<<< HEAD
  // await marginAccount.withPrioritisedPositionRefresh({
  //   instructions: cancelInstructions,
  //   pools,
  //   markets,
  //   marketAddress: market.market.address
  // })
=======

>>>>>>> 760a2e46
  return sendAndConfirmV0(provider, [instructions, cancelInstructions], lookupTables, [])
}

// MARKET TAKER ORDERS

interface IBorrowNow {
  market: MarketAndConfig
  marginAccount: MarginAccount
  provider: AnchorProvider
  walletAddress: PublicKey
  pools: Record<string, Pool>
  amount: BN
  markets: FixedTermMarket[]
  autorollEnabled: boolean
  lookupTables: {
    address: string
    data: Uint8Array
  }[]
}

export const borrowNow = async ({
  market,
  marginAccount,
  provider,
  walletAddress,
  pools,
  amount,
  markets,
  autorollEnabled,
  lookupTables
}: IBorrowNow): Promise<string> => {
  const pool = pools[market.config.symbol]

  let setupInstructions: TransactionInstruction[] = []
  await marginAccount.withPrioritisedPositionRefresh({
    instructions: setupInstructions,
    pools,
    markets: markets.filter(m => m.address != market.market.address)
  })

  // Create relevant accounts if they do not exist
  const { marketIXS, tokenMint } = await withCreateFixedTermMarketAccounts({
    market: market.market,
    provider,
    marginAccount,
    walletAddress
  })
  setupInstructions = setupInstructions.concat(marketIXS)

  await marginAccount.withPrioritisedPositionRefresh({
    instructions: setupInstructions,
    pools: [],
    markets: [market.market],
    marketAddress: market.market.address
  })

  await marginAccount.withRefreshDepositPosition({
    instructions: setupInstructions,
    config: marginAccount.findTokenConfigAddress(market.token.mint),
    priceOracle: new PublicKey(market.config.underlyingOracle.valueOf())
  })

  // Create borrow instruction
  const orderInstructions: TransactionInstruction[] = []
  const borrowNow = await market.market.borrowNowIx(marginAccount, walletAddress, amount, autorollEnabled)

  await marginAccount.withAdapterInvoke({
    instructions: orderInstructions,
    adapterInstruction: borrowNow
  })

  const change = PoolTokenChange.shiftBy(amount)
  const source = AssociatedToken.derive(tokenMint, marginAccount.address)
  const position = await pool.withGetOrRegisterDepositPosition({ instructions: orderInstructions, marginAccount })

  const depositIx = await pool.programs.marginPool.methods
    .deposit(change.changeKind.asParam(), change.value)
    .accounts({
      marginPool: pool.address,
      vault: pool.addresses.vault,
      depositNoteMint: pool.addresses.depositNoteMint,
      depositor: marginAccount.address,
      source,
      destination: position,
      tokenProgram: TOKEN_PROGRAM_ID
    })
    .instruction()
  await marginAccount.withAdapterInvoke({
    instructions: orderInstructions,
    adapterInstruction: depositIx
  })
  return sendAndConfirmV0(provider, [setupInstructions, orderInstructions], lookupTables, [])
}

interface ILendNow {
  market: MarketAndConfig
  marginAccount: MarginAccount
  provider: AnchorProvider
  walletAddress: PublicKey
  pools: Record<string, Pool>
  amount: BN
  markets: FixedTermMarket[]
  autorollEnabled: boolean
  lookupTables: {
    address: string
    data: Uint8Array
  }[]
}

export const lendNow = async ({
  market,
  marginAccount,
  provider,
  walletAddress,
  pools,
  amount,
  markets,
  autorollEnabled,
  lookupTables
}: ILendNow): Promise<string> => {
  const pool = pools[market.config.symbol]

  let setupInstructions: TransactionInstruction[] = []
  await marginAccount.withPrioritisedPositionRefresh({
    instructions: setupInstructions,
    pools,
    markets: markets.filter(m => m.address != market.market.address)
  })

  // Create relevant accounts if they do not exist
  const { marketIXS } = await withCreateFixedTermMarketAccounts({
    market: market.market,
    provider,
    marginAccount,
    walletAddress
  })
  setupInstructions = setupInstructions.concat(marketIXS)

  await marginAccount.withPrioritisedPositionRefresh({
    instructions: setupInstructions,
    pools: [],
    markets: [market.market],
    marketAddress: market.market.address
  })

  const orderInstructions: TransactionInstruction[] = []
  await pool.withWithdrawToMargin({
    instructions: orderInstructions,
    marginAccount,
    change: PoolTokenChange.shiftBy(amount)
  })

  // Create borrow instruction
  const lendNow = await market.market.lendNowIx(marginAccount, amount, walletAddress, autorollEnabled)

  await marginAccount.withAdapterInvoke({
    instructions: orderInstructions,
    adapterInstruction: lendNow
  })

<<<<<<< HEAD
  // await marginAccount.withUpdateAllPositionBalances({ instructions: orderInstructions })

=======
>>>>>>> 760a2e46
  return sendAndConfirmV0(provider, [setupInstructions, orderInstructions], lookupTables, [])
}

interface ISettle {
  markets: MarketAndConfig[]
  selectedMarket: MarketAndConfig
  marginAccount: MarginAccount
  provider: AnchorProvider
  pools: Record<string, Pool>
  amount: BN
  lookupTables: {
    address: string
    data: Uint8Array
  }[]
}

export const settle = async ({
  markets,
  selectedMarket,
  marginAccount,
  provider,
  pools,
  amount,
  lookupTables
}: ISettle) => {
  const { market, token } = selectedMarket
  const pool = pools[token.symbol]
  const refreshInstructions: TransactionInstruction[] = []

  await marginAccount.withPrioritisedPositionRefresh({
    instructions: refreshInstructions,
    pools,
    markets: markets.map(m => m.market)
  })

  const settleInstructions: TransactionInstruction[] = []
  const change = PoolTokenChange.shiftBy(amount)
  const source = AssociatedToken.derive(market.addresses.underlyingTokenMint, marginAccount.address)
  const position = await pool.withGetOrRegisterDepositPosition({ instructions: settleInstructions, marginAccount })

  const depositIx = await pool.programs.marginPool.methods
    .deposit(change.changeKind.asParam(), change.value)
    .accounts({
      marginPool: pool.address,
      vault: pool.addresses.vault,
      depositNoteMint: pool.addresses.depositNoteMint,
      depositor: marginAccount.address,
      source,
      destination: position,
      tokenProgram: TOKEN_PROGRAM_ID
    })
    .instruction()
  await marginAccount.withAdapterInvoke({
    instructions: settleInstructions,
    adapterInstruction: depositIx
  })

  const fixedTermSettleIx = await market.settle(marginAccount)
  await marginAccount.withAdapterInvoke({
    instructions: settleInstructions,
    adapterInstruction: fixedTermSettleIx
  })
<<<<<<< HEAD
  // await marginAccount.withUpdatePositionBalance({ instructions: settleInstructions, position })
=======

>>>>>>> 760a2e46
  return sendAndConfirmV0(provider, [refreshInstructions, settleInstructions], lookupTables, [])
}

interface IRepay {
  amount: BN
  marginAccount: MarginAccount
  market: MarketAndConfig
  provider: AnchorProvider
  termLoans: Array<Loan>
  pools: Record<string, Pool>
  markets: FixedTermMarket[]
  lookupTables: {
    address: string
    data: Uint8Array
  }[]
}

export const repay = async ({
  marginAccount,
  market,
  amount,
  provider,
  termLoans,
  pools,
  markets,
  lookupTables
}: IRepay) => {
  let instructions: TransactionInstruction[] = []
  let refreshInstructions: TransactionInstruction[] = []

  await marginAccount.withPrioritisedPositionRefresh({
    instructions: refreshInstructions,
    pools,
    markets,
    marketAddress: market.market.address
  })

  await marginAccount.withRefreshDepositPosition({
    instructions: refreshInstructions,
    config: marginAccount.findTokenConfigAddress(market.token.mint),
    priceOracle: new PublicKey(market.config.underlyingOracle.valueOf())
  })

  const pool = pools[market.token.symbol]
  await pool.withWithdrawToMargin({
    instructions: instructions,
    marginAccount,
    change: PoolTokenChange.shiftBy(amount)
  })
  const source = AssociatedToken.derive(market.market.addresses.underlyingTokenMint, marginAccount.address)

  let amountLeft = new BN(amount)

  let sortedTermLoans = termLoans.sort(
    (a, b) => a.maturation_timestamp - b.maturation_timestamp || a.sequence_number - b.sequence_number
  )
  while (amountLeft.gt(new BN(0))) {
    const currentLoan = sortedTermLoans[0]
    const nextLoan = sortedTermLoans[1]
    const balance = new BN(currentLoan.remaining_balance)
    if (balance.gte(amountLeft)) {
      const ix = await market.market.repay({
        user: marginAccount,
        termLoan: currentLoan.address,
        nextTermLoan: nextLoan ? nextLoan.address : new PublicKey("11111111111111111111111111111111").toBase58(),
        payer: currentLoan.payer,
        amount: amountLeft,
        source
      })
      await marginAccount.withAdapterInvoke({
        instructions: instructions,
        adapterInstruction: ix
      })
      amountLeft = amountLeft.sub(amountLeft)
    } else {
      const ix = await market.market.repay({
        user: marginAccount,
        termLoan: currentLoan.address,
        nextTermLoan: nextLoan ? nextLoan.address : new PublicKey("11111111111111111111111111111111").toBase58(),
        payer: currentLoan.payer,
        amount: balance,
        source
      })
      await marginAccount.withAdapterInvoke({
        instructions: instructions,
        adapterInstruction: ix
      })
      amountLeft = amountLeft.sub(balance)
      sortedTermLoans.shift()
    }
  }
<<<<<<< HEAD
  // const refreshIxs: TransactionInstruction[] = []
  // await marginAccount.withPrioritisedPositionRefresh({
  //   instructions: refreshIxs,
  //   pools,
  //   markets,
  //   marketAddress: market.market.address
  // })
=======

>>>>>>> 760a2e46
  return sendAndConfirmV0(provider, [refreshInstructions, instructions], lookupTables, [])
}

interface IRedeem {
  marginAccount: MarginAccount
  pools: Record<string, Pool>
  markets: FixedTermMarket[]
  market: MarketAndConfig
  provider: AnchorProvider
  deposits: Array<Deposit>
  lookupTables: {
    address: string
    data: Uint8Array
  }[]
}
export const redeem = async ({ marginAccount, pools, markets, market, provider, deposits, lookupTables }: IRedeem) => {
  let instructions: TransactionInstruction[] = []
  const refreshIxs: TransactionInstruction[] = []
  await marginAccount.withPrioritisedPositionRefresh({
    instructions: refreshIxs,
    pools,
    markets,
    marketAddress: market.market.address
  })
  instructions = instructions.concat(refreshIxs)

  const redeemIxs: TransactionInstruction[] = []
  const sortedDeposits = deposits.sort((a, b) => a.sequence_number - b.sequence_number)

  for (let i = 0; i < sortedDeposits.length; i++) {
    const deposit = sortedDeposits[i]
    const redeem = await market.market.redeemDeposit(marginAccount, deposit, market.market)
    await marginAccount.withAdapterInvoke({
      instructions: redeemIxs,
      adapterInstruction: redeem
    })
  }

  return sendAndConfirmV0(provider, [instructions, redeemIxs], lookupTables, [])
}

interface IConfigureAutoRoll {
  account: MarginAccount
  marketAndConfig: MarketAndConfig
  provider: AnchorProvider
  walletAddress: PublicKey
  payload: {
    lendPrice: bigint
    borrowPrice: bigint
  }
}
export const configAutoroll = async ({
  account,
  marketAndConfig,
  provider,
  payload,
  walletAddress
}: IConfigureAutoRoll) => {
  let { marketIXS } = await withCreateFixedTermMarketAccounts({
    market: marketAndConfig.market,
    provider,
    marginAccount: account,
    walletAddress
  })

  const lendSetupIX = await marketAndConfig.market.configAutorollLend(account, payload.lendPrice)
  marketIXS.push(lendSetupIX)

  const borrowSetupIX = await marketAndConfig.market.configAutorollBorrow(
    account,
    payload.borrowPrice,
    new BN(marketAndConfig.config.borrowTenor > 120 ? marketAndConfig.config.borrowTenor - 30 * 60 : 100)
  ) // market tenor - 30 minutes of lead time
  marketIXS.push(borrowSetupIX)

  return sendAndConfirmV0(provider, [marketIXS], [], [])
}

interface IToggleAutorollPosition {
  position: Loan | Deposit // deposit
  provider: AnchorProvider
  marginAccount: MarginAccount
  market: FixedTermMarket
  pools: Record<string, Pool>
  markets: FixedTermMarket[]
}

export const toggleAutorollPosition = async ({
  position,
  marginAccount,
  market,
  provider,
  pools,
  markets
}: IToggleAutorollPosition) => {
  let ix: TransactionInstruction
  let tx: TransactionInstruction[] = []

  await marginAccount.withPrioritisedPositionRefresh({
    instructions: tx,
    pools,
    markets,
    marketAddress: market.address
  })

  if ("remaining_balance" in position) {
    ix = await market.toggleAutorollLoan(marginAccount, position.address)
  } else {
    ix = await market.toggleAutorollDeposit(marginAccount, position.address)
  }

  marginAccount.withAdapterInvoke({
    instructions: tx,
    adapterInstruction: ix
  })
  return sendAndConfirmV0(provider, [tx], [], [])
}<|MERGE_RESOLUTION|>--- conflicted
+++ resolved
@@ -238,16 +238,7 @@
     instructions: cancelInstructions,
     adapterInstruction: cancelLoan
   })
-<<<<<<< HEAD
-  // await marginAccount.withPrioritisedPositionRefresh({
-  //   instructions: cancelInstructions,
-  //   pools,
-  //   markets,
-  //   marketAddress: market.market.address
-  // })
-=======
-
->>>>>>> 760a2e46
+
   return sendAndConfirmV0(provider, [instructions, cancelInstructions], lookupTables, [])
 }
 
@@ -408,11 +399,6 @@
     adapterInstruction: lendNow
   })
 
-<<<<<<< HEAD
-  // await marginAccount.withUpdateAllPositionBalances({ instructions: orderInstructions })
-
-=======
->>>>>>> 760a2e46
   return sendAndConfirmV0(provider, [setupInstructions, orderInstructions], lookupTables, [])
 }
 
@@ -475,11 +461,7 @@
     instructions: settleInstructions,
     adapterInstruction: fixedTermSettleIx
   })
-<<<<<<< HEAD
-  // await marginAccount.withUpdatePositionBalance({ instructions: settleInstructions, position })
-=======
-
->>>>>>> 760a2e46
+
   return sendAndConfirmV0(provider, [refreshInstructions, settleInstructions], lookupTables, [])
 }
 
@@ -571,17 +553,7 @@
       sortedTermLoans.shift()
     }
   }
-<<<<<<< HEAD
-  // const refreshIxs: TransactionInstruction[] = []
-  // await marginAccount.withPrioritisedPositionRefresh({
-  //   instructions: refreshIxs,
-  //   pools,
-  //   markets,
-  //   marketAddress: market.market.address
-  // })
-=======
-
->>>>>>> 760a2e46
+
   return sendAndConfirmV0(provider, [refreshInstructions, instructions], lookupTables, [])
 }
 
