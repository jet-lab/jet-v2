import { PublicKey, TransactionInstruction } from "@solana/web3.js"
import { TOKEN_PROGRAM_ID } from "@solana/spl-token"
import { FixedTermMarket, MarketAndConfig } from "./fixedTerm"
import { Address, AnchorProvider, BN } from "@project-serum/anchor"
import { FixedTermMarketConfig, MarginAccount, Pool, PoolTokenChange } from "../margin"
import { AssociatedToken } from "../token"
import { sendAndConfirmV0 } from "../utils"

// CREATE MARKET ACCOUNT
interface IWithCreateFixedTermMarketAccount {
  market: FixedTermMarket
  provider: AnchorProvider
  marginAccount: MarginAccount
  walletAddress: PublicKey
}
export const withCreateFixedTermMarketAccounts = async ({
  market,
  provider,
  marginAccount,
  walletAddress
}: IWithCreateFixedTermMarketAccount) => {
  const tokenMint = market.addresses.underlyingTokenMint
  const ticketMint = market.addresses.ticketMint
  const marketIXS: TransactionInstruction[] = []
  await AssociatedToken.withCreate(marketIXS, provider, marginAccount.address, tokenMint)
  await marginAccount.withCreateDepositPosition({ instructions: marketIXS, tokenMint })
  const marginUserInfo = await market.fetchMarginUser(marginAccount)
  if (!marginUserInfo) {
    const createAccountIx = await market.registerAccountWithMarket(marginAccount, walletAddress)
    await marginAccount.withAdapterInvoke({
      instructions: marketIXS,
      adapterInstruction: createAccountIx
    })
  }
  return { tokenMint, ticketMint, marketIXS }
}

// MARKET MAKER ORDERS
interface ICreateLendOrder {
  market: MarketAndConfig
  provider: AnchorProvider
  marginAccount: MarginAccount
  walletAddress: PublicKey
  amount: BN
  basisPoints: BN
  pools: Record<string, Pool>
  marketAccount?: string
  marketConfig: FixedTermMarketConfig
  markets: FixedTermMarket[]
  autorollEnabled: boolean
}
export const offerLoan = async ({
  market,
  provider,
  marginAccount,
  walletAddress,
  amount,
  basisPoints,
  pools,
  marketConfig,
  markets,
  autorollEnabled
}: ICreateLendOrder) => {
  const pool = pools[market.config.symbol]
  let instructions: TransactionInstruction[] = []

  const prefreshIXS: TransactionInstruction[] = []
  await marginAccount.withPrioritisedPositionRefresh({
    instructions: prefreshIXS,
    pools,
    markets: markets.filter(m => m.address != market.market.address)
  })
  instructions = instructions.concat(prefreshIXS)

  // Create relevant accounts if they do not exist
  const { marketIXS } = await withCreateFixedTermMarketAccounts({
    market: market.market,
    provider,
    marginAccount,
    walletAddress
  })
  instructions = instructions.concat(marketIXS)

  const postfreshIXS: TransactionInstruction[] = []
  await marginAccount.withPrioritisedPositionRefresh({
    instructions: postfreshIXS,
    pools: [],
    markets: [market.market],
    marketAddress: market.market.address // TODO Why this in addition to `markets`?
  })
  instructions = instructions.concat(postfreshIXS)

  const orderIXS: TransactionInstruction[] = []

  // create lend instruction
  await pool.withWithdrawToMargin({
    instructions: orderIXS,
    marginAccount,
    change: PoolTokenChange.shiftBy(amount)
  })

  const loanOffer = await market.market.offerLoanIx(
    marginAccount,
    amount,
    basisPoints,
    walletAddress,
    marketConfig.borrowTenor,
    autorollEnabled
  )
  await marginAccount.withAdapterInvoke({
    instructions: orderIXS,
    adapterInstruction: loanOffer
  })
  instructions = instructions.concat(orderIXS)
  return sendAndConfirmV0(provider, instructions, [marginAccount.address.toBase58()], [])
}

interface ICreateBorrowOrder {
  market: MarketAndConfig
  marginAccount: MarginAccount
  provider: AnchorProvider
  walletAddress: PublicKey
  pools: Record<string, Pool>
  amount: BN
  basisPoints: BN
  marketConfig: FixedTermMarketConfig
  markets: FixedTermMarket[]
  autorollEnabled: boolean
}

export const requestLoan = async ({
  market,
  marginAccount,
  provider,
  walletAddress,
  pools,
  amount,
  basisPoints,
  marketConfig,
  markets,
  autorollEnabled
}: ICreateBorrowOrder): Promise<string> => {
  let instructions: TransactionInstruction[] = []

  const prefreshIXS: TransactionInstruction[] = []
  await marginAccount.withPrioritisedPositionRefresh({
    instructions: prefreshIXS,
    pools,
    markets: markets.filter(m => m.address != market.market.address)
  })
  instructions = instructions.concat(prefreshIXS)

  // Create relevant accounts if they do not exist
  const { marketIXS } = await withCreateFixedTermMarketAccounts({
    market: market.market,
    provider,
    marginAccount,
    walletAddress
  })
  instructions = instructions.concat(marketIXS)

  const postfreshIXS: TransactionInstruction[] = []
  await marginAccount.withPrioritisedPositionRefresh({
    instructions: postfreshIXS,
    pools: [],
    markets: [market.market],
    marketAddress: market.market.address // TODO Why this in addition to `markets`?
  })
  instructions = instructions.concat(postfreshIXS)

  const orderIXS: TransactionInstruction[] = []

  await marginAccount.withRefreshDepositPosition({
    instructions: orderIXS,
    config: marginAccount.findTokenConfigAddress(market.token.mint),
    priceOracle: market.config.underlyingOracle
  })

  // Create borrow instruction
  const borrowOffer = await market.market.requestBorrowIx(
    marginAccount,
    walletAddress,
    amount,
    basisPoints,
    marketConfig.borrowTenor,
    autorollEnabled
  )

  await marginAccount.withAdapterInvoke({
    instructions: orderIXS,
    adapterInstruction: borrowOffer
  })
  instructions = instructions.concat(orderIXS)
  return sendAndConfirmV0(provider, instructions, [marginAccount.address.toBase58()], [])
}

interface ICancelOrder {
  market: MarketAndConfig
  marginAccount: MarginAccount
  provider: AnchorProvider
  orderId: BN
  pools: Record<string, Pool>
  markets: FixedTermMarket[]
}
export const cancelOrder = async ({
  market,
  marginAccount,
  provider,
  orderId,
  pools,
  markets
}: ICancelOrder): Promise<string> => {
  let instructions: TransactionInstruction[] = []
  await marginAccount.withPrioritisedPositionRefresh({
    instructions,
    pools,
    markets,
    marketAddress: market.market.address
  })

  await marginAccount.withRefreshDepositPosition({
    instructions,
    config: marginAccount.findTokenConfigAddress(market.token.mint),
    priceOracle: new PublicKey(market.config.underlyingOracle.valueOf())
  })

  const cancelLoan = await market.market.cancelOrderIx(marginAccount, orderId)
  await marginAccount.withAdapterInvoke({
    instructions,
    adapterInstruction: cancelLoan
  })
  await marginAccount.withPrioritisedPositionRefresh({
    instructions,
    pools,
    markets,
    marketAddress: market.market.address
  })
  return sendAndConfirmV0(provider, instructions, [marginAccount.address.toBase58()], [])
}

// MARKET TAKER ORDERS

interface IBorrowNow {
  market: MarketAndConfig
  marginAccount: MarginAccount
  provider: AnchorProvider
  walletAddress: PublicKey
  pools: Record<string, Pool>
  amount: BN
  markets: FixedTermMarket[]
  autorollEnabled: boolean
}

export const borrowNow = async ({
  market,
  marginAccount,
  provider,
  walletAddress,
  pools,
  amount,
  markets,
  autorollEnabled
}: IBorrowNow): Promise<string> => {
  const pool = pools[market.config.symbol]
  let instructions: TransactionInstruction[] = []
  
  const prefreshIXS: TransactionInstruction[] = []
  await marginAccount.withPrioritisedPositionRefresh({
    instructions: prefreshIXS,
    pools,
    markets: markets.filter(m => m.address != market.market.address)
  })
  instructions = instructions.concat(prefreshIXS)

  // Create relevant accounts if they do not exist
  const { marketIXS, tokenMint } = await withCreateFixedTermMarketAccounts({
    market: market.market,
    provider,
    marginAccount,
    walletAddress
  })
  instructions = instructions.concat(marketIXS)

  const postfreshIXS: TransactionInstruction[] = []
  await marginAccount.withPrioritisedPositionRefresh({
    instructions: postfreshIXS,
    pools: [],
    markets: [market.market],
    marketAddress: market.market.address // TODO Why this in addition to `markets`?
  })
  instructions = instructions.concat(postfreshIXS)

  await marginAccount.withRefreshDepositPosition({
    instructions: postfreshIXS,
    config: marginAccount.findTokenConfigAddress(market.token.mint),
    priceOracle: new PublicKey(market.config.underlyingOracle.valueOf())
  })

  // Create borrow instruction
  const orderIXS: TransactionInstruction[] = []
  const borrowNow = await market.market.borrowNowIx(marginAccount, walletAddress, amount, autorollEnabled)

  await marginAccount.withAdapterInvoke({
    instructions: orderIXS,
    adapterInstruction: borrowNow
  })

  const change = PoolTokenChange.shiftBy(amount)
  const source = AssociatedToken.derive(tokenMint, marginAccount.address)
  const position = await pool.withGetOrRegisterDepositPosition({ instructions: orderIXS, marginAccount })

  const depositIx = await pool.programs.marginPool.methods
    .deposit(change.changeKind.asParam(), change.value)
    .accounts({
      marginPool: pool.address,
      vault: pool.addresses.vault,
      depositNoteMint: pool.addresses.depositNoteMint,
      depositor: marginAccount.address,
      source,
      destination: position,
      tokenProgram: TOKEN_PROGRAM_ID
    })
    .instruction()
  await marginAccount.withAdapterInvoke({
    instructions: orderIXS,
    adapterInstruction: depositIx
  })
  instructions = instructions.concat(orderIXS)
  return sendAndConfirmV0(provider, instructions, [marginAccount.address.toBase58()], [])
}

interface ILendNow {
  market: MarketAndConfig
  marginAccount: MarginAccount
  provider: AnchorProvider
  walletAddress: PublicKey
  pools: Record<string, Pool>
  amount: BN
  markets: FixedTermMarket[]
  autorollEnabled: boolean
}

export const lendNow = async ({
  market,
  marginAccount,
  provider,
  walletAddress,
  pools,
  amount,
  markets,
  autorollEnabled
}: ILendNow): Promise<string> => {
  const pool = pools[market.config.symbol]
  let instructions: TransactionInstruction[] = []

  const prefreshIXS: TransactionInstruction[] = []
  await marginAccount.withPrioritisedPositionRefresh({
    instructions: prefreshIXS,
    pools,
    markets: markets.filter(m => m.address != market.market.address)
  })
  instructions = instructions.concat(prefreshIXS)

  // Create relevant accounts if they do not exist
  const { marketIXS } = await withCreateFixedTermMarketAccounts({
    market: market.market,
    provider,
    marginAccount,
    walletAddress
  })
  instructions = instructions.concat(marketIXS)

  const postfreshIXS: TransactionInstruction[] = []
  await marginAccount.withPrioritisedPositionRefresh({
    instructions: postfreshIXS,
    pools: [],
    markets: [market.market],
    marketAddress: market.market.address // TODO Why this in addition to `markets`?
  })
  instructions = instructions.concat(postfreshIXS)

  const orderIXS: TransactionInstruction[] = []
  await pool.withWithdrawToMargin({
    instructions: orderIXS,
    marginAccount,
    change: PoolTokenChange.shiftBy(amount)
  })

  // Create borrow instruction
  const lendNow = await market.market.lendNowIx(marginAccount, amount, walletAddress, autorollEnabled)

  await marginAccount.withAdapterInvoke({
    instructions: orderIXS,
    adapterInstruction: lendNow
  })

  instructions = instructions.concat(orderIXS)
  const updateIXS: TransactionInstruction[] = []
  await marginAccount.withUpdateAllPositionBalances({ instructions: updateIXS })
  instructions = instructions.concat(updateIXS)

  return sendAndConfirmV0(provider, instructions, [marginAccount.address.toBase58()], [])
}

interface ISettle {
  markets: MarketAndConfig[]
  selectedMarket: MarketAndConfig
  marginAccount: MarginAccount
  provider: AnchorProvider
  pools: Record<string, Pool>
  amount: BN
}

export const settle = async ({ markets, selectedMarket, marginAccount, provider, pools, amount }: ISettle) => {
  const { market, token } = selectedMarket
  let instructions: TransactionInstruction[] = []
  const pool = pools[token.symbol]
  const refreshIXS: TransactionInstruction[] = []

  await marginAccount.withPrioritisedPositionRefresh({
    instructions: refreshIXS,
    pools,
    markets: markets.map(m => m.market)
  })

  instructions = instructions.concat(refreshIXS)
  const settleIXS: TransactionInstruction[] = []
  const change = PoolTokenChange.shiftBy(amount)
  const source = AssociatedToken.derive(market.addresses.underlyingTokenMint, marginAccount.address)
  const position = await pool.withGetOrRegisterDepositPosition({ instructions: settleIXS, marginAccount })

  const depositIx = await pool.programs.marginPool.methods
    .deposit(change.changeKind.asParam(), change.value)
    .accounts({
      marginPool: pool.address,
      vault: pool.addresses.vault,
      depositNoteMint: pool.addresses.depositNoteMint,
      depositor: marginAccount.address,
      source,
      destination: position,
      tokenProgram: TOKEN_PROGRAM_ID
    })
    .instruction()
  await marginAccount.withAdapterInvoke({
    instructions: settleIXS,
    adapterInstruction: depositIx
  })
  await marginAccount.withUpdatePositionBalance({ instructions: settleIXS, position })
  instructions = instructions.concat(settleIXS)
  return sendAndConfirmV0(provider, instructions, [marginAccount.address.toBase58()], [])
}

interface IRepay {
  amount: BN
  marginAccount: MarginAccount
  market: MarketAndConfig
  provider: AnchorProvider
  termLoans: Array<{
    address: Address
    balance: number
    maturation_timestamp: number
    sequence_number: number
    payer: string
  }>
  pools: Record<string, Pool>
  markets: FixedTermMarket[]
}

<<<<<<< HEAD
export const repay = async ({
  marginAccount,
  market,
  amount,
  provider,
  termLoans,
  pools,
  markets,
}: IRepay) => {
  let instructions: TransactionInstruction[] = []
=======
export const repay = async ({ marginAccount, market, amount, provider, termLoans, pools, markets }: IRepay) => {
  const instructions: TransactionInstruction[][] = []
>>>>>>> b7333e1c

  const poolIXS: TransactionInstruction[] = []
  await marginAccount.withPrioritisedPositionRefresh({
    instructions: poolIXS,
    pools,
    markets,
    marketAddress: market.market.address
  })
  instructions = instructions.concat(poolIXS)

  await marginAccount.withRefreshDepositPosition({
    instructions: poolIXS,
    config: marginAccount.findTokenConfigAddress(market.token.mint),
    priceOracle: new PublicKey(market.config.underlyingOracle.valueOf())
  })

  const orderIXS: TransactionInstruction[] = []
  const pool = pools[market.token.symbol]
  await pool.withWithdrawToMargin({
    instructions: orderIXS,
    marginAccount,
    change: PoolTokenChange.shiftBy(amount)
  })
  const source = AssociatedToken.derive(market.market.addresses.underlyingTokenMint, marginAccount.address)

  let amountLeft = new BN(amount)

  let sortedTermLoans = termLoans.sort(
    (a, b) => a.maturation_timestamp - b.maturation_timestamp || a.sequence_number - b.sequence_number
  )
  while (amountLeft.gt(new BN(0))) {
    const currentLoan = sortedTermLoans[0]
    const nextLoan = sortedTermLoans[1]
    const balance = new BN(currentLoan.balance)
    if (balance.gte(amountLeft)) {
      const ix = await market.market.repay({
        user: marginAccount,
        termLoan: currentLoan.address,
        nextTermLoan: nextLoan ? nextLoan.address : new PublicKey("11111111111111111111111111111111").toBase58(),
        payer: currentLoan.payer,
        amount: amountLeft,
        source
      })
      await marginAccount.withAdapterInvoke({
        instructions: orderIXS,
        adapterInstruction: ix
      })
      amountLeft = amountLeft.sub(amountLeft)
    } else {
      const ix = await market.market.repay({
        user: marginAccount,
        termLoan: currentLoan.address,
        nextTermLoan: nextLoan ? nextLoan.address : new PublicKey("11111111111111111111111111111111").toBase58(),
        payer: currentLoan.payer,
        amount: balance,
        source
      })
      await marginAccount.withAdapterInvoke({
        instructions: orderIXS,
        adapterInstruction: ix
      })
      amountLeft = amountLeft.sub(balance)
      sortedTermLoans.shift()
    }
  }
  instructions = instructions.concat(orderIXS)
  const refreshIxs: TransactionInstruction[] = []
  await marginAccount.withPrioritisedPositionRefresh({
    instructions: refreshIxs,
    pools,
    markets,
    marketAddress: market.market.address
  })
  instructions = instructions.concat(refreshIxs)
  return sendAndConfirmV0(provider, instructions, [marginAccount.address.toBase58()], [])
}

interface IRedeem {
  marginAccount: MarginAccount
  pools: Record<string, Pool>
  markets: FixedTermMarket[]
  market: MarketAndConfig
  provider: AnchorProvider
  deposits: Array<{
    id: number
    address: string
    sequence_number: number
    maturation_timestamp: number
    balance: number
    rate: number
    payer: string
    created_timestamp: number
  }>
}
<<<<<<< HEAD
export const redeem = async ({
  marginAccount,
  pools,
  markets,
  market,
  provider,
  deposits
}: IRedeem) => {
  let instructions: TransactionInstruction[] = []
=======
export const redeem = async ({ marginAccount, pools, markets, market, provider, deposits }: IRedeem) => {
  const instructions: TransactionInstruction[][] = []
>>>>>>> b7333e1c
  const refreshIxs: TransactionInstruction[] = []
  await marginAccount.withPrioritisedPositionRefresh({
    instructions: refreshIxs,
    pools,
    markets,
    marketAddress: market.market.address
  })
  instructions = instructions.concat(refreshIxs)

  const redeemIxs: TransactionInstruction[] = []
  const sortedDeposits = deposits.sort((a, b) => a.sequence_number - b.sequence_number)

  for (let i = 0; i < sortedDeposits.length; i++) {
    const deposit = sortedDeposits[i]
    const redeem = await market.market.redeemDeposit(marginAccount, deposit, market.market)
    await marginAccount.withAdapterInvoke({
      instructions: redeemIxs,
      adapterInstruction: redeem
    })
  }
<<<<<<< HEAD
  
  instructions = instructions.concat(redeemIxs)
  return sendAndConfirmV0(provider, instructions, [marginAccount.address.toBase58()], [])
=======

  instructions.push(redeemIxs)
  return sendAll(provider, [instructions])
}

interface IConfigureAutoRoll {
  account: MarginAccount
  marketAndConfig: MarketAndConfig
  provider: AnchorProvider
  walletAddress: PublicKey
  payload: {
    lendPrice: bigint
    borrowPrice: bigint
  }
}
export const configAutoroll = async ({
  account,
  marketAndConfig,
  provider,
  payload,
  walletAddress
}: IConfigureAutoRoll) => {
  const { marketIXS } = await withCreateFixedTermMarketAccounts({
    market: marketAndConfig.market,
    provider,
    marginAccount: account,
    walletAddress
  })

  const lendSetupIX = await marketAndConfig.market.configAutorollLend(account, payload.lendPrice)
  await account.withAdapterInvoke({
    instructions: marketIXS,
    adapterInstruction: lendSetupIX
  })

  const borrowSetupIX = await marketAndConfig.market.configAutorollBorrow(
    account,
    payload.borrowPrice,
    new BN(marketAndConfig.config.borrowTenor > 120 ? marketAndConfig.config.borrowTenor - 30 * 60 : 100)
  ) // market tenor - 30 minutes of lead time

  await account.withAdapterInvoke({
    instructions: marketIXS,
    adapterInstruction: borrowSetupIX
  })
  return sendAll(provider, [marketIXS])
>>>>>>> b7333e1c
}<|MERGE_RESOLUTION|>--- conflicted
+++ resolved
@@ -263,7 +263,7 @@
 }: IBorrowNow): Promise<string> => {
   const pool = pools[market.config.symbol]
   let instructions: TransactionInstruction[] = []
-  
+
   const prefreshIXS: TransactionInstruction[] = []
   await marginAccount.withPrioritisedPositionRefresh({
     instructions: prefreshIXS,
@@ -466,21 +466,8 @@
   markets: FixedTermMarket[]
 }
 
-<<<<<<< HEAD
-export const repay = async ({
-  marginAccount,
-  market,
-  amount,
-  provider,
-  termLoans,
-  pools,
-  markets,
-}: IRepay) => {
-  let instructions: TransactionInstruction[] = []
-=======
 export const repay = async ({ marginAccount, market, amount, provider, termLoans, pools, markets }: IRepay) => {
-  const instructions: TransactionInstruction[][] = []
->>>>>>> b7333e1c
+  let instructions: TransactionInstruction[] = []
 
   const poolIXS: TransactionInstruction[] = []
   await marginAccount.withPrioritisedPositionRefresh({
@@ -575,20 +562,8 @@
     created_timestamp: number
   }>
 }
-<<<<<<< HEAD
-export const redeem = async ({
-  marginAccount,
-  pools,
-  markets,
-  market,
-  provider,
-  deposits
-}: IRedeem) => {
-  let instructions: TransactionInstruction[] = []
-=======
 export const redeem = async ({ marginAccount, pools, markets, market, provider, deposits }: IRedeem) => {
-  const instructions: TransactionInstruction[][] = []
->>>>>>> b7333e1c
+  let instructions: TransactionInstruction[] = []
   const refreshIxs: TransactionInstruction[] = []
   await marginAccount.withPrioritisedPositionRefresh({
     instructions: refreshIxs,
@@ -609,14 +584,9 @@
       adapterInstruction: redeem
     })
   }
-<<<<<<< HEAD
-  
+
   instructions = instructions.concat(redeemIxs)
   return sendAndConfirmV0(provider, instructions, [marginAccount.address.toBase58()], [])
-=======
-
-  instructions.push(redeemIxs)
-  return sendAll(provider, [instructions])
 }
 
 interface IConfigureAutoRoll {
@@ -659,6 +629,5 @@
     instructions: marketIXS,
     adapterInstruction: borrowSetupIX
   })
-  return sendAll(provider, [marketIXS])
->>>>>>> b7333e1c
+  return sendAndConfirmV0(provider, marketIXS, [], [])
 }