import { PublicKey, TransactionInstruction } from "@solana/web3.js"
import { TOKEN_PROGRAM_ID } from "@solana/spl-token"
import { FixedTermMarket, MarketAndConfig } from "./fixedTerm"
import { AnchorProvider, BN } from "@project-serum/anchor"
import { FixedTermMarketConfig, MarginAccount, Pool, PoolTokenChange } from "../margin"
import { AssociatedToken } from "../token"
import { sendAndConfirmV0 } from "../utils"

// CREATE MARKET ACCOUNT
interface IWithCreateFixedTermMarketAccount {
  market: FixedTermMarket
  provider: AnchorProvider
  marginAccount: MarginAccount
  walletAddress: PublicKey
}
export const withCreateFixedTermMarketAccounts = async ({
  market,
  provider,
  marginAccount,
  walletAddress
}: IWithCreateFixedTermMarketAccount) => {
  const tokenMint = market.addresses.underlyingTokenMint
  const ticketMint = market.addresses.ticketMint
  const marketIXS: TransactionInstruction[] = []
  await AssociatedToken.withCreate(marketIXS, provider, marginAccount.address, tokenMint)
  await marginAccount.withCreateDepositPosition({ instructions: marketIXS, tokenMint })
  const marginUserInfo = await market.fetchMarginUser(marginAccount)
  if (!marginUserInfo) {
    const createAccountIx = await market.registerAccountWithMarket(marginAccount, walletAddress)
    await marginAccount.withAdapterInvoke({
      instructions: marketIXS,
      adapterInstruction: createAccountIx
    })
  }
  return { tokenMint, ticketMint, marketIXS }
}

// MARKET MAKER ORDERS
interface ICreateLendOrder {
  market: MarketAndConfig
  provider: AnchorProvider
  marginAccount: MarginAccount
  walletAddress: PublicKey
  amount: BN
  basisPoints: BN
  pools: Record<string, Pool>
  marketAccount?: string
  marketConfig: FixedTermMarketConfig
  markets: FixedTermMarket[]
  autorollEnabled: boolean
  lookupTables: LookupTable[]
}
export const offerLoan = async ({
  market,
  provider,
  marginAccount,
  walletAddress,
  amount,
  basisPoints,
  pools,
  marketConfig,
  markets,
  autorollEnabled,
  lookupTables
}: ICreateLendOrder) => {
  const pool = pools[market.config.symbol]
  let instructions: TransactionInstruction[] = []

  const prefreshIXS: TransactionInstruction[] = []
  await marginAccount.withPrioritisedPositionRefresh({
    instructions: prefreshIXS,
    pools,
    markets: markets.filter(m => m.address != market.market.address)
  })
  instructions = instructions.concat(prefreshIXS)

  // Create relevant accounts if they do not exist
  const { marketIXS } = await withCreateFixedTermMarketAccounts({
    market: market.market,
    provider,
    marginAccount,
    walletAddress
  })
  instructions = instructions.concat(marketIXS)

  const postfreshIXS: TransactionInstruction[] = []
  await marginAccount.withPrioritisedPositionRefresh({
    instructions: postfreshIXS,
    pools: [],
    markets: [market.market],
    marketAddress: market.market.address
  })
  instructions = instructions.concat(postfreshIXS)

  const orderInstructions: TransactionInstruction[] = []

  // create lend instruction
  await pool.withWithdrawToMargin({
    instructions: orderInstructions,
    marginAccount,
    change: PoolTokenChange.shiftBy(amount)
  })

  const loanOffer = await market.market.offerLoanIx(
    marginAccount,
    amount,
    basisPoints,
    walletAddress,
    marketConfig.borrowTenor,
    autorollEnabled
  )
  await marginAccount.withAdapterInvoke({
    instructions: orderInstructions,
    adapterInstruction: loanOffer
  })
<<<<<<< HEAD
  return sendAndConfirmV0(provider, [instructions.concat(orderInstructions)], airspaceLookupTables, [])
=======
  return sendAndConfirmV0(provider, [instructions, orderInstructions], lookupTables, [])
>>>>>>> 9bf845bd
}

interface ICreateBorrowOrder {
  market: MarketAndConfig
  marginAccount: MarginAccount
  provider: AnchorProvider
  walletAddress: PublicKey
  pools: Record<string, Pool>
  amount: BN
  basisPoints: BN
  marketConfig: FixedTermMarketConfig
  markets: FixedTermMarket[]
  autorollEnabled: boolean
  lookupTables: LookupTable[]
}

export const requestLoan = async ({
  market,
  marginAccount,
  provider,
  walletAddress,
  pools,
  amount,
  basisPoints,
  marketConfig,
  markets,
  autorollEnabled,
  lookupTables
}: ICreateBorrowOrder): Promise<string> => {
  let setupInstructions: TransactionInstruction[] = []
  await marginAccount.withPrioritisedPositionRefresh({
    instructions: setupInstructions,
    pools,
    markets: markets.filter(m => m.address != market.market.address)
  })

  // Create relevant accounts if they do not exist
  const { marketIXS } = await withCreateFixedTermMarketAccounts({
    market: market.market,
    provider,
    marginAccount,
    walletAddress
  })
  setupInstructions = setupInstructions.concat(marketIXS)

  await marginAccount.withPrioritisedPositionRefresh({
    instructions: setupInstructions,
    pools: [],
    markets: [market.market],
    marketAddress: market.market.address
  })

  const orderInstructions: TransactionInstruction[] = []

  await marginAccount.withRefreshDepositPosition({
    instructions: orderInstructions,
    config: marginAccount.findTokenConfigAddress(market.token.mint),
    priceOracle: market.config.underlyingOracle
  })

  // Create borrow instruction
  const borrowOffer = await market.market.requestBorrowIx(
    marginAccount,
    walletAddress,
    amount,
    basisPoints,
    marketConfig.borrowTenor,
    autorollEnabled
  )

  await marginAccount.withAdapterInvoke({
    instructions: orderInstructions,
    adapterInstruction: borrowOffer
  })
<<<<<<< HEAD
  return sendAndConfirmV0(provider, [setupInstructions.concat(orderInstructions)], airspaceLookupTables, [])
=======
  return sendAndConfirmV0(provider, [setupInstructions, orderInstructions], lookupTables, [])
>>>>>>> 9bf845bd
}

interface ICancelOrder {
  market: MarketAndConfig
  marginAccount: MarginAccount
  provider: AnchorProvider
  orderId: BN
  pools: Record<string, Pool>
  markets: FixedTermMarket[]
  lookupTables: LookupTable[]
}
export const cancelOrder = async ({
  market,
  marginAccount,
  provider,
  orderId,
  pools,
  markets,
  lookupTables
}: ICancelOrder): Promise<string> => {
  let instructions: TransactionInstruction[] = []
  let cancelInstructions: TransactionInstruction[] = []
  await marginAccount.withPrioritisedPositionRefresh({
    instructions,
    pools,
    markets,
    marketAddress: market.market.address
  })

  await marginAccount.withRefreshDepositPosition({
    instructions,
    config: marginAccount.findTokenConfigAddress(market.token.mint),
    priceOracle: new PublicKey(market.config.underlyingOracle.valueOf())
  })

  const cancelLoan = await market.market.cancelOrderIx(marginAccount, orderId)
  await marginAccount.withAdapterInvoke({
    instructions: cancelInstructions,
    adapterInstruction: cancelLoan
  })

  return sendAndConfirmV0(provider, [instructions, cancelInstructions], lookupTables, [])
}

// MARKET TAKER ORDERS

interface IBorrowNow {
  market: MarketAndConfig
  marginAccount: MarginAccount
  provider: AnchorProvider
  walletAddress: PublicKey
  pools: Record<string, Pool>
  amount: BN
  markets: FixedTermMarket[]
  autorollEnabled: boolean
  lookupTables: LookupTable[]
}

export const borrowNow = async ({
  market,
  marginAccount,
  provider,
  walletAddress,
  pools,
  amount,
  markets,
  autorollEnabled,
  lookupTables
}: IBorrowNow): Promise<string> => {
  const pool = pools[market.config.symbol]

  let setupInstructions: TransactionInstruction[] = []
  await marginAccount.withPrioritisedPositionRefresh({
    instructions: setupInstructions,
    pools,
    markets: markets.filter(m => m.address != market.market.address)
  })

  // Create relevant accounts if they do not exist
  const { marketIXS, tokenMint } = await withCreateFixedTermMarketAccounts({
    market: market.market,
    provider,
    marginAccount,
    walletAddress
  })
  setupInstructions = setupInstructions.concat(marketIXS)

  await marginAccount.withPrioritisedPositionRefresh({
    instructions: setupInstructions,
    pools: [],
    markets: [market.market],
    marketAddress: market.market.address
  })

  await marginAccount.withRefreshDepositPosition({
    instructions: setupInstructions,
    config: marginAccount.findTokenConfigAddress(market.token.mint),
    priceOracle: new PublicKey(market.config.underlyingOracle.valueOf())
  })

  // Create borrow instruction
  const orderInstructions: TransactionInstruction[] = []
  const borrowNow = await market.market.borrowNowIx(marginAccount, walletAddress, amount, autorollEnabled)

  await marginAccount.withAdapterInvoke({
    instructions: orderInstructions,
    adapterInstruction: borrowNow
  })

  const change = PoolTokenChange.shiftBy(amount)
  const source = AssociatedToken.derive(tokenMint, marginAccount.address)
  const position = await pool.withGetOrRegisterDepositPosition({ instructions: orderInstructions, marginAccount })

  const depositIx = await pool.programs.marginPool.methods
    .deposit(change.changeKind.asParam(), change.value)
    .accounts({
      marginPool: pool.address,
      vault: pool.addresses.vault,
      depositNoteMint: pool.addresses.depositNoteMint,
      depositor: marginAccount.address,
      source,
      destination: position,
      tokenProgram: TOKEN_PROGRAM_ID
    })
    .instruction()
  await marginAccount.withAdapterInvoke({
    instructions: orderInstructions,
    adapterInstruction: depositIx
  })
<<<<<<< HEAD
  return sendAndConfirmV0(provider, [setupInstructions.concat(orderInstructions)], airspaceLookupTables, [])
=======
  return sendAndConfirmV0(provider, [setupInstructions, orderInstructions], lookupTables, [])
>>>>>>> 9bf845bd
}

interface ILendNow {
  market: MarketAndConfig
  marginAccount: MarginAccount
  provider: AnchorProvider
  walletAddress: PublicKey
  pools: Record<string, Pool>
  amount: BN
  markets: FixedTermMarket[]
  autorollEnabled: boolean
  lookupTables: LookupTable[]
}

export const lendNow = async ({
  market,
  marginAccount,
  provider,
  walletAddress,
  pools,
  amount,
  markets,
  autorollEnabled,
  lookupTables
}: ILendNow): Promise<string> => {
  const pool = pools[market.config.symbol]

  let setupInstructions: TransactionInstruction[] = []
  await marginAccount.withPrioritisedPositionRefresh({
    instructions: setupInstructions,
    pools,
    markets: markets.filter(m => m.address != market.market.address)
  })

  // Create relevant accounts if they do not exist
  const { marketIXS } = await withCreateFixedTermMarketAccounts({
    market: market.market,
    provider,
    marginAccount,
    walletAddress
  })
  setupInstructions = setupInstructions.concat(marketIXS)

  await marginAccount.withPrioritisedPositionRefresh({
    instructions: setupInstructions,
    pools: [],
    markets: [market.market],
    marketAddress: market.market.address
  })

  const orderInstructions: TransactionInstruction[] = []
  await pool.withWithdrawToMargin({
    instructions: orderInstructions,
    marginAccount,
    change: PoolTokenChange.shiftBy(amount)
  })

  // Create borrow instruction
  const lendNow = await market.market.lendNowIx(marginAccount, amount, walletAddress, autorollEnabled)

  await marginAccount.withAdapterInvoke({
    instructions: orderInstructions,
    adapterInstruction: lendNow
  })

<<<<<<< HEAD
  await marginAccount.withUpdateAllPositionBalances({ instructions: orderInstructions })

  return sendAndConfirmV0(provider, [
    setupInstructions.concat(
      orderInstructions
    )
  ], airspaceLookupTables, [])
=======
  return sendAndConfirmV0(provider, [setupInstructions, orderInstructions], lookupTables, [])
>>>>>>> 9bf845bd
}

interface ISettle {
  markets: MarketAndConfig[]
  selectedMarket: MarketAndConfig
  marginAccount: MarginAccount
  provider: AnchorProvider
  pools: Record<string, Pool>
  amount: BN
  lookupTables: LookupTable[]
}

export const settle = async ({
  markets,
  selectedMarket,
  marginAccount,
  provider,
  pools,
  amount,
  lookupTables
}: ISettle) => {
  const { market, token } = selectedMarket
  const pool = pools[token.symbol]
  const refreshInstructions: TransactionInstruction[] = []

  await marginAccount.withPrioritisedPositionRefresh({
    instructions: refreshInstructions,
    pools,
    markets: markets.map(m => m.market)
  })

  const settleInstructions: TransactionInstruction[] = []
  const change = PoolTokenChange.shiftBy(amount)
  const source = AssociatedToken.derive(market.addresses.underlyingTokenMint, marginAccount.address)
  const position = await pool.withGetOrRegisterDepositPosition({ instructions: settleInstructions, marginAccount })

  const depositIx = await pool.programs.marginPool.methods
    .deposit(change.changeKind.asParam(), change.value)
    .accounts({
      marginPool: pool.address,
      vault: pool.addresses.vault,
      depositNoteMint: pool.addresses.depositNoteMint,
      depositor: marginAccount.address,
      source,
      destination: position,
      tokenProgram: TOKEN_PROGRAM_ID
    })
    .instruction()
  await marginAccount.withAdapterInvoke({
    instructions: settleInstructions,
    adapterInstruction: depositIx
  })
<<<<<<< HEAD
  await marginAccount.withUpdatePositionBalance({ instructions: settleInstructions, position })
  return sendAndConfirmV0(provider, [refreshInstructions.concat(settleInstructions)], airspaceLookupTables, [])
=======

  const fixedTermSettleIx = await market.settle(marginAccount)
  await marginAccount.withAdapterInvoke({
    instructions: settleInstructions,
    adapterInstruction: fixedTermSettleIx
  })

  return sendAndConfirmV0(provider, [refreshInstructions, settleInstructions], lookupTables, [])
>>>>>>> 9bf845bd
}

interface IRepay {
  amount: BN
  marginAccount: MarginAccount
  market: MarketAndConfig
  provider: AnchorProvider
  termLoans: Array<Loan>
  pools: Record<string, Pool>
  markets: FixedTermMarket[]
  lookupTables: LookupTable[]
}

export const repay = async ({
  marginAccount,
  market,
  amount,
  provider,
  termLoans,
  pools,
  markets,
  lookupTables
}: IRepay) => {
  let instructions: TransactionInstruction[] = []
  let refreshInstructions: TransactionInstruction[] = []

  await marginAccount.withPrioritisedPositionRefresh({
    instructions: refreshInstructions,
    pools,
    markets,
    marketAddress: market.market.address
  })

  await marginAccount.withRefreshDepositPosition({
    instructions: refreshInstructions,
    config: marginAccount.findTokenConfigAddress(market.token.mint),
    priceOracle: new PublicKey(market.config.underlyingOracle.valueOf())
  })

  const pool = pools[market.token.symbol]
  await pool.withWithdrawToMargin({
    instructions: instructions,
    marginAccount,
    change: PoolTokenChange.shiftBy(amount)
  })
  const source = AssociatedToken.derive(market.market.addresses.underlyingTokenMint, marginAccount.address)

  let amountLeft = new BN(amount)

  let sortedTermLoans = termLoans.sort(
    (a, b) => a.maturation_timestamp - b.maturation_timestamp || a.sequence_number - b.sequence_number
  )
  while (amountLeft.gt(new BN(0))) {
    const currentLoan = sortedTermLoans[0]
    const nextLoan = sortedTermLoans[1]
    const balance = new BN(currentLoan.remaining_balance)
    if (balance.gte(amountLeft)) {
      const ix = await market.market.repay({
        user: marginAccount,
        termLoan: currentLoan.address,
        nextTermLoan: nextLoan ? nextLoan.address : new PublicKey("11111111111111111111111111111111").toBase58(),
        payer: currentLoan.payer,
        amount: amountLeft,
        source
      })
      await marginAccount.withAdapterInvoke({
        instructions: instructions,
        adapterInstruction: ix
      })
      amountLeft = amountLeft.sub(amountLeft)
    } else {
      const ix = await market.market.repay({
        user: marginAccount,
        termLoan: currentLoan.address,
        nextTermLoan: nextLoan ? nextLoan.address : new PublicKey("11111111111111111111111111111111").toBase58(),
        payer: currentLoan.payer,
        amount: balance,
        source
      })
      await marginAccount.withAdapterInvoke({
        instructions: instructions,
        adapterInstruction: ix
      })
      amountLeft = amountLeft.sub(balance)
      sortedTermLoans.shift()
    }
  }
<<<<<<< HEAD
  const refreshIxs: TransactionInstruction[] = []
  await marginAccount.withPrioritisedPositionRefresh({
    instructions: instructions,
    pools,
    markets,
    marketAddress: market.market.address
  })
  instructions = instructions.concat(refreshIxs)
  return sendAndConfirmV0(provider, [refreshInstructions.concat(instructions)], airspaceLookupTables, [])
=======

  return sendAndConfirmV0(provider, [refreshInstructions, instructions], lookupTables, [])
>>>>>>> 9bf845bd
}

interface IRedeem {
  marginAccount: MarginAccount
  pools: Record<string, Pool>
  markets: FixedTermMarket[]
  market: MarketAndConfig
  provider: AnchorProvider
  deposits: Array<Deposit>
  lookupTables: LookupTable[]
}
export const redeem = async ({ marginAccount, pools, markets, market, provider, deposits, lookupTables }: IRedeem) => {
  let instructions: TransactionInstruction[] = []
  const refreshIxs: TransactionInstruction[] = []
  await marginAccount.withPrioritisedPositionRefresh({
    instructions: refreshIxs,
    pools,
    markets,
    marketAddress: market.market.address
  })
  instructions = instructions.concat(refreshIxs)

  const redeemIxs: TransactionInstruction[] = []
  const sortedDeposits = deposits.sort((a, b) => a.sequence_number - b.sequence_number)

  for (let i = 0; i < sortedDeposits.length; i++) {
    const deposit = sortedDeposits[i]
    const redeem = await market.market.redeemDeposit(marginAccount, deposit, market.market)
    await marginAccount.withAdapterInvoke({
      instructions: redeemIxs,
      adapterInstruction: redeem
    })
  }

  return sendAndConfirmV0(provider, [instructions, redeemIxs], lookupTables, [])
}

interface IConfigureAutoRoll {
  account: MarginAccount
  marketAndConfig: MarketAndConfig
  provider: AnchorProvider
  walletAddress: PublicKey
  payload: {
    lendPrice: bigint
    borrowPrice: bigint
  }
}
export const configAutoroll = async ({
  account,
  marketAndConfig,
  provider,
  payload,
  walletAddress
}: IConfigureAutoRoll) => {
  let { marketIXS } = await withCreateFixedTermMarketAccounts({
    market: marketAndConfig.market,
    provider,
    marginAccount: account,
    walletAddress
  })

  const lendSetupIX = await marketAndConfig.market.configAutorollLend(account, payload.lendPrice)
  marketIXS.push(lendSetupIX)

  const borrowSetupIX = await marketAndConfig.market.configAutorollBorrow(
    account,
    payload.borrowPrice,
    new BN(marketAndConfig.config.borrowTenor > 120 ? marketAndConfig.config.borrowTenor - 30 * 60 : 100)
  ) // market tenor - 30 minutes of lead time
  marketIXS.push(borrowSetupIX)

  return sendAndConfirmV0(provider, [marketIXS], [], [])
}

interface IToggleAutorollPosition {
  position: Loan | Deposit // deposit
  provider: AnchorProvider
  marginAccount: MarginAccount
  market: FixedTermMarket
  pools: Record<string, Pool>
  markets: FixedTermMarket[],
  lookupTables: LookupTable[]
}

export const toggleAutorollPosition = async ({
  position,
  marginAccount,
  market,
  provider,
  pools,
  markets,
  lookupTables
}: IToggleAutorollPosition) => {
  let ix: TransactionInstruction
  let tx: TransactionInstruction[] = []

  await marginAccount.withPrioritisedPositionRefresh({
    instructions: tx,
    pools,
    markets,
    marketAddress: market.address
  })

  if ("remaining_balance" in position) {
    ix = await market.toggleAutorollLoan(marginAccount, position.address)
  } else {
    ix = await market.toggleAutorollDeposit(marginAccount, position.address)
  }

  marginAccount.withAdapterInvoke({
    instructions: tx,
    adapterInstruction: ix
  })
  return sendAndConfirmV0(provider, [tx], lookupTables, [])
}<|MERGE_RESOLUTION|>--- conflicted
+++ resolved
@@ -113,11 +113,7 @@
     instructions: orderInstructions,
     adapterInstruction: loanOffer
   })
-<<<<<<< HEAD
-  return sendAndConfirmV0(provider, [instructions.concat(orderInstructions)], airspaceLookupTables, [])
-=======
   return sendAndConfirmV0(provider, [instructions, orderInstructions], lookupTables, [])
->>>>>>> 9bf845bd
 }
 
 interface ICreateBorrowOrder {
@@ -192,11 +188,7 @@
     instructions: orderInstructions,
     adapterInstruction: borrowOffer
   })
-<<<<<<< HEAD
-  return sendAndConfirmV0(provider, [setupInstructions.concat(orderInstructions)], airspaceLookupTables, [])
-=======
   return sendAndConfirmV0(provider, [setupInstructions, orderInstructions], lookupTables, [])
->>>>>>> 9bf845bd
 }
 
 interface ICancelOrder {
@@ -326,11 +318,7 @@
     instructions: orderInstructions,
     adapterInstruction: depositIx
   })
-<<<<<<< HEAD
-  return sendAndConfirmV0(provider, [setupInstructions.concat(orderInstructions)], airspaceLookupTables, [])
-=======
   return sendAndConfirmV0(provider, [setupInstructions, orderInstructions], lookupTables, [])
->>>>>>> 9bf845bd
 }
 
 interface ILendNow {
@@ -396,17 +384,9 @@
     adapterInstruction: lendNow
   })
 
-<<<<<<< HEAD
   await marginAccount.withUpdateAllPositionBalances({ instructions: orderInstructions })
 
-  return sendAndConfirmV0(provider, [
-    setupInstructions.concat(
-      orderInstructions
-    )
-  ], airspaceLookupTables, [])
-=======
   return sendAndConfirmV0(provider, [setupInstructions, orderInstructions], lookupTables, [])
->>>>>>> 9bf845bd
 }
 
 interface ISettle {
@@ -459,10 +439,6 @@
     instructions: settleInstructions,
     adapterInstruction: depositIx
   })
-<<<<<<< HEAD
-  await marginAccount.withUpdatePositionBalance({ instructions: settleInstructions, position })
-  return sendAndConfirmV0(provider, [refreshInstructions.concat(settleInstructions)], airspaceLookupTables, [])
-=======
 
   const fixedTermSettleIx = await market.settle(marginAccount)
   await marginAccount.withAdapterInvoke({
@@ -471,7 +447,6 @@
   })
 
   return sendAndConfirmV0(provider, [refreshInstructions, settleInstructions], lookupTables, [])
->>>>>>> 9bf845bd
 }
 
 interface IRepay {
@@ -559,20 +534,8 @@
       sortedTermLoans.shift()
     }
   }
-<<<<<<< HEAD
-  const refreshIxs: TransactionInstruction[] = []
-  await marginAccount.withPrioritisedPositionRefresh({
-    instructions: instructions,
-    pools,
-    markets,
-    marketAddress: market.market.address
-  })
-  instructions = instructions.concat(refreshIxs)
-  return sendAndConfirmV0(provider, [refreshInstructions.concat(instructions)], airspaceLookupTables, [])
-=======
 
   return sendAndConfirmV0(provider, [refreshInstructions, instructions], lookupTables, [])
->>>>>>> 9bf845bd
 }
 
 interface IRedeem {
