--- conflicted
+++ resolved
@@ -26,69 +26,6 @@
   autoStake: boolean
   autoRoll: boolean
 }
-
-<<<<<<< HEAD
-/**
- * The raw struct as found on chain
- */
-export interface MarketInfo {
-  versionTag: BN
-  airspace: PublicKey
-  orderbookMarketState: PublicKey
-  eventQueue: PublicKey
-  asks: PublicKey
-  bids: PublicKey
-  underlyingTokenMint: PublicKey
-  underlyingTokenVault: PublicKey
-  ticketMint: PublicKey
-  claimsMint: PublicKey
-  ticketCollateralMint: PublicKey
-  tokenCollateralMint: PublicKey
-  underlyingOracle: PublicKey
-  ticketOracle: PublicKey
-  feeVault: PublicKey
-  feeDestination: PublicKey
-  seed: number[]
-  bump: number[]
-  orderbookPaused: boolean
-  ticketsPaused: boolean
-  reserved: number[]
-  borrowTenor: BN
-  lendTenor: BN
-  originationFee: BN
-  nonce: BN
-}
-=======
-// /**
-//  * The raw struct as found on chain
-//  */
-// export interface MarketInfo {
-//   versionTag: BN
-//   airspace: PublicKey
-//   orderbookMarketState: PublicKey
-//   eventQueue: PublicKey
-//   asks: PublicKey
-//   bids: PublicKey
-//   underlyingTokenMint: PublicKey
-//   underlyingTokenVault: PublicKey
-//   ticketMint: PublicKey
-//   claimsMint: PublicKey
-//   ticketCollateralMint: PublicKey
-//   tokenCollateralMint: PublicKey
-//   underlyingOracle: PublicKey
-//   ticketOracle: PublicKey
-//   feeVault: PublicKey
-//   feeDestination: PublicKey
-//   seed: number[]
-//   bump: number[]
-//   orderbookPaused: boolean
-//   ticketsPaused: boolean
-//   reserved: number[]
-//   borrowTenor: BN
-//   lendTenor: BN
-//   nonce: BN
-// }
->>>>>>> 22a6e9ae
 
 /** MarginUser account as found on-chain */
 export interface MarginUserInfo {
