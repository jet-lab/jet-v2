--- conflicted
+++ resolved
@@ -27,39 +27,6 @@
   autoRoll: boolean
 }
 
-<<<<<<< HEAD
-=======
-// /**
-//  * The raw struct as found on chain
-//  */
-// export interface MarketInfo {
-//   versionTag: BN
-//   airspace: PublicKey
-//   orderbookMarketState: PublicKey
-//   eventQueue: PublicKey
-//   asks: PublicKey
-//   bids: PublicKey
-//   underlyingTokenMint: PublicKey
-//   underlyingTokenVault: PublicKey
-//   ticketMint: PublicKey
-//   claimsMint: PublicKey
-//   ticketCollateralMint: PublicKey
-//   tokenCollateralMint: PublicKey
-//   underlyingOracle: PublicKey
-//   ticketOracle: PublicKey
-//   feeVault: PublicKey
-//   feeDestination: PublicKey
-//   seed: number[]
-//   bump: number[]
-//   orderbookPaused: boolean
-//   ticketsPaused: boolean
-//   reserved: number[]
-//   borrowTenor: BN
-//   lendTenor: BN
-//   nonce: BN
-// }
-
->>>>>>> 8beefbec
 /** MarginUser account as found on-chain */
 export interface MarginUserInfo {
   version: BN
@@ -186,10 +153,6 @@
   ): Promise<FixedTermMarket> {
     let data = await fetchData(program.provider.connection, market)
     let info: MarketInfo = deserializeMarketFromBuffer(data)
-<<<<<<< HEAD
-=======
-
->>>>>>> 8beefbec
     const claimsMetadata = await findFixedTermDerivedAccount(
       ["token-config", new PublicKey(info.airspace), new PublicKey(info.claimsMint)],
       new PublicKey(jetMarginProgramId)
@@ -199,11 +162,7 @@
       new PublicKey(jetMarginProgramId)
     )
     const underlyingCollateralMetadata = await findFixedTermDerivedAccount(
-<<<<<<< HEAD
-      ["token-config", info.airspace, info.underlyingCollateralMint],
-=======
       ["token-config", new PublicKey(info.airspace), new PublicKey(info.underlyingCollateralMint)],
->>>>>>> 8beefbec
       new PublicKey(jetMarginProgramId)
     )
     const marginAdapterMetadata = await findFixedTermDerivedAccount(
@@ -546,7 +505,7 @@
   }
 
   getOrderbookModel(tenor: bigint, snapshot: OrderbookSnapshot): OrderbookModel {
-    const originationFee = bnToBigInt(this.info.originationFee)
+    const originationFee = this.info.originationFee
     const model = new OrderbookModel(BigInt(tenor), originationFee)
     model.refreshFromSnapshot(snapshot)
     this.orderbookModel = model
