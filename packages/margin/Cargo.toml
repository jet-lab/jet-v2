[package]
name = "index"
version = "0.1.0"
edition = "2021"

# wasm-pack currently fails to install the correct binaryen version, so we disable wasm-opt for the time being
[package.metadata.wasm-pack.profile.release] 
wasm-opt = false

[lib]
path = "src/wasm-src/lib.rs"
crate-type = ["cdylib", "rlib"]
doctest = false

[features]
testing = []

[dependencies]
anyhow = "1"
bytemuck = {version = "1.7.2", features = ["derive"] } 
serde = { version = "1.0", features = ["derive"] }
js-sys = "0.3.59"

wasm-bindgen = "0.2.83"
serde-wasm-bindgen = "0.4"
console_error_panic_hook = "0.1.7"

solana-program = "1.14"

anchor-lang = "0.26"

<<<<<<< HEAD

=======
>>>>>>> f93083d9
jet-program-common = { path = "../../libraries/rust/program-common" }
jet-fixed-term = { path = "../../programs/fixed-term", features = ["cli"] }
jet-instructions = { path = "../../libraries/rust/instructions" }

agnostic-orderbook = { git = "https://github.com/jet-lab/agnostic-orderbook.git", branch = "fill-event", features = ["utils"]}
bonfida-utils = { git = "https://github.com/Bonfida/bonfida-utils.git", branch = "add-rounding-direction" }

[dev-dependencies]
rand_chacha = "0.3.1"
wasm-bindgen-test = "0.3.34"<|MERGE_RESOLUTION|>--- conflicted
+++ resolved
@@ -29,10 +29,6 @@
 
 anchor-lang = "0.26"
 
-<<<<<<< HEAD
-
-=======
->>>>>>> f93083d9
 jet-program-common = { path = "../../libraries/rust/program-common" }
 jet-fixed-term = { path = "../../programs/fixed-term", features = ["cli"] }
 jet-instructions = { path = "../../libraries/rust/instructions" }
