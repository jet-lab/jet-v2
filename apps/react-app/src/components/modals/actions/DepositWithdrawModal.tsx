--- conflicted
+++ resolved
@@ -60,6 +60,7 @@
     setSendingTransaction(true);
     const [txId, resp] = currentAction === 'deposit' ? await deposit() : await withdraw();
 
+
     if (resp === ActionResponse.Success) {
       notify(
         dictionary.notifications.actions.successTitle.replaceAll('{{ACTION}}', currentAction ?? ''),
@@ -89,11 +90,7 @@
           .replaceAll('{{ASSET}}', currentPool?.symbol ?? '')
           .replaceAll('{{AMOUNT}}', tokenInputAmount.uiTokens),
         'error',
-<<<<<<< HEAD
         txId ? getExplorerUrl(txId, cluster, explorer) : undefined
-=======
-        txId ? getExplorerUrl(txId, cluster, blockExplorer) : undefined
->>>>>>> a9d93801
       );
     }
     setSendingTransaction(false);
