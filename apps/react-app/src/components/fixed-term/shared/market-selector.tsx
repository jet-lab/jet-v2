import { useRecoilState, useRecoilValue } from 'recoil';
import { AllFixedTermMarketsAtom, SelectedFixedTermMarketAtom } from '@state/fixed-term/fixed-term-market-sync';
import { FixedBorrowViewOrder, FixedLendViewOrder } from '@state/views/fixed-term';
import { ReorderArrows } from '@components/misc/ReorderArrows';
import { Select } from 'antd';
import AngleDown from '@assets/icons/arrow-angle-down.svg';
import { marketToString } from '@utils/jet/fixed-term-utils';
import { CurrentAccount } from '@state/user/accounts';
<<<<<<< HEAD
import { Dispatch, SetStateAction, useEffect, useMemo, useState } from 'react';
import {
  MarginAccount,
  repay,
  TokenAmount,
  settle,
  MarketAndconfig,
  FixedTermMarket,
  Pool,
  AssociatedToken
} from '@jet-lab/margin';
import { getExplorerUrl } from '@utils/ui';
import { notify } from '@utils/notify';
import { Address, AnchorProvider } from '@project-serum/anchor';
import { BlockExplorer, Cluster } from '@state/settings/settings';
import { useProvider } from '@utils/jet/provider';
import { JetMarginPools, Pools } from '@state/pools/pools';
import BN from 'bn.js';
import { Loan, useOpenPositions } from '@jet-lab/store';
import { PublicKey } from '@solana/web3.js';
=======
import { MarketSelectorButtons } from './market-selector-buttons';
>>>>>>> d722a371

const { Option } = Select;

interface FixedTermMarketSelectorProps {
  type: 'asks' | 'bids';
}

<<<<<<< HEAD
const settleNow = async (
  marginAccount: MarginAccount,
  markets: MarketAndconfig[],
  selectedMarket: number,
  provider: AnchorProvider,
  setOwedTokens: Dispatch<SetStateAction<TokenAmount>>,
  cluster: 'mainnet-beta' | 'localnet' | 'devnet',
  blockExplorer: 'solscan' | 'solanaExplorer' | 'solanaBeach',
  pools: JetMarginPools,
  amount: TokenAmount
) => {
  const token = markets[selectedMarket].token;
  if (!marginAccount || !token) return;
  let tx = 'failed_before_tx';
  try {
    tx = await settle({
      markets,
      selectedMarket,
      marginAccount,
      provider,
      pools: pools.tokenPools,
      amount: amount.lamports
    });
    notify(
      'Settle Successful',
      `Your assets have been sent to your margin account`,
      'success',
      getExplorerUrl(tx, cluster, blockExplorer)
    );
    setOwedTokens(new TokenAmount(new BN(0), token.decimals));
  } catch (e: any) {
    notify(
      'Settle Failed',
      `There was an issue settling your funds, please try again.`,
      'error',
      getExplorerUrl(e.signature, cluster, blockExplorer)
    );
  }
};

const submitRepay = async (
  marginAccount: MarginAccount,
  provider: AnchorProvider,
  amount: BN,
  termLoans: Loan[],
  pools: Record<string, Pool>,
  markets: FixedTermMarket[],
  market: MarketAndconfig,
  cluster: 'mainnet-beta' | 'localnet' | 'devnet',
  blockExplorer: 'solscan' | 'solanaExplorer' | 'solanaBeach'
) => {
  let tx = 'failed_before_tx';
  try {
    tx = await repay({
      provider,
      marginAccount,
      amount,
      termLoans,
      pools,
      markets,
      market
    });
    notify(
      'Repay Successful',
      `Your debt has been successfully repaid`,
      'success',
      getExplorerUrl(tx, cluster, blockExplorer)
    );
  } catch (e: any) {
    notify(
      'Repay Failed',
      `There was an issue repaying your debt, please try again.`,
      'error',
      getExplorerUrl(e.signature, cluster, blockExplorer)
    );
    throw e;
  }
};

const getOwedTokens = async (
  mint: Address,
  marginAccount: PublicKey,
  provider: AnchorProvider,
  setOwedTokens: Dispatch<SetStateAction<TokenAmount>>
) => {
  const pda = AssociatedToken.derive(mint, marginAccount);
  try {
    const exists = await provider.connection.getAccountInfo(pda);
    if (exists) {
      const { value } = await provider.connection.getTokenAccountBalance(pda);
      setOwedTokens(new TokenAmount(new BN(value.amount), value.decimals));
    }
  } catch (e) {
    console.log(e);
  }
};

=======
>>>>>>> d722a371
export const FixedTermMarketSelector = ({ type }: FixedTermMarketSelectorProps) => {
  const [order, setOrder] = useRecoilState(type === 'asks' ? FixedLendViewOrder : FixedBorrowViewOrder);
  const markets = useRecoilValue(AllFixedTermMarketsAtom);
  const marginAccount = useRecoilValue(CurrentAccount);
  const [selectedMarket, setSelectedMarket] = useRecoilState(SelectedFixedTermMarketAtom);
<<<<<<< HEAD
  const pools = useRecoilValue(Pools);

  const apiEndpoint = useMemo(
    () =>
      cluster === 'mainnet-beta'
        ? process.env.DATA_API
        : cluster === 'devnet'
        ? process.env.DEV_DATA_API
        : cluster === 'localnet'
        ? process.env.LOCAL_DATA_API
        : '',
    [cluster]
  );

  const [repayAmount, setRepayAmount] = useState('0');

  const [owedTokens, setOwedTokens] = useState<TokenAmount>(
    new TokenAmount(new BN(0), markets[selectedMarket]?.token.decimals || 6)
  );

  useEffect(() => {
    if (marginAccount?.address && markets[selectedMarket].token) {
      getOwedTokens(markets[selectedMarket].token.mint, marginAccount.address, provider, setOwedTokens);
    }
  }, [marginAccount?.address]);

  const { data } = useOpenPositions(String(apiEndpoint), markets[selectedMarket]?.market, marginAccount);

  const token = markets[selectedMarket]?.token;

  if (!marginAccount || !pools || !markets[selectedMarket] || !data || !token) return null;

  const hasToSettle = owedTokens?.tokens > 0;
  const hasToRepay = data.total_borrowed > 0;
=======
>>>>>>> d722a371

  return (
    <div className="fixed-term-selector-view view-element">
      <div className="fixed-term-selector-view-container">
        <Select
          value={selectedMarket + 1}
          showSearch={true}
          suffixIcon={<AngleDown className="jet-icon" />}
          filterOption={(val, opt) => {
            return opt?.name && opt.name.toLowerCase().indexOf(val.toLowerCase()) !== -1;
          }}
          onChange={value => setSelectedMarket(value - 1)}>
          {markets.map((market, index) => (
            <Option key={market.name} name={marketToString(market.config)} value={index + 1}>
              {marketToString(market.config)}
            </Option>
          ))}
        </Select>
<<<<<<< HEAD
        <div className="selector-actions">
          {hasToSettle ? (
            <div className="assets-to-settle">
              <>
                There are {owedTokens?.uiTokens} {markets[selectedMarket]?.token.symbol} currently pending settment on
                this market.
              </>
              <Button
                onClick={() =>
                  settleNow(
                    marginAccount,
                    markets,
                    selectedMarket,
                    provider,
                    setOwedTokens,
                    cluster,
                    blockExplorer,
                    pools,
                    owedTokens
                  )
                }>
                Settle Now
              </Button>
            </div>
          ) : hasToRepay ? (
            <div className="assets-to-settle">
              <>
                You owe {new TokenAmount(new BN(data.total_borrowed), token.decimals).tokens} {token.symbol} on this
                market.
              </>
              <input
                value={repayAmount}
                onChange={e => {
                  const parsed = parseFloat(e.target.value);
                  if (isNaN(parsed)) {
                    setRepayAmount('0');
                  } else {
                    const total = new TokenAmount(new BN(data.total_borrowed), token.decimals);
                    const amount = parsed <= total.tokens ? e.target.value : total.uiTokens.replace(',', '');
                    setRepayAmount(amount);
                  }
                }}
              />
              <Button
                onClick={() =>
                  submitRepay(
                    marginAccount,
                    provider,
                    new BN(parseFloat(repayAmount) * 10 ** token.decimals),
                    data.loans,
                    pools.tokenPools,
                    markets.map(m => m.market),
                    markets[selectedMarket],
                    cluster,
                    blockExplorer
                  )
                }>
                Repay Now
              </Button>
            </div>
          ) : (
            <div>There are no outstanding actions on this market.</div>
          )}
        </div>
=======
        <MarketSelectorButtons
          marginAccount={marginAccount}
          markets={markets}
          selectedMarket={markets[selectedMarket]}
        />
>>>>>>> d722a371
      </div>

      <ReorderArrows component="marketSelector" order={order} setOrder={setOrder} vertical />
    </div>
  );
};<|MERGE_RESOLUTION|>--- conflicted
+++ resolved
@@ -6,30 +6,7 @@
 import AngleDown from '@assets/icons/arrow-angle-down.svg';
 import { marketToString } from '@utils/jet/fixed-term-utils';
 import { CurrentAccount } from '@state/user/accounts';
-<<<<<<< HEAD
-import { Dispatch, SetStateAction, useEffect, useMemo, useState } from 'react';
-import {
-  MarginAccount,
-  repay,
-  TokenAmount,
-  settle,
-  MarketAndconfig,
-  FixedTermMarket,
-  Pool,
-  AssociatedToken
-} from '@jet-lab/margin';
-import { getExplorerUrl } from '@utils/ui';
-import { notify } from '@utils/notify';
-import { Address, AnchorProvider } from '@project-serum/anchor';
-import { BlockExplorer, Cluster } from '@state/settings/settings';
-import { useProvider } from '@utils/jet/provider';
-import { JetMarginPools, Pools } from '@state/pools/pools';
-import BN from 'bn.js';
-import { Loan, useOpenPositions } from '@jet-lab/store';
-import { PublicKey } from '@solana/web3.js';
-=======
 import { MarketSelectorButtons } from './market-selector-buttons';
->>>>>>> d722a371
 
 const { Option } = Select;
 
@@ -37,148 +14,11 @@
   type: 'asks' | 'bids';
 }
 
-<<<<<<< HEAD
-const settleNow = async (
-  marginAccount: MarginAccount,
-  markets: MarketAndconfig[],
-  selectedMarket: number,
-  provider: AnchorProvider,
-  setOwedTokens: Dispatch<SetStateAction<TokenAmount>>,
-  cluster: 'mainnet-beta' | 'localnet' | 'devnet',
-  blockExplorer: 'solscan' | 'solanaExplorer' | 'solanaBeach',
-  pools: JetMarginPools,
-  amount: TokenAmount
-) => {
-  const token = markets[selectedMarket].token;
-  if (!marginAccount || !token) return;
-  let tx = 'failed_before_tx';
-  try {
-    tx = await settle({
-      markets,
-      selectedMarket,
-      marginAccount,
-      provider,
-      pools: pools.tokenPools,
-      amount: amount.lamports
-    });
-    notify(
-      'Settle Successful',
-      `Your assets have been sent to your margin account`,
-      'success',
-      getExplorerUrl(tx, cluster, blockExplorer)
-    );
-    setOwedTokens(new TokenAmount(new BN(0), token.decimals));
-  } catch (e: any) {
-    notify(
-      'Settle Failed',
-      `There was an issue settling your funds, please try again.`,
-      'error',
-      getExplorerUrl(e.signature, cluster, blockExplorer)
-    );
-  }
-};
-
-const submitRepay = async (
-  marginAccount: MarginAccount,
-  provider: AnchorProvider,
-  amount: BN,
-  termLoans: Loan[],
-  pools: Record<string, Pool>,
-  markets: FixedTermMarket[],
-  market: MarketAndconfig,
-  cluster: 'mainnet-beta' | 'localnet' | 'devnet',
-  blockExplorer: 'solscan' | 'solanaExplorer' | 'solanaBeach'
-) => {
-  let tx = 'failed_before_tx';
-  try {
-    tx = await repay({
-      provider,
-      marginAccount,
-      amount,
-      termLoans,
-      pools,
-      markets,
-      market
-    });
-    notify(
-      'Repay Successful',
-      `Your debt has been successfully repaid`,
-      'success',
-      getExplorerUrl(tx, cluster, blockExplorer)
-    );
-  } catch (e: any) {
-    notify(
-      'Repay Failed',
-      `There was an issue repaying your debt, please try again.`,
-      'error',
-      getExplorerUrl(e.signature, cluster, blockExplorer)
-    );
-    throw e;
-  }
-};
-
-const getOwedTokens = async (
-  mint: Address,
-  marginAccount: PublicKey,
-  provider: AnchorProvider,
-  setOwedTokens: Dispatch<SetStateAction<TokenAmount>>
-) => {
-  const pda = AssociatedToken.derive(mint, marginAccount);
-  try {
-    const exists = await provider.connection.getAccountInfo(pda);
-    if (exists) {
-      const { value } = await provider.connection.getTokenAccountBalance(pda);
-      setOwedTokens(new TokenAmount(new BN(value.amount), value.decimals));
-    }
-  } catch (e) {
-    console.log(e);
-  }
-};
-
-=======
->>>>>>> d722a371
 export const FixedTermMarketSelector = ({ type }: FixedTermMarketSelectorProps) => {
   const [order, setOrder] = useRecoilState(type === 'asks' ? FixedLendViewOrder : FixedBorrowViewOrder);
   const markets = useRecoilValue(AllFixedTermMarketsAtom);
   const marginAccount = useRecoilValue(CurrentAccount);
   const [selectedMarket, setSelectedMarket] = useRecoilState(SelectedFixedTermMarketAtom);
-<<<<<<< HEAD
-  const pools = useRecoilValue(Pools);
-
-  const apiEndpoint = useMemo(
-    () =>
-      cluster === 'mainnet-beta'
-        ? process.env.DATA_API
-        : cluster === 'devnet'
-        ? process.env.DEV_DATA_API
-        : cluster === 'localnet'
-        ? process.env.LOCAL_DATA_API
-        : '',
-    [cluster]
-  );
-
-  const [repayAmount, setRepayAmount] = useState('0');
-
-  const [owedTokens, setOwedTokens] = useState<TokenAmount>(
-    new TokenAmount(new BN(0), markets[selectedMarket]?.token.decimals || 6)
-  );
-
-  useEffect(() => {
-    if (marginAccount?.address && markets[selectedMarket].token) {
-      getOwedTokens(markets[selectedMarket].token.mint, marginAccount.address, provider, setOwedTokens);
-    }
-  }, [marginAccount?.address]);
-
-  const { data } = useOpenPositions(String(apiEndpoint), markets[selectedMarket]?.market, marginAccount);
-
-  const token = markets[selectedMarket]?.token;
-
-  if (!marginAccount || !pools || !markets[selectedMarket] || !data || !token) return null;
-
-  const hasToSettle = owedTokens?.tokens > 0;
-  const hasToRepay = data.total_borrowed > 0;
-=======
->>>>>>> d722a371
 
   return (
     <div className="fixed-term-selector-view view-element">
@@ -197,78 +37,11 @@
             </Option>
           ))}
         </Select>
-<<<<<<< HEAD
-        <div className="selector-actions">
-          {hasToSettle ? (
-            <div className="assets-to-settle">
-              <>
-                There are {owedTokens?.uiTokens} {markets[selectedMarket]?.token.symbol} currently pending settment on
-                this market.
-              </>
-              <Button
-                onClick={() =>
-                  settleNow(
-                    marginAccount,
-                    markets,
-                    selectedMarket,
-                    provider,
-                    setOwedTokens,
-                    cluster,
-                    blockExplorer,
-                    pools,
-                    owedTokens
-                  )
-                }>
-                Settle Now
-              </Button>
-            </div>
-          ) : hasToRepay ? (
-            <div className="assets-to-settle">
-              <>
-                You owe {new TokenAmount(new BN(data.total_borrowed), token.decimals).tokens} {token.symbol} on this
-                market.
-              </>
-              <input
-                value={repayAmount}
-                onChange={e => {
-                  const parsed = parseFloat(e.target.value);
-                  if (isNaN(parsed)) {
-                    setRepayAmount('0');
-                  } else {
-                    const total = new TokenAmount(new BN(data.total_borrowed), token.decimals);
-                    const amount = parsed <= total.tokens ? e.target.value : total.uiTokens.replace(',', '');
-                    setRepayAmount(amount);
-                  }
-                }}
-              />
-              <Button
-                onClick={() =>
-                  submitRepay(
-                    marginAccount,
-                    provider,
-                    new BN(parseFloat(repayAmount) * 10 ** token.decimals),
-                    data.loans,
-                    pools.tokenPools,
-                    markets.map(m => m.market),
-                    markets[selectedMarket],
-                    cluster,
-                    blockExplorer
-                  )
-                }>
-                Repay Now
-              </Button>
-            </div>
-          ) : (
-            <div>There are no outstanding actions on this market.</div>
-          )}
-        </div>
-=======
         <MarketSelectorButtons
           marginAccount={marginAccount}
           markets={markets}
           selectedMarket={markets[selectedMarket]}
         />
->>>>>>> d722a371
       </div>
 
       <ReorderArrows component="marketSelector" order={order} setOrder={setOrder} vertical />
