--- conflicted
+++ resolved
@@ -115,8 +115,6 @@
   }
 };
 
-<<<<<<< HEAD
-=======
 const getOwedTokens = async (mint: Address, marginAccount: PublicKey, provider: AnchorProvider, setOwedTokens: Dispatch<SetStateAction<TokenAmount>>) => {
   const pda = AssociatedToken.derive(mint, marginAccount);
       try {
@@ -130,7 +128,6 @@
       }
 }
 
->>>>>>> 36e8ecf4
 export const FixedTermMarketSelector = ({ type }: FixedTermMarketSelectorProps) => {
   const [order, setOrder] = useRecoilState(type === 'asks' ? FixedLendViewOrder : FixedBorrowViewOrder);
   const markets = useRecoilValue(AllFixedTermMarketsAtom);
@@ -150,25 +147,12 @@
 
   useEffect(() => {
     if (marginAccount?.address && markets[selectedMarket].token) {
-<<<<<<< HEAD
-      const pda = AssociatedToken.derive(markets[selectedMarket].token.mint, marginAccount.address);
-      provider.connection.getTokenAccountBalance(pda).then(res => {
-        const { value } = res;
-        setOwedTokens(new TokenAmount(new BN(value.amount), value.decimals));
-      });
-    }
-  }, [marginAccount?.address]);
-
-  const { data } = useOpenPositions(markets[selectedMarket]?.market, marginAccount);
-
-=======
       getOwedTokens(markets[selectedMarket].token.mint, marginAccount.address, provider, setOwedTokens);
     }
   }, [marginAccount?.address]);
 
   const { data } = useOpenPositions(markets[selectedMarket]?.market, marginAccount);
 
->>>>>>> 36e8ecf4
   const token = markets[selectedMarket]?.token;
 
   if (!marginAccount || !pools || !markets[selectedMarket] || !data || !token) return null;
