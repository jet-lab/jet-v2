--- conflicted
+++ resolved
@@ -23,106 +23,6 @@
   type: 'asks' | 'bids';
 }
 
-<<<<<<< HEAD
-const settleNow = async (
-  marginAccount: MarginAccount,
-  markets: MarketAndconfig[],
-  selectedMarket: number,
-  provider: AnchorProvider,
-  setOwedTokens: Dispatch<SetStateAction<TokenAmount>>,
-  cluster: 'mainnet-beta' | 'localnet' | 'devnet',
-  blockExplorer: 'solscan' | 'solanaExplorer' | 'solanaBeach',
-  pools: JetMarginPools,
-  amount: TokenAmount
-) => {
-  const token = markets[selectedMarket].token;
-  if (!marginAccount || !token) return;
-  let tx = 'failed_before_tx';
-  try {
-    tx = await settle({
-      markets,
-      selectedMarket,
-      marginAccount,
-      provider,
-      pools: pools.tokenPools,
-      amount: amount.lamports
-    });
-    notify(
-      'Settle Successful',
-      `Your assets have been sent to your margin account`,
-      'success',
-      getExplorerUrl(tx, cluster, blockExplorer)
-    );
-    setOwedTokens(new TokenAmount(new BN(0), token.decimals));
-  } catch (e: any) {
-    notify(
-      'Settle Failed',
-      `There was an issue settling your funds, please try again.`,
-      'error',
-      getExplorerUrl(e.signature, cluster, blockExplorer)
-    );
-  }
-};
-
-const submitRepay = async (
-  marginAccount: MarginAccount,
-  provider: AnchorProvider,
-  amount: BN,
-  termLoans: Loan[],
-  pools: Record<string, Pool>,
-  markets: FixedTermMarket[],
-  market: MarketAndconfig,
-  cluster: 'mainnet-beta' | 'localnet' | 'devnet',
-  blockExplorer: 'solscan' | 'solanaExplorer' | 'solanaBeach'
-) => {
-  let tx = 'failed_before_tx';
-  try {
-    tx = await repay({
-      provider,
-      marginAccount,
-      amount,
-      termLoans,
-      pools,
-      markets,
-      market
-    });
-    notify(
-      'Repay Successful',
-      `Your debt has been successfully repaid`,
-      'success',
-      getExplorerUrl(tx, cluster, blockExplorer)
-    );
-  } catch (e: any) {
-    notify(
-      'Repay Failed',
-      `There was an issue repaying your debt, please try again.`,
-      'error',
-      getExplorerUrl(e.signature, cluster, blockExplorer)
-    );
-    throw e;
-  }
-};
-
-const getOwedTokens = async (
-  mint: Address,
-  marginAccount: PublicKey,
-  provider: AnchorProvider,
-  setOwedTokens: Dispatch<SetStateAction<TokenAmount>>
-) => {
-  const pda = AssociatedToken.derive(mint, marginAccount);
-  try {
-    const exists = await provider.connection.getAccountInfo(pda);
-    if (exists) {
-      const { value } = await provider.connection.getTokenAccountBalance(pda);
-      setOwedTokens(new TokenAmount(new BN(value.amount), value.decimals));
-    }
-  } catch (e) {
-    console.log(e);
-  }
-};
-
-=======
->>>>>>> 27b9198f
 export const FixedTermMarketSelector = ({ type }: FixedTermMarketSelectorProps) => {
   const [order, setOrder] = useRecoilState(type === 'asks' ? FixedLendViewOrder : FixedBorrowViewOrder);
   const markets = useRecoilValue(AllFixedTermMarketsAtom);
@@ -178,29 +78,12 @@
           {hasToClaim ?
             <div className="assets-to-settle"><>Need to claim {new TokenAmount(amountToClaim, token.decimals).uiTokens} {token.symbol}
               <Button
-<<<<<<< HEAD
-                onClick={() =>
-                  settleNow(
-                    marginAccount,
-                    markets,
-                    selectedMarket,
-                    provider,
-                    setOwedTokens,
-                    cluster,
-                    blockExplorer,
-                    pools,
-                    owedTokens
-                  )
-                }>
-                Settle Now
-=======
                 size='small'
                 onClick={() => {
                   redeemDeposits(markets[selectedMarket], marginAccount, provider, depositsToClaim, cluster, blockExplorer, pools.tokenPools, markets.map(m => m.market))
                 }}
               >
                 Claim
->>>>>>> 27b9198f
               </Button>
             </>
             </div>
@@ -229,42 +112,6 @@
               <div className="assets-to-settle">
                 You owe {new TokenAmount(new BN(data.total_borrowed), token.decimals).tokens} {token.symbol} on this
                 market.
-<<<<<<< HEAD
-              </>
-              <input
-                value={repayAmount}
-                onChange={e => {
-                  const parsed = parseFloat(e.target.value);
-                  if (isNaN(parsed)) {
-                    setRepayAmount('0');
-                  } else {
-                    const total = new TokenAmount(new BN(data.total_borrowed), token.decimals);
-                    const amount = parsed <= total.tokens ? e.target.value : total.uiTokens.replace(',', '');
-                    setRepayAmount(amount);
-                  }
-                }}
-              />
-              <Button
-                onClick={() =>
-                  submitRepay(
-                    marginAccount,
-                    provider,
-                    new BN(parseFloat(repayAmount) * 10 ** token.decimals),
-                    data.loans,
-                    pools.tokenPools,
-                    markets.map(m => m.market),
-                    markets[selectedMarket],
-                    cluster,
-                    blockExplorer
-                  )
-                }>
-                Repay Now
-              </Button>
-            </div>
-          ) : (
-            <div>There are no outstanding actions on this market.</div>
-          )}
-=======
                 <input
                   value={repayAmount}
                   onChange={e => {
@@ -298,7 +145,6 @@
             ) : (
               <div>There are no outstanding actions on this market.</div>
             )}
->>>>>>> 27b9198f
         </div>
       </div>
 
