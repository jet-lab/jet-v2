--- conflicted
+++ resolved
@@ -22,11 +22,7 @@
   markets: FixedTermMarket[];
   ordersPendingDeletion: string[];
   setOrdersPendingDeletion: UpdateOrders;
-<<<<<<< HEAD
-  airspaceLookupTables: LookupTable[];
-=======
   lookupTables: LookupTable[];
->>>>>>> cb205681
 }
 const getPostOrderColumns = ({
   market,
@@ -38,11 +34,7 @@
   markets,
   ordersPendingDeletion,
   setOrdersPendingDeletion,
-<<<<<<< HEAD
-  airspaceLookupTables
-=======
   lookupTables
->>>>>>> cb205681
 }: GetPostOrderColumnes): ColumnsType<OpenOrder> => [
     {
       title: 'Issue date',
@@ -61,7 +53,6 @@
       sorter: (a, b) => a.total_quote_qty - b.total_quote_qty,
       sortDirections: ['descend']
     },
-<<<<<<< HEAD
     {
       title: 'Filled QTY',
       dataIndex: 'filled_quote_qty',
@@ -113,44 +104,12 @@
                 markets,
                 ordersPendingDeletion,
                 setOrdersPendingDeletion,
-                airspaceLookupTables
+                lookupTables
               );
             }}
           />
         );
       }
-=======
-    sorter: (a, b) => Number(a.is_auto_roll) - Number(b.is_auto_roll),
-    sortDirections: ['descend']
-  },
-  {
-    title: 'Cancel',
-    key: 'cancel',
-    align: 'center',
-    render: (order: OpenOrder) => {
-      return ordersPendingDeletion.includes(order.order_id) ? (
-        <LoadingOutlined />
-      ) : (
-        <CloseOutlined
-          style={{ color: '#e36868' }}
-          onClick={() => {
-            cancel(
-              market,
-              marginAccount,
-              provider,
-              order,
-              cluster,
-              explorer,
-              pools,
-              markets,
-              ordersPendingDeletion,
-              setOrdersPendingDeletion,
-              lookupTables
-            );
-          }}
-        />
-      );
->>>>>>> cb205681
     }
   ];
 
@@ -165,11 +124,7 @@
   markets: FixedTermMarket[],
   ordersPendingDeletion: string[],
   setOrdersPendingDeletion: UpdateOrders,
-<<<<<<< HEAD
-  airspaceLookupTables: LookupTable[]
-=======
   lookupTables: LookupTable[]
->>>>>>> cb205681
 ) => {
   try {
     await cancelOrder({
@@ -179,11 +134,7 @@
       orderId: new BN(order.order_id),
       pools,
       markets,
-<<<<<<< HEAD
-      airspaceLookupTables
-=======
       lookupTables
->>>>>>> cb205681
     });
     notify('Order Cancelled', 'Your order was cancelled successfully', 'success');
     setOrdersPendingDeletion([...ordersPendingDeletion, order.order_id]);
@@ -207,11 +158,7 @@
   explorer,
   pools,
   markets,
-<<<<<<< HEAD
-  airspaceLookupTables
-=======
   lookupTables
->>>>>>> cb205681
 }: {
   data: OpenOrder[];
   market: MarketAndConfig;
@@ -221,11 +168,7 @@
   explorer: 'solanaExplorer' | 'solscan' | 'solanaBeach';
   pools: Record<string, Pool>;
   markets: FixedTermMarket[];
-<<<<<<< HEAD
-  airspaceLookupTables: LookupTable[];
-=======
   lookupTables: LookupTable[];
->>>>>>> cb205681
 }) => {
   const [ordersPendingDeletion, setOrdersPendingDeletion] = useState<string[]>([]);
 
@@ -241,11 +184,7 @@
         markets,
         ordersPendingDeletion,
         setOrdersPendingDeletion,
-<<<<<<< HEAD
-        airspaceLookupTables
-=======
         lookupTables
->>>>>>> cb205681
       }),
     [market, marginAccount, provider, cluster, explorer, ordersPendingDeletion]
   );
