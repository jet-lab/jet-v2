import { FixedTermMarket, MarginAccount, Pool, TokenAmount } from '@jet-lab/margin';
import { Table } from 'antd';
import { CheckOutlined, CloseOutlined, LoadingOutlined } from '@ant-design/icons';
import type { ColumnsType } from 'antd/es/table';
import formatDistanceToNowStrict from 'date-fns/formatDistanceToNowStrict';
import BN from 'bn.js';
import { cancelOrder, MarketAndConfig } from '@jet-lab/margin';
import { Dispatch, SetStateAction, useMemo, useState } from 'react';
import { AnchorProvider } from '@project-serum/anchor';
import { getExplorerUrl } from '@utils/ui';
import { OpenOrder } from '@jet-lab/store/dist/types';
import { notify } from '@utils/notify';
import { useRecoilRefresher_UNSTABLE } from 'recoil';
import { AllFixedTermMarketsOrderBooksAtom } from '@state/fixed-term/fixed-term-market-sync';

type UpdateOrders = Dispatch<SetStateAction<string[]>>;

interface GetPostOrderColumnes {
  market: MarketAndConfig;
  marginAccount: MarginAccount;
  provider: AnchorProvider;
  cluster: 'mainnet-beta' | 'localnet' | 'devnet';
  explorer: 'solanaExplorer' | 'solscan' | 'solanaBeach';
  pools: Record<string, Pool>;
  markets: FixedTermMarket[];
  ordersPendingDeletion: string[];
  setOrdersPendingDeletion: UpdateOrders;
  refreshOrderBooks: () => void;
}
const getPostOrderColumns = ({
  market,
  marginAccount,
  provider,
  cluster,
  explorer,
  pools,
  markets,
  refreshOrderBooks,
  ordersPendingDeletion,
  setOrdersPendingDeletion
}: GetPostOrderColumnes): ColumnsType<OpenOrder> => [
  {
    title: 'Issue date',
    dataIndex: 'created_timestamp',
    key: 'created_timestamp',
    render: (date: number) => `${formatDistanceToNowStrict(date.toString().length === 10 ? date * 1000 : date)} ago`,
    sorter: (a, b) => a.created_timestamp - b.created_timestamp,
    sortDirections: ['descend']
  },
  {
    title: 'Total QTY',
    dataIndex: 'total_quote_qty',
    key: 'total_quote_qty',
    render: (value: number) => `${market.token.symbol} ${new TokenAmount(new BN(value), 6).tokens.toFixed(2)}`,
    sorter: (a, b) => a.total_quote_qty - b.total_quote_qty,
    sortDirections: ['descend']
  },
  {
    title: 'Filled QTY',
    dataIndex: 'filled_quote_qty',
    key: 'filled_quote_qty',
    render: (filled: number) => {
      return `${market.token.symbol} ${new TokenAmount(new BN(filled), 6).tokens.toFixed(2)}`;
    },
    sorter: (a, b) => a.filled_quote_qty - b.filled_quote_qty,
    sortDirections: ['descend']
  },
  {
    title: 'Rate',
    dataIndex: 'rate',
    key: 'rate',
    render: (rate: number) => `${(100 * rate).toFixed(3)}%`,
    sorter: (a, b) => a.rate - b.rate,
    sortDirections: ['descend']
  },
  {
    title: 'Autoroll',
    dataIndex: 'is_auto_roll',
    key: 'is_auto_roll',
    align: 'center',
    render: (is_auto_roll: boolean) => {
      return is_auto_roll ? <CheckOutlined /> : null;
    },
<<<<<<< HEAD
    {
      title: 'Filled QTY',
      dataIndex: 'filledQuoteQty',
      key: 'filledQuoteQty',
      render: (filled: number) => {
        return `${market.token.symbol} ${new TokenAmount(new BN(filled), 6).tokens.toFixed(2)}`;
      },
      sorter: (a, b) => a.filledQuoteQty - b.filledQuoteQty,
      sortDirections: ['descend']
    },
    {
      title: 'Rate',
      dataIndex: 'rate',
      key: 'rate',
      render: (rate: number) => `${(100 * rate).toFixed(3)}%`,
      sorter: (a, b) => a.rate - b.rate,
      sortDirections: ['descend']
    },
    {
      title: 'Cancel',
      key: 'cancel',
      render: (order: OpenOrder) => {
        return ordersPendingDeletion.includes(order.order_id) ? (
          <LoadingOutlined />
        ) : (
          <CloseOutlined
            style={{ color: '#e36868' }}
            onClick={() => {
              cancel(
                market,
                marginAccount,
                provider,
                order,
                cluster,
                explorer,
                pools,
                markets,
                refreshOrderBooks,
                ordersPendingDeletion,
                setOrdersPendingDeletion
              );
            }}
          />
        );
      }
=======
    sorter: (a, b) => Number(a.is_auto_roll) - Number(b.is_auto_roll),
    sortDirections: ['descend']
  },
  {
    title: 'Cancel',
    key: 'cancel',
    align: 'center',
    render: (order: OpenOrder) => {
      return ordersPendingDeletion.includes(order.order_id) ? (
        <LoadingOutlined />
      ) : (
        <CloseOutlined
          style={{ color: '#e36868' }}
          onClick={() => {
            cancel(
              market,
              marginAccount,
              provider,
              order,
              cluster,
              explorer,
              pools,
              markets,
              refreshOrderBooks,
              ordersPendingDeletion,
              setOrdersPendingDeletion
            );
          }}
        />
      );
>>>>>>> a517ac55
    }
  }
];

const cancel = async (
  market: MarketAndConfig,
  marginAccount: MarginAccount,
  provider: AnchorProvider,
  order: OpenOrder,
  cluster: 'mainnet-beta' | 'localnet' | 'devnet',
  explorer: 'solanaExplorer' | 'solscan' | 'solanaBeach',
  pools: Record<string, Pool>,
  markets: FixedTermMarket[],
  refreshOrderBooks: () => void,
  ordersPendingDeletion: string[],
  setOrdersPendingDeletion: UpdateOrders
) => {
  try {
    await cancelOrder({
      market,
      marginAccount,
      provider,
      orderId: new BN(order.order_id),
      pools,
      markets
    });
    notify('Order Cancelled', 'Your order was cancelled successfully', 'success');
    setOrdersPendingDeletion([...ordersPendingDeletion, order.order_id]);
    refreshOrderBooks();
  } catch (e: any) {
    notify(
      'Cancel order failed',
      'There was an error cancelling your order',
      'error',
      getExplorerUrl(e.signature, cluster, explorer)
    );
    console.error(e);
  }
};

export const PostedOrdersTable = ({
  data,
  market,
  marginAccount,
  provider,
  cluster,
  explorer,
  pools,
  markets
}: {
  data: OpenOrder[];
  market: MarketAndConfig;
  marginAccount: MarginAccount;
  provider: AnchorProvider;
  cluster: 'mainnet-beta' | 'localnet' | 'devnet';
  explorer: 'solanaExplorer' | 'solscan' | 'solanaBeach';
  pools: Record<string, Pool>;
  markets: FixedTermMarket[];
}) => {
  const refreshOrderBooks = useRecoilRefresher_UNSTABLE(AllFixedTermMarketsOrderBooksAtom);
  const [ordersPendingDeletion, setOrdersPendingDeletion] = useState<string[]>([]);

  const columns = useMemo(
    () =>
      getPostOrderColumns({
        market,
        marginAccount,
        provider,
        cluster,
        explorer,
        pools,
        markets,
        refreshOrderBooks,
        ordersPendingDeletion,
        setOrdersPendingDeletion
      }),
    [market, marginAccount, provider, cluster, explorer, ordersPendingDeletion]
  );

  return (
    <Table
      className="debt-table"
      columns={columns}
      dataSource={data}
      pagination={{
        hideOnSinglePage: true
      }}
      rowKey="order_id"
      locale={{ emptyText: 'No Data' }}
      rowClassName={(_, index) => ((index + 1) % 2 === 0 ? 'dark-bg' : '')}
    />
  );
};<|MERGE_RESOLUTION|>--- conflicted
+++ resolved
@@ -81,53 +81,6 @@
     render: (is_auto_roll: boolean) => {
       return is_auto_roll ? <CheckOutlined /> : null;
     },
-<<<<<<< HEAD
-    {
-      title: 'Filled QTY',
-      dataIndex: 'filledQuoteQty',
-      key: 'filledQuoteQty',
-      render: (filled: number) => {
-        return `${market.token.symbol} ${new TokenAmount(new BN(filled), 6).tokens.toFixed(2)}`;
-      },
-      sorter: (a, b) => a.filledQuoteQty - b.filledQuoteQty,
-      sortDirections: ['descend']
-    },
-    {
-      title: 'Rate',
-      dataIndex: 'rate',
-      key: 'rate',
-      render: (rate: number) => `${(100 * rate).toFixed(3)}%`,
-      sorter: (a, b) => a.rate - b.rate,
-      sortDirections: ['descend']
-    },
-    {
-      title: 'Cancel',
-      key: 'cancel',
-      render: (order: OpenOrder) => {
-        return ordersPendingDeletion.includes(order.order_id) ? (
-          <LoadingOutlined />
-        ) : (
-          <CloseOutlined
-            style={{ color: '#e36868' }}
-            onClick={() => {
-              cancel(
-                market,
-                marginAccount,
-                provider,
-                order,
-                cluster,
-                explorer,
-                pools,
-                markets,
-                refreshOrderBooks,
-                ordersPendingDeletion,
-                setOrdersPendingDeletion
-              );
-            }}
-          />
-        );
-      }
-=======
     sorter: (a, b) => Number(a.is_auto_roll) - Number(b.is_auto_roll),
     sortDirections: ['descend']
   },
@@ -158,7 +111,6 @@
           }}
         />
       );
->>>>>>> a517ac55
     }
   }
 ];
