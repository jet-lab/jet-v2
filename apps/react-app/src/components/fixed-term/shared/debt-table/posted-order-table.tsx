--- conflicted
+++ resolved
@@ -43,25 +43,17 @@
     title: 'Issue date',
     dataIndex: 'created_timestamp',
     key: 'created_timestamp',
-<<<<<<< HEAD
-    render: (date: number) => `${formatDistanceToNowStrict(date)} ago`
-=======
     render: (date: number) => `${formatDistanceToNowStrict(date)} ago`,
     sorter: (a, b) => a.created_timestamp - b.created_timestamp,
     sortDirections: ['descend']
->>>>>>> c5c2e599
   },
   {
     title: 'Total QTY',
     dataIndex: 'total_quote_qty',
     key: 'total_quote_qty',
-<<<<<<< HEAD
-    render: (value: number) => `${market.token.symbol} ${new TokenAmount(new BN(value), 6).tokens.toFixed(2)}`
-=======
     render: (value: number) => `${market.token.symbol} ${new TokenAmount(new BN(value), 6).tokens.toFixed(2)}`,
     sorter: (a, b) => a.total_quote_qty - b.total_quote_qty,
     sortDirections: ['descend']
->>>>>>> c5c2e599
   },
   {
     title: 'Filled QTY',
@@ -69,43 +61,6 @@
     key: 'filled_quote_qty',
     render: (filled: number) => {
       return `${market.token.symbol} ${new TokenAmount(new BN(filled), 6).tokens.toFixed(2)}`;
-<<<<<<< HEAD
-    }
-  },
-  {
-    title: 'Rate',
-    dataIndex: 'rate',
-    key: 'rate',
-    render: (rate: number) => `${(100 * rate).toFixed(3)}%`
-  },
-  {
-    title: 'Cancel',
-    key: 'cancel',
-    render: (order: OpenOrder) => {
-      return ordersPendingDeletion.includes(order.order_id) ? (
-        <LoadingOutlined />
-      ) : (
-        <CloseOutlined
-          style={{ color: '#e36868' }}
-          onClick={() => {
-            cancel(
-              market,
-              marginAccount,
-              provider,
-              order,
-              cluster,
-              explorer,
-              pools,
-              markets,
-              refreshOrderBooks,
-              ordersPendingDeletion,
-              setOrdersPendingDeletion
-            );
-          }}
-        />
-      );
-    }
-=======
     },
     sorter: (a, b) => a.filled_quote_qty - b.filled_quote_qty,
     sortDirections: ['descend']
@@ -145,7 +100,6 @@
         />
       );
     }
->>>>>>> c5c2e599
   }
 ];
 
