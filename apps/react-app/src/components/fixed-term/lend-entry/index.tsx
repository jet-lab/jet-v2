import { useRecoilState, useRecoilValue } from 'recoil';
import { Tabs } from 'antd';
import { useMemo } from 'react';
import { MainConfig } from '@state/config/marginConfig';
import { CurrentOrderTab, CurrentOrderTabAtom, FixedTermMarketAtom } from '@state/fixed-term/fixed-term-market-sync';
import { OfferLoan } from './offer-loan';
import { LendNow } from './lend-now';
import { WalletTokens } from '@state/user/walletTokens';
import { Accounts } from '@state/user/accounts';
<<<<<<< HEAD
import { UserGuide } from '../shared/user-guide'
=======
import { CopyableField } from '@components/misc/CopyableField';
>>>>>>> 469f36c4

export const FixedLendOrderEntry = () => {
  const marketAndConfig = useRecoilValue(FixedTermMarketAtom);
  const marginConfig = useRecoilValue(MainConfig);
  const walletTokens = useRecoilValue(WalletTokens);
  const accounts = useRecoilValue(Accounts);
  const noAccount = useMemo(() => !walletTokens || !accounts.length, [accounts, walletTokens]);
  const [currentTab, setCurrentTab] = useRecoilState(CurrentOrderTabAtom);

  const token = useMemo(() => {
    if (!marginConfig || !marketAndConfig) return null;
    return Object.values(marginConfig?.tokens).find(token => {
      return marketAndConfig.config.underlyingTokenMint === token.mint.toString();
    });
  }, [marginConfig, marketAndConfig?.config]);

  const decimals = useMemo(() => {
    if (!token) return null;
    if (!marginConfig || !marketAndConfig?.config) return 6;
    return token.decimals;
  }, [token]);

  if (!decimals || noAccount || !marketAndConfig || !token || !marginConfig) return null;

  return (
    <div className="order-entry fixed-lend-entry view-element view-element-hidden flex column">
      <UserGuide />
      <div className="order-entry-head view-element-item view-element-item-hidden flex column">
        <div className="order-entry-head-top flex-centered">
          <CopyableField content={marketAndConfig.market.address.toBase58()} />
        </div>
      </div>
      <Tabs
        defaultActiveKey="limit"
        activeKey={currentTab}
        onChange={(type: string) => setCurrentTab(type as CurrentOrderTab)}
        items={[
          {
            label: 'offer loan',
            key: 'offer-loan'
          },
          {
            label: 'lend now',
            key: 'lend-now'
          }
        ]}></Tabs>
      {currentTab === 'offer-loan' && (
        <OfferLoan decimals={decimals} token={token} marketAndConfig={marketAndConfig} marginConfig={marginConfig} />
      )}
      {currentTab === 'lend-now' && (
        <LendNow decimals={decimals} token={token} marketAndConfig={marketAndConfig} marginConfig={marginConfig} />
      )}
    </div>
  );
};<|MERGE_RESOLUTION|>--- conflicted
+++ resolved
@@ -7,11 +7,8 @@
 import { LendNow } from './lend-now';
 import { WalletTokens } from '@state/user/walletTokens';
 import { Accounts } from '@state/user/accounts';
-<<<<<<< HEAD
 import { UserGuide } from '../shared/user-guide'
-=======
 import { CopyableField } from '@components/misc/CopyableField';
->>>>>>> 469f36c4
 
 export const FixedLendOrderEntry = () => {
   const marketAndConfig = useRecoilValue(FixedTermMarketAtom);
