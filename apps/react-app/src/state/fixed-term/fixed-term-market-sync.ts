<<<<<<< HEAD
import { FixedTermMarket, JetFixedTerm, JetFixedTermIdl, Orderbook, MarketAndconfig } from '@jet-lab/fixed-term';
=======
import { FixedTermMarket, JetMarket, JetMarketIdl, Orderbook, MarketAndconfig } from '@jet-lab/margin';
>>>>>>> a2eff550
import { Program } from '@project-serum/anchor';
import { useEffect } from 'react';
import { atom, selector, useRecoilValue, useSetRecoilState } from 'recoil';
import { AirspaceConfig } from '@jet-lab/margin';
import { MainConfig } from '../config/marginConfig';
import { PublicKey } from '@solana/web3.js';
import { useProvider } from '@utils/jet/provider';
import { NetworkStateAtom } from '@state/network/network-state';
import { useLocation } from 'react-router-dom';

export const AllFixedTermMarketsAtom = atom<Array<MarketAndconfig>>({
  key: 'allFixedTermMarkets',
  default: [],
  dangerouslyAllowMutability: true
});

export const SelectedFixedTermMarketAtom = atom<number>({
  key: 'selectedFixedTermMarketIndex',
  default: 0,
  dangerouslyAllowMutability: true
});

export const FixedTermMarketAtom = selector<MarketAndconfig | null>({
  key: 'fixedTermMarketAtom',
  get: ({ get }) => {
    const list = get(AllFixedTermMarketsAtom);
    const selected = get(SelectedFixedTermMarketAtom);
    return list[selected];
  },
  dangerouslyAllowMutability: true
});

export type CurrentOrderTab = 'borrow-now' | 'lend-now' | 'offer-loan' | 'request-loan' | 'not_set';

export const CurrentOrderTabAtom = atom<CurrentOrderTab>({
  key: 'current-fixed-term-order-tab',
  default: 'not_set'
});

export interface ExtendedOrderBook extends Orderbook {
  name: string;
}

export const AllFixedTermMarketsOrderBooksAtom = selector<ExtendedOrderBook[]>({
  key: 'allFixedTermMarketOrderBooks',
  get: async ({ get }) => {
    const list = get(AllFixedTermMarketsAtom);
    return await Promise.all(
      list.map(async market => {
        const raw = await market.market.fetchOrderbook();
        return {
          name: market.name,
          asks: raw.asks.sort((a, b) => Number(a.limit_price) - Number(b.limit_price)),
          bids: raw.bids.sort((a, b) => Number(b.limit_price) - Number(a.limit_price))
        };
      })
    );
  }
});

export const useFixedTermSync = (): void => {
  const { provider } = useProvider();
  const setMarkets = useSetRecoilState(AllFixedTermMarketsAtom);
  const config = useRecoilValue(MainConfig);
  const networkState = useRecoilValue(NetworkStateAtom);
  const setCurrentOrderTab = useSetRecoilState(CurrentOrderTabAtom);
  const { pathname } = useLocation();

  const loadFixedTermMarkets = async (
    airspace: AirspaceConfig,
    program: Program<JetFixedTerm>,
    marginProgramId: PublicKey
  ) => {
    const markets: Array<MarketAndconfig> = [];
    await Promise.all(
      Object.entries(airspace.fixedTermMarkets).map(async ([name, marketConfig]) => {
        try {
          const market = await FixedTermMarket.load(program, marketConfig.market, marginProgramId);
          const token = config?.tokens[marketConfig.symbol];
          if (token) {
            markets.push({ market, config: marketConfig, name, token });
          }
        } catch (e) {
          console.log(e);
        }
      })
    );
    setMarkets(markets);
  };

  useEffect(() => {
    if (networkState === 'connected' && config?.fixedTermMarketProgramId) {
      const program = new Program(JetFixedTermIdl, config.fixedTermMarketProgramId, provider);
      const airspace = config.airspaces.find(airspace => airspace.name === 'default');
      if (airspace) {
        loadFixedTermMarkets(airspace, program, new PublicKey(config.marginProgramId));
      }
    }
  }, [config, networkState]);

  useEffect(() => {
    if (pathname.includes('/fixed-lend')) {
      setCurrentOrderTab('offer-loan');
    } else if (pathname.includes('/fixed-borrow')) {
      setCurrentOrderTab('request-loan');
    }
  }, [pathname]);

  return;
};<|MERGE_RESOLUTION|>--- conflicted
+++ resolved
@@ -1,8 +1,4 @@
-<<<<<<< HEAD
-import { FixedTermMarket, JetFixedTerm, JetFixedTermIdl, Orderbook, MarketAndconfig } from '@jet-lab/fixed-term';
-=======
-import { FixedTermMarket, JetMarket, JetMarketIdl, Orderbook, MarketAndconfig } from '@jet-lab/margin';
->>>>>>> a2eff550
+import { FixedTermMarket, JetFixedTerm, JetFixedTermIdl, Orderbook, MarketAndconfig } from '@jet-lab/margin';
 import { Program } from '@project-serum/anchor';
 import { useEffect } from 'react';
 import { atom, selector, useRecoilValue, useSetRecoilState } from 'recoil';
