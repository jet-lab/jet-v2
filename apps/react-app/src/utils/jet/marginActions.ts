import { useRecoilState, useRecoilValue, useSetRecoilState } from 'recoil';
import { TransactionInstruction } from '@solana/web3.js';
import { useWallet } from '@solana/wallet-adapter-react';
<<<<<<< HEAD
import {
  chunks,
  MarginAccount,
  Pool,
  PoolTokenChange,
  TokenAmount,
  TokenFaucet
} from '@jet-lab/margin';
=======
import { MarginAccount, Pool, PoolTokenChange, SPLSwapPool, TokenAmount, TokenFaucet } from '@jet-lab/margin';
>>>>>>> c7a9627f
import { MainConfig } from '@state/config/marginConfig';
import { Pools } from '@state/pools/pools';
import { WalletTokens } from '@state/user/walletTokens';
import { CurrentAccount, CurrentAccountAddress, FavoriteAccounts } from '@state/user/accounts';
import { Dictionary } from '@state/settings/localization/localization';
import { TokenInputAmount, ActionRefresh } from '@state/actions/actions';
import { useProvider } from './provider';
import { NOTIFICATION_DURATION } from '../notify';
import { message } from 'antd';
import { AllFixedTermMarketsAtom } from '@state/fixed-term/fixed-term-market-sync';
import { useJetStore } from '@jet-lab/store';
import { useMemo } from 'react';
import { SwapStep } from '@utils/actions/swap';

export enum ActionResponse {
  Success = 'SUCCESS',
  Failed = 'FAILED',
  Cancelled = 'CANCELLED'
}
export function useMarginActions() {
  const config = useRecoilValue(MainConfig);
  const cluster = useJetStore(state => state.settings.cluster);
  const dictionary = useRecoilValue(Dictionary);
  const { programs, provider } = useProvider();
  const markets = useRecoilValue(AllFixedTermMarketsAtom);
  const selectedPoolKey = useJetStore(state => state.selectedPoolKey);
  const pools = useRecoilValue(Pools);
  const currentPool = useMemo(
    () =>
      pools?.tokenPools && Object.values(pools?.tokenPools).find(pool => pool.address.toBase58() === selectedPoolKey),
    [selectedPoolKey, pools]
  );
  const wallet = useWallet();
  const walletTokens = useRecoilValue(WalletTokens);
  const currentAccount = useRecoilValue(CurrentAccount);
  const setCurrentAccountAddress = useSetRecoilState(CurrentAccountAddress);
  const [favoriteAccounts, setFavoriteAccounts] = useRecoilState(FavoriteAccounts);
  const accountPoolPosition = currentPool?.symbol && currentAccount?.poolPositions[currentPool.symbol];
  const tokenInputAmount = useRecoilValue(TokenInputAmount);
  const setActionRefresh = useSetRecoilState(ActionRefresh);
  const swapEndpoint: string = (cluster === "mainnet-beta" ? "" : cluster === "devnet" ? process.env.REACT_APP_DEV_SWAP_API : process.env.REACT_APP_LOCAL_SWAP_API) || "";

  // Refresh to trigger new data fetching after a timeout
  async function actionRefresh() {
    setActionRefresh(Date.now());
  }

  // If on devnet, user can airdrop themself tokens
  async function airdrop(pool: Pool): Promise<[string, string | undefined, ActionResponse]> {
    if (!config) {
      throw new Error('No Config');
    }
    if (!programs) {
      throw new Error('No Programs');
    }
    if (!wallet.publicKey) {
      throw new Error('No Public Key');
    }
    if (cluster === 'mainnet-beta') {
      throw new Error('Cannot airdrop on mainnet');
    }

    // Airdrop 10 tokens by default
    let amount = TokenAmount.tokens(10, pool.decimals);

    if (pool.symbol == 'USDC') {
      // provide larger amounts for USDC like
      amount = TokenAmount.tokens(100_000, pool.decimals);
    } else if (pool.symbol == 'SOL') {
      if (cluster == 'localnet') {
        amount = TokenAmount.tokens(100, pool.decimals);
      } else {
        amount = TokenAmount.tokens(1, pool.decimals);
      }
    }
    const token = config.tokens[pool.symbol] ? config.tokens[pool.symbol] : config.tokens[pool.name];
    try {
      const txId = await TokenFaucet.airdrop(provider, cluster, amount.lamports, token, wallet.publicKey);
      await actionRefresh();
      return [amount.uiTokens, txId, ActionResponse.Success];
    } catch (err) {
      console.error(err);
      return ['0', undefined, ActionResponse.Failed];
    }
  }

  // Create Account
  async function createAccount(): Promise<[string | undefined, ActionResponse]> {
    if (!programs || !pools || !walletTokens || !wallet.publicKey) {
      console.error('Pools not loaded');
      throw new Error();
    }

    try {
      // Create new account
      const seed = await MarginAccount.getUnusedAccountSeed({ programs, provider, owner: wallet.publicKey });
      const newMarginAccount = new MarginAccount(
        programs,
        provider,
        wallet.publicKey,
        seed,
        undefined, // airspace
        pools.tokenPools,
        walletTokens
      );

      const instructions: TransactionInstruction[] = []
      await newMarginAccount.withCreateAccount(instructions);
      // Add a lookup registry account
      await newMarginAccount.withInitLookupRegistry(instructions);
      // const slot = await provider.connection.getSlot()
      // const marginLookup = await newMarginAccount.withCreateLookupTable({
      //   instructions,
      //   slot,
      //   discriminator: 10, // TODO
      // });

      // console.log("Lookup address is ", marginLookup.toBase58());

      // TODO: submit all transactions together
      // const accounts: PublicKey[] = [];
      // for (let pool of Object.values(pools.tokenPools)) {
      //   // Token ATA
      //   const [ata] = await PublicKey.findProgramAddress([
      //     newMarginAccount.address.toBuffer(),
      //     TOKEN_PROGRAM_ID.toBuffer(),
      //     pool.tokenMint.toBuffer(),
      //   ], ASSOCIATED_TOKEN_PROGRAM_ID)
      //   accounts.push(ata);
      //   // Pool deposit and loan
      //   accounts.push(pool.findDepositPositionAddress(newMarginAccount))
      //   accounts.push(pool.findLoanPositionAddress(newMarginAccount))
      // }

      // for (let market of markets) {
      //   // margin user
      //   const marginUser = await market.market.deriveMarginUserAddress(newMarginAccount);
      //   accounts.push(marginUser)
      //   accounts.push(await market.market.deriveMarginUserClaims(marginUser))
      //   let seed = await market.market.fetchDepositSeed(newMarginAccount)
      //   accounts.push(await market.market.deriveTermDepositAddress(newMarginAccount.address, seed))
      //   seed = await market.market.fetchDebtSeed(newMarginAccount)
      //   accounts.push(await market.market.deriveTermLoanAddress(newMarginAccount.address, seed))
      //   accounts.push(await market.market.deriveTicketCollateral(newMarginAccount.address))
      // }

      const splitInstructions = [instructions]

      // chunks(20, accounts).forEach(addresses => {
      //   const ix: TransactionInstruction[] = []
      //   newMarginAccount.withAppendToLookupTable({
      //     instructions: ix,
      //     lookupTable: marginLookup,
      //     discriminator: 10,
      //     addresses
      //   })
      //   splitInstructions.push(ix)
      // })

      await newMarginAccount.sendAll(splitInstructions);

      // TODO add account names back
      // if (accountName) {
      //   axios
      //     .put(``, {
      //       alias: accountName,
      //       network: cluster,
      //       publicKey: newMarginAccount.address.toString()
      //     })
      //     .catch(err => err);
      // }

      // Update favorite accounts and set UI to new account
      const favoriteAccountsClone = { ...favoriteAccounts };
      const favoriteWalletAccounts = favoriteAccountsClone[wallet.publicKey.toString()] ?? [];
      const newWalletFavorites = new Set([...favoriteWalletAccounts]);
      newWalletFavorites.add(newMarginAccount.address.toString());
      favoriteAccountsClone[wallet.publicKey.toString()] = Array.from(newWalletFavorites);
      setFavoriteAccounts(favoriteAccountsClone);
      setCurrentAccountAddress(newMarginAccount.address.toString());

      await actionRefresh();
      return [undefined, ActionResponse.Success];
    } catch (err: any) {
      console.table(err);
      if (err.toString().includes('User rejected') || err.toString().includes('Failed to sign')) {
        return [undefined, ActionResponse.Cancelled];
      } else {
        return [err.signature, ActionResponse.Failed];
      }
    }
  }

  // Deposit
  async function deposit(): Promise<[string | undefined, ActionResponse]> {
    if (!pools || !currentPool || !walletTokens || !currentAccount || !accountPoolPosition) {
      console.error('Accounts and/or pools not loaded');
      throw new Error();
    }
    const token = walletTokens.map[currentPool.symbol]
      ? walletTokens.map[currentPool.symbol]
      : walletTokens.map[currentPool.name];

    try {
      const txId = await currentPool.deposit({
        marginAccount: currentAccount,
        change: PoolTokenChange.setTo(accountPoolPosition.depositBalance.add(tokenInputAmount)),
        source: token.address
      });
      await actionRefresh();
      return [txId, ActionResponse.Success];
    } catch (err: any) {
      console.error(err);
      if (err.toString().includes('User rejected') || err.toString().includes('Failed to sign')) {
        return [undefined, ActionResponse.Cancelled];
      } else {
        return [undefined, ActionResponse.Failed];
      }
    }
  }

  // Withdraw
  async function withdraw(): Promise<[string | undefined, ActionResponse]> {
    if (!pools?.tokenPools || !currentPool || !walletTokens || !currentAccount || !accountPoolPosition) {
      console.error('Accounts and/or pools not loaded');
      throw new Error();
    }
    const token = walletTokens.map[currentPool.symbol]
      ? walletTokens.map[currentPool.symbol]
      : walletTokens.map[currentPool.name];

    const change = tokenInputAmount.eq(accountPoolPosition.maxTradeAmounts.withdraw)
      ? PoolTokenChange.setTo(0)
      : PoolTokenChange.setTo(accountPoolPosition.depositBalance.sub(tokenInputAmount));

    try {
      const txId = await currentPool.withdraw({
        marginAccount: currentAccount,
        pools: Object.values(pools.tokenPools),
        markets: markets.map(m => m.market),
        destination: token.address,
        change
      });
      await actionRefresh();
      return [txId, ActionResponse.Success];
    } catch (err: any) {
      console.error(err);
      if (err.toString().includes('User rejected') || err.toString().includes('Failed to sign')) {
        return [undefined, ActionResponse.Cancelled];
      } else {
        return [err.signature, ActionResponse.Failed];
      }
    }
  }

  // Borrow
  async function borrow(): Promise<[string | undefined, ActionResponse]> {
    if (!pools || !currentPool || !walletTokens || !currentAccount || !accountPoolPosition || !markets) {
      console.error('Accounts and/or pools not loaded');
      throw new Error();
    }

    try {
      const txId = await currentPool.marginBorrow({
        marginAccount: currentAccount,
        pools: Object.values(pools.tokenPools),
        markets: markets.map(m => m.market),
        change: PoolTokenChange.shiftBy(tokenInputAmount)
      });
      await actionRefresh();
      return [txId, ActionResponse.Success];
    } catch (err: any) {
      console.error(err);
      if (err.toString().includes('User rejected') || err.toString().includes('Failed to sign')) {
        return [undefined, ActionResponse.Cancelled];
      } else {
        return [err.signature, ActionResponse.Failed];
      }
    }
  }

  // Repay
  async function repay(accountRepay: boolean): Promise<[string | undefined, ActionResponse]> {
    if (!pools || !currentPool || !walletTokens || !currentAccount || !accountPoolPosition) {
      console.error('Accounts and/or pools not loaded');
      throw new Error();
    }

    const closeLoan = tokenInputAmount.gte(accountPoolPosition.loanBalance);
    const change = closeLoan ? PoolTokenChange.setTo(0) : PoolTokenChange.shiftBy(tokenInputAmount);
    const token = walletTokens.map[currentPool.symbol]
      ? walletTokens.map[currentPool.symbol]
      : walletTokens.map[currentPool.name];
    try {
      const txId = await currentPool.marginRepay({
        marginAccount: currentAccount,
        source: accountRepay ? undefined : token.address,
        pools: Object.values(pools.tokenPools),
        markets: markets.map(m => m.market),
        change,
        closeLoan
      });
      await actionRefresh();
      return [txId, ActionResponse.Success];
    } catch (err: any) {
      console.error(err);
      if (err.toString().includes('User rejected') || err.toString().includes('Failed to sign')) {
        return [undefined, ActionResponse.Cancelled];
      } else {
        return [err.signature, ActionResponse.Failed];
      }
    }
  }

  // Swap
  async function routeSwap(
    inputToken: Pool,
    outputToken: Pool,
    swapPaths: SwapStep[],
    swapAmount: TokenAmount,
    minAmountOut: TokenAmount,
    repayWithOutput: boolean
  ): Promise<[string | undefined, ActionResponse | undefined]> {
    if (!pools || !inputToken || !outputToken || !currentAccount) {
      console.error('Input/output tokens or current account undefined');
      throw new Error();
    }

    try {
      const txId = await inputToken.routeSwap({
        endpoint: swapEndpoint,
        marginAccount: currentAccount,
        pools: Object.values(pools.tokenPools),
        markets: markets.map(m => m.market),
        outputToken,
        swapAmount,
        minAmountOut,
        repayWithOutput,
        swapPaths
      });
      await actionRefresh();
      if (txId === 'Setup check failed') {
        return [undefined, ActionResponse.Failed];
      }
      return [txId, ActionResponse.Success];
    } catch (err: any) {
      console.error(err);
      if (err.toString().includes('User rejected') || err.toString().includes('Failed to sign')) {
        return [undefined, ActionResponse.Cancelled];
      } else if (err.toString().includes('"Custom":16')) {
        message.warning(dictionary.actions.swap.warningMessages.maxSlippageExceeded, NOTIFICATION_DURATION);
        return [undefined, undefined];
      } else {
        return [err.signature, ActionResponse.Failed];
      }
    }
  }

  // Transfer
  async function transfer(
    fromAccount: MarginAccount,
    toAccount: MarginAccount
  ): Promise<[string | undefined, ActionResponse]> {
    if (!pools || !currentPool || !currentAccount || !fromAccount.walletTokens || !toAccount.walletTokens) {
      console.error('Accounts and/or pools not loaded');
      throw new Error();
    }

    const refreshInstructions: TransactionInstruction[] = [];
    const instructions: TransactionInstruction[] = [];
    const fromChange = tokenInputAmount.eq(fromAccount.poolPositions[currentPool.symbol].maxTradeAmounts.withdraw)
      ? PoolTokenChange.setTo(0)
      : PoolTokenChange.setTo(fromAccount.poolPositions[currentPool.symbol].depositBalance.sub(tokenInputAmount));
    const toChange = PoolTokenChange.setTo(
      toAccount.poolPositions[currentPool.symbol].depositBalance.add(tokenInputAmount)
    );
    try {
      // Refresh positions
      await fromAccount.withPrioritisedPositionRefresh({
        instructions: refreshInstructions,
        pools: pools.tokenPools,
        markets: markets.map(m => m.market)
      });
      await toAccount.withPrioritisedPositionRefresh({
        instructions: refreshInstructions,
        pools: pools.tokenPools,
        markets: markets.map(m => m.market)
      });

      // toAccount deposit position
      const toAccountDepositPosition = await currentPool.withGetOrRegisterDepositPosition({
        instructions,
        marginAccount: toAccount
      });
      await toAccount.withUpdatePositionBalance({ instructions, position: toAccountDepositPosition });

      // Withdraw and deposit ix
      await currentPool.withWithdraw({
        instructions,
        marginAccount: fromAccount,
        destination: fromAccount.walletTokens.map[currentPool.symbol].address,
        change: fromChange
      });
      await currentPool.withDeposit({
        instructions,
        marginAccount: toAccount,
        source: fromAccount.walletTokens.map[currentPool.symbol].address,
        change: toChange
      });
      const allIx = refreshInstructions.concat(instructions);
      const txId = await currentAccount.sendAndConfirmV0(allIx, []);
      await actionRefresh();
      return [txId, ActionResponse.Success];
    } catch (err: any) {
      console.error(err);
      if (err.toString().includes('User rejected') || err.toString().includes('Failed to sign')) {
        return [undefined, ActionResponse.Cancelled];
      } else {
        return [err.signature, ActionResponse.Failed];
      }
    }
  }

  return {
    airdrop,
    createAccount,
    deposit,
    withdraw,
    borrow,
    repay,
    routeSwap,
    transfer
  };
}<|MERGE_RESOLUTION|>--- conflicted
+++ resolved
@@ -1,18 +1,7 @@
 import { useRecoilState, useRecoilValue, useSetRecoilState } from 'recoil';
 import { TransactionInstruction } from '@solana/web3.js';
 import { useWallet } from '@solana/wallet-adapter-react';
-<<<<<<< HEAD
-import {
-  chunks,
-  MarginAccount,
-  Pool,
-  PoolTokenChange,
-  TokenAmount,
-  TokenFaucet
-} from '@jet-lab/margin';
-=======
-import { MarginAccount, Pool, PoolTokenChange, SPLSwapPool, TokenAmount, TokenFaucet } from '@jet-lab/margin';
->>>>>>> c7a9627f
+import { MarginAccount, Pool, PoolTokenChange, TokenAmount, TokenFaucet } from '@jet-lab/margin';
 import { MainConfig } from '@state/config/marginConfig';
 import { Pools } from '@state/pools/pools';
 import { WalletTokens } from '@state/user/walletTokens';
