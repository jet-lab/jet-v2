version: '3'

services:
  mongodb:
    image: mongo:5
    environment:
      - MONGO_INITDB_ROOT_USERNAME=admin
      - MONGO_INITDB_ROOT_PASSWORD=password123
    restart: always
    network_mode: "host"
    # ports:
    #   - 27017:27017
  postgres:
    image: gcr.io/kubernetes-608504/jet-data-postgres:development
    environment:
      - POSTGRES_PASSWORD=password123
      - POSTGRES_DB=flightlogs
    restart: always
<<<<<<< HEAD
    ports:
      - 5436:5432
=======
    network_mode: "host"
    # ports:
    #   - 5432:5432
>>>>>>> f93083d9
  api:
    image: gcr.io/kubernetes-608504/jet-data-v2-black-box:development
    environment:
      - DATABASE_URL=postgres://postgres:password123@localhost:5432/flightlogs
      - MONGODB_CLIENT=mongodb://admin:password123@localhost:27017
      - SOLANA_ENDPOINT=http://localhost:8899
      - RUST_LOG=sqlx::query=warn,sqlx=trace,hyper=warn,tokio=error,black_box=trace
    # ports:
    #   - 3002:3002
    restart: always
    network_mode: "host"
  poller:
    image: gcr.io/kubernetes-608504/jet-data-v2-eventpoller:development
    environment:
      - POLLER_PROGRAMS=JPMRGNgRk3w2pzBM1RLNBnpGxQYsFQ3yXKpuk4tTXVZ,JPCtrLreUqsEbdhtxZ8zpd8wBydKz4nuEjX5u9Eg5H8,JPPooLEqRo3NCSx82EdE2VZY5vUaSsgskpZPBHNGVLZ,JPSmU9t1Hc6CqjPxqxUSAZLtAAdxxCSdH8Y1vo4xuWG,JPMAa5dnWLFRvUsumawFcGhnwikqZziLLfqn9SLNXPN,JPMetawzxw7WyH3qHUVScYHWFBGhjwqDnM2R9qVbRLp,JPASMkxARMmbeahk37H8PAAP1UzPNC4wGhvwLnBsfHi,JBond79m9K6HqYwngCjiJHb311GTXggo46kGcT2GijUc
      - SOLANA_ENDPOINT=http://localhost:8899
      - MONGODB_CLIENT=mongodb://admin:password123@localhost:27017
    restart: always
    network_mode: "host"
  parser:
    image: gcr.io/kubernetes-608504/jet-data-v2-eventparser:development
    environment:
      - SOLANA_ENDPOINT=http://localhost:8899
      - DATABASE_URL=postgres://postgres:password123@localhost:5432/flightlogs
      - MONGODB_CLIENT=mongodb://admin:password123@localhost:27017
    restart: always
    network_mode: "host"
  pricefeeds:
    image: gcr.io/kubernetes-608504/jet-data-v2-pricefeeds:development
    environment:
      - SOLANA_ENDPOINT=http://localhost:8899
      - DATABASE_URL=postgres://postgres:password123@localhost:5432/flightlogs
      - MONGODB_CLIENT=mongodb://admin:password123@localhost:27017
    restart: always
    network_mode: "host"
  swap:
    image: gcr.io/kubernetes-608504/jet-swap-api:latest
    environment:
      - DGRAPH_ENDPOINT=http://localhost:9080
      - SOLANA_ENDPOINT=http://localhost:8899
      - SERVER_PORT=3005
    # ports:
    #   - 3005:3005
    restart: always
    network_mode: "host"
  dgraphswap:
    image: dgraph/standalone:v21.12.0
    restart: always
    network_mode: "host"<|MERGE_RESOLUTION|>--- conflicted
+++ resolved
@@ -16,14 +16,9 @@
       - POSTGRES_PASSWORD=password123
       - POSTGRES_DB=flightlogs
     restart: always
-<<<<<<< HEAD
-    ports:
-      - 5436:5432
-=======
     network_mode: "host"
     # ports:
     #   - 5432:5432
->>>>>>> f93083d9
   api:
     image: gcr.io/kubernetes-608504/jet-data-v2-black-box:development
     environment:
