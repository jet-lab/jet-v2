--- conflicted
+++ resolved
@@ -62,11 +62,8 @@
       - DGRAPH_ENDPOINT=http://dgraphswap:9080
       - SOLANA_ENDPOINT=http://host.docker.internal:8899
       - SERVER_PORT=3005
-<<<<<<< HEAD
-=======
     extra_hosts:
       - "host.docker.internal:host-gateway"
->>>>>>> a0da4744
     ports:
       - 3005:3005
     restart: always
