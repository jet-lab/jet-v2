version: '3'

services:
  mongodb:
    image: mongo:5
    environment:
      - MONGO_INITDB_ROOT_USERNAME=admin
      - MONGO_INITDB_ROOT_PASSWORD=password123
<<<<<<< HEAD
=======
    restart: always
>>>>>>> b4975cfe
    # ports:
    #   - 27017:27017
  postgres:
    image: gcr.io/kubernetes-608504/jet-data-postgres:devnet
    environment:
      - POSTGRES_PASSWORD=password123
      - POSTGRES_DB=flightlogs
<<<<<<< HEAD
=======
    restart: always
>>>>>>> b4975cfe
    # ports:
    #   - 5432:5432
  api:
    image: gcr.io/kubernetes-608504/jet-data-v2-black-box:devnet
    environment:
      - DATABASE_URL=postgres://postgres:password123@postgres:5432/flightlogs
      - MONGODB_CLIENT=mongodb://admin:password123@mongodb:27017
      - SOLANA_ENDPOINT=http://172.17.0.1:8899
      - RUST_LOG=sqlx::query=warn,sqlx=trace,hyper=warn,tokio=error,black_box=trace
    ports:
      - 3002:3002
    restart: always
  poller:
    image: gcr.io/kubernetes-608504/jet-data-v2-eventpoller:devnet
    environment:
      - POLLER_PROGRAMS=JPMRGNgRk3w2pzBM1RLNBnpGxQYsFQ3yXKpuk4tTXVZ,JPCtrLreUqsEbdhtxZ8zpd8wBydKz4nuEjX5u9Eg5H8,JPPooLEqRo3NCSx82EdE2VZY5vUaSsgskpZPBHNGVLZ,JPSmU9t1Hc6CqjPxqxUSAZLtAAdxxCSdH8Y1vo4xuWG,JPMAa5dnWLFRvUsumawFcGhnwikqZziLLfqn9SLNXPN,JPMetawzxw7WyH3qHUVScYHWFBGhjwqDnM2R9qVbRLp,JPASMkxARMmbeahk37H8PAAP1UzPNC4wGhvwLnBsfHi,JBond79m9K6HqYwngCjiJHb311GTXggo46kGcT2GijUc
      - SOLANA_ENDPOINT=http://172.17.0.1:8899
      - MONGODB_CLIENT=mongodb://admin:password123@mongodb:27017
    restart: always
  parser:
    image: gcr.io/kubernetes-608504/jet-data-v2-eventparser:devnet
    environment:
      - SOLANA_ENDPOINT=http://172.17.0.1:8899
      - DATABASE_URL=postgres://postgres:password123@postgres:5432/flightlogs
      - MONGODB_CLIENT=mongodb://admin:password123@mongodb:27017
<<<<<<< HEAD
  swap:
    image: gcr.io/kubernetes-608504/jet-swap-api:latest
    environment:
      - DGRAPH_ENDPOINT=http://dgraphswap:9080
      - SOLANA_ENDPOINT=http://172.17.0.1:8899
    ports:
      - 3005:3005
  dgraphswap:
    image: dgraph/standalone:v21.12.0
=======
    restart: always
>>>>>>> b4975cfe
  <|MERGE_RESOLUTION|>--- conflicted
+++ resolved
@@ -6,10 +6,7 @@
     environment:
       - MONGO_INITDB_ROOT_USERNAME=admin
       - MONGO_INITDB_ROOT_PASSWORD=password123
-<<<<<<< HEAD
-=======
     restart: always
->>>>>>> b4975cfe
     # ports:
     #   - 27017:27017
   postgres:
@@ -17,10 +14,7 @@
     environment:
       - POSTGRES_PASSWORD=password123
       - POSTGRES_DB=flightlogs
-<<<<<<< HEAD
-=======
     restart: always
->>>>>>> b4975cfe
     # ports:
     #   - 5432:5432
   api:
@@ -46,7 +40,7 @@
       - SOLANA_ENDPOINT=http://172.17.0.1:8899
       - DATABASE_URL=postgres://postgres:password123@postgres:5432/flightlogs
       - MONGODB_CLIENT=mongodb://admin:password123@mongodb:27017
-<<<<<<< HEAD
+    restart: always
   swap:
     image: gcr.io/kubernetes-608504/jet-swap-api:latest
     environment:
@@ -54,9 +48,8 @@
       - SOLANA_ENDPOINT=http://172.17.0.1:8899
     ports:
       - 3005:3005
+    restart: always
   dgraphswap:
     image: dgraph/standalone:v21.12.0
-=======
     restart: always
->>>>>>> b4975cfe
   