--- conflicted
+++ resolved
@@ -167,11 +167,7 @@
       - name: Install Solana
         if: steps.cachedeps.outputs.cache-hit != 'true'
         # run: sh -c "$(curl -sSfL https://release.solana.com/v${{ env.SOLANA_VERSION }}/install)"
-<<<<<<< HEAD
         run: sh -c "$(curl -sSfL https://release.solana.com/v1.14.17/install)"
-=======
-        run: sh -c "$(curl -sSfL https://release.solana.com/v1.14.16/install)"
->>>>>>> ec296be5
 
       - name: Install wasm-pack
         if: steps.cachedeps.outputs.cache-hit != 'true'
