--- conflicted
+++ resolved
@@ -4,22 +4,9 @@
   push:
     branches:
       - "master"
-      - "flight-logs-ci"
   pull_request:
 
 jobs:
-<<<<<<< HEAD
-  # hosted-tests-localnet-batch1:
-  #   runs-on: ubuntu-latest
-  #   container:
-  #     image: jetprotocol/builder:rust-1.65.0-node-18.12.1-solana-1.13.6-anchor-0.25.0-1
-  #   env:
-  #     HOME: /home/tools
-  #     BATCH: batch1
-  #   steps:
-  #     - name: Checkout
-  #       uses: actions/checkout@v3
-=======
   hosted-tests-localnet-batch1:
     runs-on: ubuntu-latest
     container:
@@ -30,109 +17,102 @@
     steps:
       - name: Checkout
         uses: actions/checkout@v3
->>>>>>> d722a371
       
-  #     - name: Get hosted-tests-localnet cache
-  #       uses: actions/cache@v3
-  #       with:
-  #         key: ${{ runner.os }}-hosted-tests-localnet-${{ hashFiles('**/Cargo.lock') }}
-  #         path: |
-  #           ~/.cargo/registry/index/
-  #           ~/.cargo/registry/cache/
-  #           ~/.cargo/git/db/
-  #           target/
-  #           !target/idl
-  #           !target/deploy
+      - name: Get hosted-tests-localnet cache
+        uses: actions/cache@v3
+        with:
+          key: ${{ runner.os }}-hosted-tests-localnet-${{ hashFiles('**/Cargo.lock') }}
+          path: |
+            ~/.cargo/registry/index/
+            ~/.cargo/registry/cache/
+            ~/.cargo/git/db/
+            target/
+            !target/idl
+            !target/deploy
 
-  #     - run: ./check hosted-tests-localnet
+      - run: ./check hosted-tests-localnet
 
 
-  # hosted-tests-localnet-batch2:
-  #   runs-on: ubuntu-latest
-  #   container:
-  #     image: jetprotocol/builder:rust-1.65.0-node-18.12.1-solana-1.13.6-anchor-0.25.0-1
-  #   env:
-  #     HOME: /home/tools
-  #     BATCH: batch2
-  #   steps:
-  #     - name: Checkout
-  #       uses: actions/checkout@v3
+  hosted-tests-localnet-batch2:
+    runs-on: ubuntu-latest
+    container:
+      image: jetprotocol/builder:rust-1.66.1-node-18.13.0-solana-1.13.7-anchor-0.26.0-1
+    env:
+      HOME: /home/tools
+      BATCH: batch2
+    steps:
+      - name: Checkout
+        uses: actions/checkout@v3
       
-  #     - name: Get hosted-tests-localnet cache
-  #       uses: actions/cache@v3
-  #       with:
-  #         key: ${{ runner.os }}-hosted-tests-localnet-${{ hashFiles('**/Cargo.lock') }}
-  #         path: |
-  #           ~/.cargo/registry/index/
-  #           ~/.cargo/registry/cache/
-  #           ~/.cargo/git/db/
-  #           target/
-  #           !target/idl
-  #           !target/deploy
+      - name: Get hosted-tests-localnet cache
+        uses: actions/cache@v3
+        with:
+          key: ${{ runner.os }}-hosted-tests-localnet-${{ hashFiles('**/Cargo.lock') }}
+          path: |
+            ~/.cargo/registry/index/
+            ~/.cargo/registry/cache/
+            ~/.cargo/git/db/
+            target/
+            !target/idl
+            !target/deploy
 
-  #     - run: ./check hosted-tests-localnet
+      - run: ./check hosted-tests-localnet
 
 
-  # cargo-lint:
-  #   runs-on: ubuntu-latest
-  #   container:
-  #     image: jetprotocol/builder:rust-1.65.0-node-18.12.1-solana-1.13.6-anchor-0.25.0-1
-  #   env:
-  #     HOME: /home/tools
-  #   steps:
-  #     - name: Checkout
-  #       uses: actions/checkout@v3
+  cargo-lint:
+    runs-on: ubuntu-latest
+    container:
+      image: jetprotocol/builder:rust-1.66.1-node-18.13.0-solana-1.13.7-anchor-0.26.0-1
+    env:
+      HOME: /home/tools
+    steps:
+      - name: Checkout
+        uses: actions/checkout@v3
 
-  #     - name: Get cargo-lint cache
-  #       uses: actions/cache@v3
-  #       with:
-  #         key: ${{ runner.os }}-cargo-lint-${{ hashFiles('**/Cargo.lock') }}
-  #         path: |
-  #           ~/.cargo/registry/index/
-  #           ~/.cargo/registry/cache/
-  #           ~/.cargo/git/db/
-  #           target/
+      - name: Get cargo-lint cache
+        uses: actions/cache@v3
+        with:
+          key: ${{ runner.os }}-cargo-lint-${{ hashFiles('**/Cargo.lock') }}
+          path: |
+            ~/.cargo/registry/index/
+            ~/.cargo/registry/cache/
+            ~/.cargo/git/db/
+            target/
 
-  #     - run: ./check cargo-lint
+      - run: ./check cargo-lint
 
 
-  # cargo-test:
-  #   runs-on: ubuntu-latest
-  #   container:
-  #     image: jetprotocol/builder:rust-1.65.0-node-18.12.1-solana-1.13.6-anchor-0.25.0-1
-  #   env:
-  #     HOME: /home/tools
-  #     CODECOV: true
-  #   steps:
-  #     - uses: actions/checkout@v3
+  cargo-test:
+    runs-on: ubuntu-latest
+    container:
+      image: jetprotocol/builder:rust-1.66.1-node-18.13.0-solana-1.13.7-anchor-0.26.0-1
+    env:
+      HOME: /home/tools
+      CODECOV: true
+    steps:
+      - uses: actions/checkout@v3
 
-  #     - name: Get cargo-test cache
-  #       uses: actions/cache@v3
-  #       with:
-  #         key: ${{ runner.os }}-cargo-test-${{ hashFiles('**/Cargo.lock') }}
-  #         path: |
-  #           ~/.cargo/registry/index/
-  #           ~/.cargo/registry/cache/
-  #           ~/.cargo/git/db/
-  #           target/
+      - name: Get cargo-test cache
+        uses: actions/cache@v3
+        with:
+          key: ${{ runner.os }}-cargo-test-${{ hashFiles('**/Cargo.lock') }}
+          path: |
+            ~/.cargo/registry/index/
+            ~/.cargo/registry/cache/
+            ~/.cargo/git/db/
+            target/
 
-  #     - run: ./check cargo-test
+      - run: ./check cargo-test
 
-  #     - name: Upload coverage to Codecov
-  #       uses: codecov/codecov-action@v3
-  #       with:
-  #         files: lcov.info
-  #         fail_ci_if_error: true
+      - name: Upload coverage to Codecov
+        uses: codecov/codecov-action@v3
+        with:
+          files: lcov.info
+          fail_ci_if_error: true
 
   e2e:
     runs-on: ubuntu-latest
-<<<<<<< HEAD
-=======
-    container:
-      image: jetprotocol/builder:rust-1.66.1-node-18.13.0-solana-1.13.7-anchor-0.26.0-1
->>>>>>> d722a371
     env:
-      # HOME: /home/tools
       SOLANA_MAINNET_RPC: ${{ secrets.SOLANA_MAINNET_RPC }}
       REACT_APP_IP_REGISTRY: ${{ secrets.REACT_APP_IP_REGISTRY }}
       REACT_APP_RPC_DEV_TOKEN: ${{ secrets.REACT_APP_RPC_DEV_TOKEN }}
@@ -162,55 +142,25 @@
             !target/idl
             !target/deploy
 
-<<<<<<< HEAD
       - name: Install Rust
-        # if: steps.cachedeps.outputs.cache-hit != 'true'
+        if: steps.cachedeps.outputs.cache-hit != 'true'
         uses: actions-rs/toolchain@v1
-=======
-      - run: ./check hosted-tests-localnet
-
-
-  cargo-lint:
-    runs-on: ubuntu-latest
-    container:
-      image: jetprotocol/builder:rust-1.66.1-node-18.13.0-solana-1.13.7-anchor-0.26.0-1
-    env:
-      HOME: /home/tools
-    steps:
-      - name: Checkout
-        uses: actions/checkout@v3
-
-      - name: Get cargo-lint cache
-        uses: actions/cache@v3
->>>>>>> d722a371
         with:
           toolchain: stable
 
       - id: install-os-deps
-        # if: steps.cachedeps.outputs.cache-hit != 'true'
+        if: steps.cachedeps.outputs.cache-hit != 'true'
         run: sudo apt-get update && sudo apt-get install -y pkg-config build-essential libudev-dev net-tools
 
       - name: Install Solana
-        # if: steps.cachedeps.outputs.cache-hit != 'true'
+        if: steps.cachedeps.outputs.cache-hit != 'true'
         # run: sh -c "$(curl -sSfL https://release.solana.com/v${{ env.SOLANA_VERSION }}/install)"
-        run: sh -c "$(curl -sSfL https://release.solana.com/v1.13.6/install)"
+        run: sh -c "$(curl -sSfL https://release.solana.com/v1.13.7/install)"
 
-<<<<<<< HEAD
       - run: echo "$HOME/.local/share/solana/install/active_release/bin" >> $GITHUB_PATH
-=======
-  cargo-test:
-    runs-on: ubuntu-latest
-    container:
-      image: jetprotocol/builder:rust-1.66.1-node-18.13.0-solana-1.13.7-anchor-0.26.0-1
-    env:
-      HOME: /home/tools
-      CODECOV: true
-    steps:
-      - uses: actions/checkout@v3
->>>>>>> d722a371
 
       - name: Install wasm-pack
-        # if: steps.cachedeps.outputs.cache-hit != 'true'
+        if: steps.cachedeps.outputs.cache-hit != 'true'
         run: cargo install wasm-pack
 
       - name: Install Anchor CLI
@@ -223,25 +173,8 @@
         with:
           key: ${{ secrets.GCP_SERVICE_ACCOUNT }}
 
-<<<<<<< HEAD
       - name: Inject Docker registry
         run: sed -i 's!PLACEHOLDER!gcr.io/${{ secrets.GCP_PROJECT }}!g' ./.github/e2e-docker-compose.yml
-=======
-  e2e:
-    runs-on: ubuntu-latest
-    container:
-      image: jetprotocol/builder:rust-1.66.1-node-18.13.0-solana-1.13.7-anchor-0.26.0-1
-    env:
-      HOME: /home/tools
-      SOLANA_MAINNET_RPC: ${{ secrets.SOLANA_MAINNET_RPC }}
-      REACT_APP_IP_REGISTRY: ${{ secrets.REACT_APP_IP_REGISTRY }}
-      REACT_APP_RPC_DEV_TOKEN: ${{ secrets.REACT_APP_RPC_DEV_TOKEN }}
-      REACT_APP_RPC_TOKEN: ${{ secrets.REACT_APP_RPC_TOKEN }}
-      REACT_APP_LOGROCKET_PROJECT: ''
-    steps:
-      - name: Checkout
-        uses: actions/checkout@v2
->>>>>>> d722a371
 
       - name: Start data environment
         uses: isbang/compose-action@v1.4.1
