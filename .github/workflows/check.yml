name: build

on:
  push:
    branches:
      - "master"
  pull_request:

jobs:
  hosted-tests-localnet-batch1:
    runs-on: ubuntu-latest
    container:
      image: jetprotocol/builder:rust-1.66.1-node-18.13.0-solana-1.13.7-anchor-0.26.0-1
    env:
      HOME: /home/tools
      BATCH: batch1
    steps:
      - name: Checkout
        uses: actions/checkout@v3
      
      - name: Get hosted-tests-localnet cache
        uses: actions/cache@v3
        with:
          key: ${{ runner.os }}-hosted-tests-localnet-${{ hashFiles('**/Cargo.lock') }}
          path: |
            ~/.cargo/registry/index/
            ~/.cargo/registry/cache/
            ~/.cargo/git/db/
            target/
            !target/idl
            !target/deploy

      - run: ./check hosted-tests-localnet


  hosted-tests-localnet-batch2:
    runs-on: ubuntu-latest
    container:
      image: jetprotocol/builder:rust-1.66.1-node-18.13.0-solana-1.13.7-anchor-0.26.0-1
    env:
      HOME: /home/tools
      BATCH: batch2
    steps:
      - name: Checkout
        uses: actions/checkout@v3
      
      - name: Get hosted-tests-localnet cache
        uses: actions/cache@v3
        with:
          key: ${{ runner.os }}-hosted-tests-localnet-${{ hashFiles('**/Cargo.lock') }}
          path: |
            ~/.cargo/registry/index/
            ~/.cargo/registry/cache/
            ~/.cargo/git/db/
            target/
            !target/idl
            !target/deploy

      - run: ./check hosted-tests-localnet


  cargo-lint:
    runs-on: ubuntu-latest
    container:
      image: jetprotocol/builder:rust-1.66.1-node-18.13.0-solana-1.13.7-anchor-0.26.0-1
    env:
      HOME: /home/tools
    steps:
      - name: Checkout
        uses: actions/checkout@v3

      - name: Get cargo-lint cache
        uses: actions/cache@v3
        with:
          key: ${{ runner.os }}-cargo-lint-${{ hashFiles('**/Cargo.lock') }}
          path: |
            ~/.cargo/registry/index/
            ~/.cargo/registry/cache/
            ~/.cargo/git/db/
            target/

      - run: ./check cargo-lint


  cargo-test:
    runs-on: ubuntu-latest
    container:
      image: jetprotocol/builder:rust-1.66.1-node-18.13.0-solana-1.13.7-anchor-0.26.0-1
    env:
      HOME: /home/tools
      CODECOV: true
    steps:
      - uses: actions/checkout@v3

      - name: Get cargo-test cache
        uses: actions/cache@v3
        with:
          key: ${{ runner.os }}-cargo-test-${{ hashFiles('**/Cargo.lock') }}
          path: |
            ~/.cargo/registry/index/
            ~/.cargo/registry/cache/
            ~/.cargo/git/db/
            target/

      - run: ./check cargo-test

      - name: Upload coverage to Codecov
        uses: codecov/codecov-action@v3
        with:
          files: lcov.info
          fail_ci_if_error: true

  e2e:
    runs-on: ubuntu-latest
    env:
      SOLANA_MAINNET_RPC: ${{ secrets.SOLANA_MAINNET_RPC }}
      REACT_APP_IP_REGISTRY: ${{ secrets.REACT_APP_IP_REGISTRY }}
      REACT_APP_RPC_DEV_TOKEN: ${{ secrets.REACT_APP_RPC_DEV_TOKEN }}
      REACT_APP_RPC_TOKEN: ${{ secrets.REACT_APP_RPC_TOKEN }}
      REACT_APP_LOGROCKET_PROJECT: ''
<<<<<<< HEAD

=======
      
>>>>>>> 40798df4
      REACT_APP_LOCAL_DATA_API: ${{ secrets.REACT_APP_LOCAL_DATA_API }}
      REACT_APP_DEV_DATA_API: ${{ secrets.REACT_APP_DEV_DATA_API }}
      REACT_APP_DATA_API: ${{ secrets.REACT_APP_DATA_API }}

      REACT_APP_LOCAL_WS_API: ${{ secrets.REACT_APP_LOCAL_WS_API }}
      REACT_APP_DEV_WS_API: ${{ secrets.REACT_APP_DEV_WS_API }}
      REACT_APP_WS_API: ${{ secrets.REACT_APP_WS_API }}
    steps:
      - name: Checkout
        uses: actions/checkout@v3

      - id: cachedeps
        name: Get cache
        uses: actions/cache@v3
        with:
          key: ${{ runner.os }}-e2e-${{ hashFiles('**/Cargo.lock') }}-${{ hashFiles('**/yarn.lock') }}
          path: |
            ~/.cache/act
            ~/.cache/solana
            ~/.cargo/
            ~/.local/share/solana/
            ~/.npm
            ~/.yarn
            target/
            !target/idl
            !target/deploy
          restore-keys: |
            ${{ runner.os }}-e2e-${{ hashFiles('**/Cargo.lock') }}-
            ${{ runner.os }}-e2e-
            ${{ runner.os }}-

      - name: Install Rust
        if: steps.cachedeps.outputs.cache-hit != 'true'
        uses: actions-rs/toolchain@v1
        with:
          toolchain: stable

      - id: install-os-deps
        run: sudo apt-get update && sudo apt-get install -y pkg-config build-essential libudev-dev net-tools

      - name: Install Solana
        if: steps.cachedeps.outputs.cache-hit != 'true'
        # run: sh -c "$(curl -sSfL https://release.solana.com/v${{ env.SOLANA_VERSION }}/install)"
        run: sh -c "$(curl -sSfL https://release.solana.com/v1.13.6/install)"

      - name: Install wasm-pack
        if: steps.cachedeps.outputs.cache-hit != 'true'
        run: cargo install wasm-pack

      - run: echo "$HOME/.local/share/solana/install/active_release/bin" >> $GITHUB_PATH

      - name: Install Anchor CLI
        run: yarn global add @project-serum/anchor-cli@0.26.0

      - run: solana-keygen new --no-bip39-passphrase

      - name: Set up GCP
        uses: ./.github/actions/setup_gcr
        with:
          key: ${{ secrets.GCP_SERVICE_ACCOUNT }}

      - name: Inject Docker registry
        run: sed -i 's!PLACEHOLDER!gcr.io/${{ secrets.GCP_PROJECT }}!g' ./.github/e2e-docker-compose.yml

      - name: Start data environment
        uses: isbang/compose-action@v1.4.1
        with:
          compose-file: "./.github/e2e-docker-compose.yml"
          down-flags: "--volumes"
          services: |
            api
            mongodb
            postgres
            poller
            parser
      # Use this to debug if services don't start
      # - name: Docker and network check
      #   run: sleep 15 && docker compose -f ./.github/e2e-docker-compose.yml ps && netstat -peanut

      # - name: Network check
      #   run: sleep 15 && netstat -peanut 

      - name: E2E
        run: |
          SOLANA_LOGS=false ./check e2e<|MERGE_RESOLUTION|>--- conflicted
+++ resolved
@@ -118,11 +118,7 @@
       REACT_APP_RPC_DEV_TOKEN: ${{ secrets.REACT_APP_RPC_DEV_TOKEN }}
       REACT_APP_RPC_TOKEN: ${{ secrets.REACT_APP_RPC_TOKEN }}
       REACT_APP_LOGROCKET_PROJECT: ''
-<<<<<<< HEAD
-
-=======
       
->>>>>>> 40798df4
       REACT_APP_LOCAL_DATA_API: ${{ secrets.REACT_APP_LOCAL_DATA_API }}
       REACT_APP_DEV_DATA_API: ${{ secrets.REACT_APP_DEV_DATA_API }}
       REACT_APP_DATA_API: ${{ secrets.REACT_APP_DATA_API }}
